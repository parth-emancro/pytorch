# @generated DO NOT EDIT MANUALLY

# Template is at:    .github/templates/windows_binary_build_workflow.yml.j2
# Generation script: .github/scripts/generate_ci_workflows.py
name: windows-binary-wheel

on:
  push:
    # NOTE: Meta Employees can trigger new nightlies using: https://fburl.com/trigger_pytorch_nightly_build
    branches:
      - nightly
    tags:
      # NOTE: Binary build pipelines should only get triggered on release candidate builds
      # Release candidate tags look like: v1.11.0-rc1
      - v[0-9]+.[0-9]+.[0-9]+-rc[0-9]+
      - 'ciflow/binaries/*'
      - 'ciflow/binaries_wheel/*'
  workflow_dispatch:

env:
  # Needed for conda builds
  ALPINE_IMAGE: "308535385114.dkr.ecr.us-east-1.amazonaws.com/tool/alpine"
  ANACONDA_USER: pytorch
  AWS_DEFAULT_REGION: us-east-1
  BUILD_ENVIRONMENT: windows-binary-wheel
  GITHUB_TOKEN: ${{ secrets.GITHUB_TOKEN }}
  PR_NUMBER: ${{ github.event.pull_request.number }}
  SHA1: ${{ github.event.pull_request.head.sha || github.sha }}
  SKIP_ALL_TESTS: 1
concurrency:
  group: windows-binary-wheel-${{ github.event.pull_request.number || github.ref_name }}-${{ github.ref_type == 'branch' && github.sha }}-${{ github.event_name == 'workflow_dispatch' }}
  cancel-in-progress: true

jobs:
  wheel-py3_8-cpu-build:
    if: ${{ github.repository_owner == 'pytorch' }}
    runs-on: windows.4xlarge.nonephemeral
    timeout-minutes: 240
    env:
      PYTORCH_ROOT: ${{ github.workspace }}/pytorch
      BUILDER_ROOT: ${{ github.workspace }}/builder
      PACKAGE_TYPE: wheel
      # TODO: This is a legacy variable that we eventually want to get rid of in
      #       favor of GPU_ARCH_VERSION
      DESIRED_CUDA: cpu
      GPU_ARCH_TYPE: cpu
      SKIP_ALL_TESTS: 1
      DESIRED_PYTHON: "3.8"
    steps:
      - name: Display EC2 information
        shell: bash
        run: |
          set -euo pipefail
          function get_ec2_metadata() {
            # Pulled from instance metadata endpoint for EC2
            # see https://docs.aws.amazon.com/AWSEC2/latest/UserGuide/instancedata-data-retrieval.html
            category=$1
            curl -fsSL "http://169.254.169.254/latest/meta-data/${category}"
          }
          echo "ami-id: $(get_ec2_metadata ami-id)"
          echo "instance-id: $(get_ec2_metadata instance-id)"
          echo "instance-type: $(get_ec2_metadata instance-type)"
          echo "system info $(uname -a)"
      - name: "[FB EMPLOYEES] Enable SSH (Click me for login details)"
        uses: seemethere/add-github-ssh-key@v1
        with:
          GITHUB_TOKEN: ${{ secrets.GITHUB_TOKEN }}
      # Needed for binary builds, see: https://github.com/pytorch/pytorch/issues/73339#issuecomment-1058981560
      - name: Enable long paths on Windows
        shell: powershell
        run: |
          Set-ItemProperty -Path "HKLM:\\SYSTEM\CurrentControlSet\Control\FileSystem" -Name "LongPathsEnabled" -Value 1
      # Since it's just a defensive command, the workflow should continue even the command fails
      - name: Disables Windows Defender scheduled and real-time scanning for files in directories used by PyTorch
        shell: powershell
        run: |
          Add-MpPreference -ExclusionPath $(Get-Location).tostring(),$Env:TEMP -ErrorAction Ignore
          # Let's both exclude the path and disable Windows Defender completely just to be sure
          # that it doesn't interfere
          Set-MpPreference -DisableRealtimeMonitoring $True
      # NOTE: These environment variables are put here so that they can be applied on every job equally
      #       They are also here because setting them at a workflow level doesn't give us access to the
      #       runner.temp variable, which we need.
      - name: Populate binary env
        shell: bash
        run: |
          echo "BINARY_ENV_FILE=${RUNNER_TEMP}/env" >> "${GITHUB_ENV}"
          echo "PYTORCH_FINAL_PACKAGE_DIR=${RUNNER_TEMP}/artifacts" >> "${GITHUB_ENV}"
          echo "WIN_PACKAGE_WORK_DIR=${RUNNER_TEMP}"
      - name: Checkout PyTorch
        uses: malfet/checkout@silent-checkout
        with:
          ref: ${{ github.event_name == 'pull_request' && github.event.pull_request.head.sha || github.sha }}
          submodules: recursive
          path: pytorch
          quiet-checkout: true
      - name: Clean PyTorch checkout
        run: |
          # Remove any artifacts from the previous checkouts
          git clean -fxd
        working-directory: pytorch
      - name: Checkout pytorch/builder
        uses: malfet/checkout@silent-checkout
        with:
          ref: main
          submodules: recursive
          repository: pytorch/builder
          path: builder
          quiet-checkout: true
      - name: Clean pytorch/builder checkout
        run: |
          # Remove any artifacts from the previous checkouts
          git clean -fxd
        working-directory: builder
      - name: Populate binary env
        shell: bash
        run: |
          "${PYTORCH_ROOT}/.circleci/scripts/binary_populate_env.sh"
      - name: Build PyTorch binary
        shell: bash
        run: |
          "${PYTORCH_ROOT}/.circleci/scripts/binary_windows_build.sh"
      - uses: actions/upload-artifact@v3
        if: always()
        with:
          name: wheel-py3_8-cpu
          retention-days: 14
          if-no-files-found: error
          path: "${{ env.PYTORCH_FINAL_PACKAGE_DIR }}"
      - name: Wait until all sessions have drained
        shell: powershell
        working-directory: pytorch
        if: always()
        timeout-minutes: 120
        run: |
          .github\scripts\wait_for_ssh_to_drain.ps1
      - name: Kill active ssh sessions if still around (Useful if workflow was cancelled)
        shell: powershell
        working-directory: pytorch
        if: always()
        run: |
          .github\scripts\kill_active_ssh_sessions.ps1
  wheel-py3_8-cpu-test:  # Testing
    if: ${{ github.repository_owner == 'pytorch' }}
    needs: wheel-py3_8-cpu-build
    runs-on: windows.4xlarge.nonephemeral
    timeout-minutes: 240
    env:
      PYTORCH_ROOT: ${{ github.workspace }}/pytorch
      BUILDER_ROOT: ${{ github.workspace }}/builder
      PACKAGE_TYPE: wheel
      # TODO: This is a legacy variable that we eventually want to get rid of in
      #       favor of GPU_ARCH_VERSION
      DESIRED_CUDA: cpu
      GPU_ARCH_TYPE: cpu
      SKIP_ALL_TESTS: 1
      DESIRED_PYTHON: "3.8"
    steps:
      - name: Display EC2 information
        shell: bash
        run: |
          set -euo pipefail
          function get_ec2_metadata() {
            # Pulled from instance metadata endpoint for EC2
            # see https://docs.aws.amazon.com/AWSEC2/latest/UserGuide/instancedata-data-retrieval.html
            category=$1
            curl -fsSL "http://169.254.169.254/latest/meta-data/${category}"
          }
          echo "ami-id: $(get_ec2_metadata ami-id)"
          echo "instance-id: $(get_ec2_metadata instance-id)"
          echo "instance-type: $(get_ec2_metadata instance-type)"
          echo "system info $(uname -a)"
      - name: "[FB EMPLOYEES] Enable SSH (Click me for login details)"
        uses: seemethere/add-github-ssh-key@v1
        with:
          GITHUB_TOKEN: ${{ secrets.GITHUB_TOKEN }}
      # Needed for binary builds, see: https://github.com/pytorch/pytorch/issues/73339#issuecomment-1058981560
      - name: Enable long paths on Windows
        shell: powershell
        run: |
          Set-ItemProperty -Path "HKLM:\\SYSTEM\CurrentControlSet\Control\FileSystem" -Name "LongPathsEnabled" -Value 1
      # Since it's just a defensive command, the workflow should continue even the command fails
      - name: Disables Windows Defender scheduled and real-time scanning for files in directories used by PyTorch
        shell: powershell
        run: |
          Add-MpPreference -ExclusionPath $(Get-Location).tostring(),$Env:TEMP -ErrorAction Ignore
          # Let's both exclude the path and disable Windows Defender completely just to be sure
          # that it doesn't interfere
          Set-MpPreference -DisableRealtimeMonitoring $True
      # NOTE: These environment variables are put here so that they can be applied on every job equally
      #       They are also here because setting them at a workflow level doesn't give us access to the
      #       runner.temp variable, which we need.
      - name: Populate binary env
        shell: bash
        run: |
          echo "BINARY_ENV_FILE=${RUNNER_TEMP}/env" >> "${GITHUB_ENV}"
          echo "PYTORCH_FINAL_PACKAGE_DIR=${RUNNER_TEMP}/artifacts" >> "${GITHUB_ENV}"
          echo "WIN_PACKAGE_WORK_DIR=${RUNNER_TEMP}"
      - uses: actions/download-artifact@v3
        name: Download Build Artifacts
        with:
          name: wheel-py3_8-cpu
          path: "${{ env.PYTORCH_FINAL_PACKAGE_DIR }}"
      - name: Checkout PyTorch
        uses: malfet/checkout@silent-checkout
        with:
          ref: ${{ github.event_name == 'pull_request' && github.event.pull_request.head.sha || github.sha }}
          submodules: recursive
          path: pytorch
          quiet-checkout: true
      - name: Clean PyTorch checkout
        run: |
          # Remove any artifacts from the previous checkouts
          git clean -fxd
        working-directory: pytorch
      - name: Checkout pytorch/builder
        uses: malfet/checkout@silent-checkout
        with:
          ref: main
          submodules: recursive
          repository: pytorch/builder
          path: builder
          quiet-checkout: true
      - name: Clean pytorch/builder checkout
        run: |
          # Remove any artifacts from the previous checkouts
          git clean -fxd
        working-directory: builder
      - name: Populate binary env
        shell: bash
        run: |
          "${PYTORCH_ROOT}/.circleci/scripts/binary_populate_env.sh"
      - name: Test PyTorch binary
        shell: bash
        run: |
          "${PYTORCH_ROOT}/.circleci/scripts/binary_windows_test.sh"
      - name: Wait until all sessions have drained
        shell: powershell
        working-directory: pytorch
        if: always()
        timeout-minutes: 120
        run: |
          .github\scripts\wait_for_ssh_to_drain.ps1
      - name: Kill active ssh sessions if still around (Useful if workflow was cancelled)
        shell: powershell
        working-directory: pytorch
        if: always()
        run: |
          .github\scripts\kill_active_ssh_sessions.ps1
  wheel-py3_8-cpu-upload:  # Uploading
    if: ${{ github.repository_owner == 'pytorch' }}
    needs: wheel-py3_8-cpu-test
    with:
      PYTORCH_ROOT: ${{ github.workspace }}/pytorch
      BUILDER_ROOT: ${{ github.workspace }}/builder
      PACKAGE_TYPE: wheel
      # TODO: This is a legacy variable that we eventually want to get rid of in
      #       favor of GPU_ARCH_VERSION
      DESIRED_CUDA: cpu
      GPU_ARCH_TYPE: cpu
      DESIRED_PYTHON: "3.8"
      build_name: wheel-py3_8-cpu
    secrets:
      github-token: ${{ secrets.GITHUB_TOKEN }}
      aws-access-key-id: ${{ secrets.AWS_PYTORCH_UPLOADER_ACCESS_KEY_ID }}
      aws-pytorch-uploader-secret-access-key: ${{ secrets.AWS_PYTORCH_UPLOADER_SECRET_ACCESS_KEY }}
      conda-pytorchbot-token: ${{ secrets.CONDA_PYTORCHBOT_TOKEN }}
    uses: ./.github/workflows/_binary-upload.yml
  wheel-py3_8-cuda11_7-build:
    if: ${{ github.repository_owner == 'pytorch' }}
    runs-on: windows.4xlarge.nonephemeral
    timeout-minutes: 240
    env:
      PYTORCH_ROOT: ${{ github.workspace }}/pytorch
      BUILDER_ROOT: ${{ github.workspace }}/builder
      PACKAGE_TYPE: wheel
      # TODO: This is a legacy variable that we eventually want to get rid of in
      #       favor of GPU_ARCH_VERSION
      DESIRED_CUDA: cu117
      GPU_ARCH_VERSION: 11.7
      GPU_ARCH_TYPE: cuda
      SKIP_ALL_TESTS: 1
      DESIRED_PYTHON: "3.8"
    steps:
      - name: Display EC2 information
        shell: bash
        run: |
          set -euo pipefail
          function get_ec2_metadata() {
            # Pulled from instance metadata endpoint for EC2
            # see https://docs.aws.amazon.com/AWSEC2/latest/UserGuide/instancedata-data-retrieval.html
            category=$1
            curl -fsSL "http://169.254.169.254/latest/meta-data/${category}"
          }
          echo "ami-id: $(get_ec2_metadata ami-id)"
          echo "instance-id: $(get_ec2_metadata instance-id)"
          echo "instance-type: $(get_ec2_metadata instance-type)"
          echo "system info $(uname -a)"
      - name: "[FB EMPLOYEES] Enable SSH (Click me for login details)"
        uses: seemethere/add-github-ssh-key@v1
        with:
          GITHUB_TOKEN: ${{ secrets.GITHUB_TOKEN }}
      # Needed for binary builds, see: https://github.com/pytorch/pytorch/issues/73339#issuecomment-1058981560
      - name: Enable long paths on Windows
        shell: powershell
        run: |
          Set-ItemProperty -Path "HKLM:\\SYSTEM\CurrentControlSet\Control\FileSystem" -Name "LongPathsEnabled" -Value 1
      # Since it's just a defensive command, the workflow should continue even the command fails
      - name: Disables Windows Defender scheduled and real-time scanning for files in directories used by PyTorch
        shell: powershell
        run: |
          Add-MpPreference -ExclusionPath $(Get-Location).tostring(),$Env:TEMP -ErrorAction Ignore
          # Let's both exclude the path and disable Windows Defender completely just to be sure
          # that it doesn't interfere
          Set-MpPreference -DisableRealtimeMonitoring $True
      # NOTE: These environment variables are put here so that they can be applied on every job equally
      #       They are also here because setting them at a workflow level doesn't give us access to the
      #       runner.temp variable, which we need.
      - name: Populate binary env
        shell: bash
        run: |
          echo "BINARY_ENV_FILE=${RUNNER_TEMP}/env" >> "${GITHUB_ENV}"
          echo "PYTORCH_FINAL_PACKAGE_DIR=${RUNNER_TEMP}/artifacts" >> "${GITHUB_ENV}"
          echo "WIN_PACKAGE_WORK_DIR=${RUNNER_TEMP}"
      - name: Checkout PyTorch
        uses: malfet/checkout@silent-checkout
        with:
          ref: ${{ github.event_name == 'pull_request' && github.event.pull_request.head.sha || github.sha }}
          submodules: recursive
          path: pytorch
          quiet-checkout: true
      - name: Clean PyTorch checkout
        run: |
          # Remove any artifacts from the previous checkouts
          git clean -fxd
        working-directory: pytorch
      - name: Checkout pytorch/builder
        uses: malfet/checkout@silent-checkout
        with:
          ref: main
          submodules: recursive
          repository: pytorch/builder
          path: builder
          quiet-checkout: true
      - name: Clean pytorch/builder checkout
        run: |
          # Remove any artifacts from the previous checkouts
          git clean -fxd
        working-directory: builder
      - name: Populate binary env
        shell: bash
        run: |
          "${PYTORCH_ROOT}/.circleci/scripts/binary_populate_env.sh"
      - name: Build PyTorch binary
        shell: bash
        run: |
          "${PYTORCH_ROOT}/.circleci/scripts/binary_windows_build.sh"
      - uses: actions/upload-artifact@v3
        if: always()
        with:
          name: wheel-py3_8-cuda11_7
          retention-days: 14
          if-no-files-found: error
          path: "${{ env.PYTORCH_FINAL_PACKAGE_DIR }}"
      - name: Wait until all sessions have drained
        shell: powershell
        working-directory: pytorch
        if: always()
        timeout-minutes: 120
        run: |
          .github\scripts\wait_for_ssh_to_drain.ps1
      - name: Kill active ssh sessions if still around (Useful if workflow was cancelled)
        shell: powershell
        working-directory: pytorch
        if: always()
        run: |
          .github\scripts\kill_active_ssh_sessions.ps1
  wheel-py3_8-cuda11_7-test:  # Testing
    if: ${{ github.repository_owner == 'pytorch' }}
    needs: wheel-py3_8-cuda11_7-build
    runs-on: windows.8xlarge.nvidia.gpu
    timeout-minutes: 240
    env:
      PYTORCH_ROOT: ${{ github.workspace }}/pytorch
      BUILDER_ROOT: ${{ github.workspace }}/builder
      PACKAGE_TYPE: wheel
      # TODO: This is a legacy variable that we eventually want to get rid of in
      #       favor of GPU_ARCH_VERSION
      DESIRED_CUDA: cu117
      GPU_ARCH_VERSION: 11.7
      GPU_ARCH_TYPE: cuda
      SKIP_ALL_TESTS: 1
      DESIRED_PYTHON: "3.8"
    steps:
      - name: Display EC2 information
        shell: bash
        run: |
          set -euo pipefail
          function get_ec2_metadata() {
            # Pulled from instance metadata endpoint for EC2
            # see https://docs.aws.amazon.com/AWSEC2/latest/UserGuide/instancedata-data-retrieval.html
            category=$1
            curl -fsSL "http://169.254.169.254/latest/meta-data/${category}"
          }
          echo "ami-id: $(get_ec2_metadata ami-id)"
          echo "instance-id: $(get_ec2_metadata instance-id)"
          echo "instance-type: $(get_ec2_metadata instance-type)"
          echo "system info $(uname -a)"
      - name: "[FB EMPLOYEES] Enable SSH (Click me for login details)"
        uses: seemethere/add-github-ssh-key@v1
        with:
          GITHUB_TOKEN: ${{ secrets.GITHUB_TOKEN }}
      # Needed for binary builds, see: https://github.com/pytorch/pytorch/issues/73339#issuecomment-1058981560
      - name: Enable long paths on Windows
        shell: powershell
        run: |
          Set-ItemProperty -Path "HKLM:\\SYSTEM\CurrentControlSet\Control\FileSystem" -Name "LongPathsEnabled" -Value 1
      # Since it's just a defensive command, the workflow should continue even the command fails
      - name: Disables Windows Defender scheduled and real-time scanning for files in directories used by PyTorch
        shell: powershell
        run: |
          Add-MpPreference -ExclusionPath $(Get-Location).tostring(),$Env:TEMP -ErrorAction Ignore
          # Let's both exclude the path and disable Windows Defender completely just to be sure
          # that it doesn't interfere
          Set-MpPreference -DisableRealtimeMonitoring $True
      # NOTE: These environment variables are put here so that they can be applied on every job equally
      #       They are also here because setting them at a workflow level doesn't give us access to the
      #       runner.temp variable, which we need.
      - name: Populate binary env
        shell: bash
        run: |
          echo "BINARY_ENV_FILE=${RUNNER_TEMP}/env" >> "${GITHUB_ENV}"
          echo "PYTORCH_FINAL_PACKAGE_DIR=${RUNNER_TEMP}/artifacts" >> "${GITHUB_ENV}"
          echo "WIN_PACKAGE_WORK_DIR=${RUNNER_TEMP}"
      - uses: actions/download-artifact@v3
        name: Download Build Artifacts
        with:
          name: wheel-py3_8-cuda11_7
          path: "${{ env.PYTORCH_FINAL_PACKAGE_DIR }}"
      - name: Checkout PyTorch
        uses: malfet/checkout@silent-checkout
        with:
          ref: ${{ github.event_name == 'pull_request' && github.event.pull_request.head.sha || github.sha }}
          submodules: recursive
          path: pytorch
          quiet-checkout: true
      - name: Clean PyTorch checkout
        run: |
          # Remove any artifacts from the previous checkouts
          git clean -fxd
        working-directory: pytorch
      - name: Checkout pytorch/builder
        uses: malfet/checkout@silent-checkout
        with:
          ref: main
          submodules: recursive
          repository: pytorch/builder
          path: builder
          quiet-checkout: true
      - name: Clean pytorch/builder checkout
        run: |
          # Remove any artifacts from the previous checkouts
          git clean -fxd
        working-directory: builder
      - name: Populate binary env
        shell: bash
        run: |
          "${PYTORCH_ROOT}/.circleci/scripts/binary_populate_env.sh"
      - name: Test PyTorch binary
        shell: bash
        run: |
          "${PYTORCH_ROOT}/.circleci/scripts/binary_windows_test.sh"
      - name: Wait until all sessions have drained
        shell: powershell
        working-directory: pytorch
        if: always()
        timeout-minutes: 120
        run: |
          .github\scripts\wait_for_ssh_to_drain.ps1
      - name: Kill active ssh sessions if still around (Useful if workflow was cancelled)
        shell: powershell
        working-directory: pytorch
        if: always()
        run: |
          .github\scripts\kill_active_ssh_sessions.ps1
  wheel-py3_8-cuda11_7-upload:  # Uploading
    if: ${{ github.repository_owner == 'pytorch' }}
    needs: wheel-py3_8-cuda11_7-test
    with:
      PYTORCH_ROOT: ${{ github.workspace }}/pytorch
      BUILDER_ROOT: ${{ github.workspace }}/builder
      PACKAGE_TYPE: wheel
      # TODO: This is a legacy variable that we eventually want to get rid of in
      #       favor of GPU_ARCH_VERSION
      DESIRED_CUDA: cu117
      GPU_ARCH_VERSION: 11.7
      GPU_ARCH_TYPE: cuda
      DESIRED_PYTHON: "3.8"
      build_name: wheel-py3_8-cuda11_7
    secrets:
      github-token: ${{ secrets.GITHUB_TOKEN }}
      aws-access-key-id: ${{ secrets.AWS_PYTORCH_UPLOADER_ACCESS_KEY_ID }}
      aws-pytorch-uploader-secret-access-key: ${{ secrets.AWS_PYTORCH_UPLOADER_SECRET_ACCESS_KEY }}
      conda-pytorchbot-token: ${{ secrets.CONDA_PYTORCHBOT_TOKEN }}
    uses: ./.github/workflows/_binary-upload.yml
  wheel-py3_8-cuda11_8-build:
    if: ${{ github.repository_owner == 'pytorch' }}
    runs-on: windows.4xlarge.nonephemeral
    timeout-minutes: 240
    env:
      PYTORCH_ROOT: ${{ github.workspace }}/pytorch
      BUILDER_ROOT: ${{ github.workspace }}/builder
      PACKAGE_TYPE: wheel
      # TODO: This is a legacy variable that we eventually want to get rid of in
      #       favor of GPU_ARCH_VERSION
      DESIRED_CUDA: cu118
      GPU_ARCH_VERSION: 11.8
      GPU_ARCH_TYPE: cuda
      SKIP_ALL_TESTS: 1
      DESIRED_PYTHON: "3.8"
    steps:
      - name: Display EC2 information
        shell: bash
        run: |
          set -euo pipefail
          function get_ec2_metadata() {
            # Pulled from instance metadata endpoint for EC2
            # see https://docs.aws.amazon.com/AWSEC2/latest/UserGuide/instancedata-data-retrieval.html
            category=$1
            curl -fsSL "http://169.254.169.254/latest/meta-data/${category}"
          }
          echo "ami-id: $(get_ec2_metadata ami-id)"
          echo "instance-id: $(get_ec2_metadata instance-id)"
          echo "instance-type: $(get_ec2_metadata instance-type)"
          echo "system info $(uname -a)"
      - name: "[FB EMPLOYEES] Enable SSH (Click me for login details)"
        uses: seemethere/add-github-ssh-key@v1
        with:
          GITHUB_TOKEN: ${{ secrets.GITHUB_TOKEN }}
      # Needed for binary builds, see: https://github.com/pytorch/pytorch/issues/73339#issuecomment-1058981560
      - name: Enable long paths on Windows
        shell: powershell
        run: |
          Set-ItemProperty -Path "HKLM:\\SYSTEM\CurrentControlSet\Control\FileSystem" -Name "LongPathsEnabled" -Value 1
      # Since it's just a defensive command, the workflow should continue even the command fails
      - name: Disables Windows Defender scheduled and real-time scanning for files in directories used by PyTorch
        shell: powershell
        run: |
          Add-MpPreference -ExclusionPath $(Get-Location).tostring(),$Env:TEMP -ErrorAction Ignore
          # Let's both exclude the path and disable Windows Defender completely just to be sure
          # that it doesn't interfere
          Set-MpPreference -DisableRealtimeMonitoring $True
      # NOTE: These environment variables are put here so that they can be applied on every job equally
      #       They are also here because setting them at a workflow level doesn't give us access to the
      #       runner.temp variable, which we need.
      - name: Populate binary env
        shell: bash
        run: |
          echo "BINARY_ENV_FILE=${RUNNER_TEMP}/env" >> "${GITHUB_ENV}"
          echo "PYTORCH_FINAL_PACKAGE_DIR=${RUNNER_TEMP}/artifacts" >> "${GITHUB_ENV}"
          echo "WIN_PACKAGE_WORK_DIR=${RUNNER_TEMP}"
      - name: Checkout PyTorch
        uses: malfet/checkout@silent-checkout
        with:
          ref: ${{ github.event_name == 'pull_request' && github.event.pull_request.head.sha || github.sha }}
          submodules: recursive
          path: pytorch
          quiet-checkout: true
      - name: Clean PyTorch checkout
        run: |
          # Remove any artifacts from the previous checkouts
          git clean -fxd
        working-directory: pytorch
      - name: Checkout pytorch/builder
        uses: malfet/checkout@silent-checkout
        with:
          ref: main
          submodules: recursive
          repository: pytorch/builder
          path: builder
          quiet-checkout: true
      - name: Clean pytorch/builder checkout
        run: |
          # Remove any artifacts from the previous checkouts
          git clean -fxd
        working-directory: builder
      - name: Populate binary env
        shell: bash
        run: |
          "${PYTORCH_ROOT}/.circleci/scripts/binary_populate_env.sh"
      - name: Build PyTorch binary
        shell: bash
        run: |
          "${PYTORCH_ROOT}/.circleci/scripts/binary_windows_build.sh"
      - uses: actions/upload-artifact@v3
        if: always()
        with:
          name: wheel-py3_8-cuda11_8
          retention-days: 14
          if-no-files-found: error
          path: "${{ env.PYTORCH_FINAL_PACKAGE_DIR }}"
      - name: Wait until all sessions have drained
        shell: powershell
        working-directory: pytorch
        if: always()
        timeout-minutes: 120
        run: |
          .github\scripts\wait_for_ssh_to_drain.ps1
      - name: Kill active ssh sessions if still around (Useful if workflow was cancelled)
        shell: powershell
        working-directory: pytorch
        if: always()
        run: |
          .github\scripts\kill_active_ssh_sessions.ps1
  wheel-py3_8-cuda11_8-test:  # Testing
    if: ${{ github.repository_owner == 'pytorch' }}
    needs: wheel-py3_8-cuda11_8-build
    runs-on: windows.8xlarge.nvidia.gpu
    timeout-minutes: 240
    env:
      PYTORCH_ROOT: ${{ github.workspace }}/pytorch
      BUILDER_ROOT: ${{ github.workspace }}/builder
      PACKAGE_TYPE: wheel
      # TODO: This is a legacy variable that we eventually want to get rid of in
      #       favor of GPU_ARCH_VERSION
      DESIRED_CUDA: cu118
      GPU_ARCH_VERSION: 11.8
      GPU_ARCH_TYPE: cuda
      SKIP_ALL_TESTS: 1
      DESIRED_PYTHON: "3.8"
    steps:
      - name: Display EC2 information
        shell: bash
        run: |
          set -euo pipefail
          function get_ec2_metadata() {
            # Pulled from instance metadata endpoint for EC2
            # see https://docs.aws.amazon.com/AWSEC2/latest/UserGuide/instancedata-data-retrieval.html
            category=$1
            curl -fsSL "http://169.254.169.254/latest/meta-data/${category}"
          }
          echo "ami-id: $(get_ec2_metadata ami-id)"
          echo "instance-id: $(get_ec2_metadata instance-id)"
          echo "instance-type: $(get_ec2_metadata instance-type)"
          echo "system info $(uname -a)"
      - name: "[FB EMPLOYEES] Enable SSH (Click me for login details)"
        uses: seemethere/add-github-ssh-key@v1
        with:
          GITHUB_TOKEN: ${{ secrets.GITHUB_TOKEN }}
      # Needed for binary builds, see: https://github.com/pytorch/pytorch/issues/73339#issuecomment-1058981560
      - name: Enable long paths on Windows
        shell: powershell
        run: |
          Set-ItemProperty -Path "HKLM:\\SYSTEM\CurrentControlSet\Control\FileSystem" -Name "LongPathsEnabled" -Value 1
      # Since it's just a defensive command, the workflow should continue even the command fails
      - name: Disables Windows Defender scheduled and real-time scanning for files in directories used by PyTorch
        shell: powershell
        run: |
          Add-MpPreference -ExclusionPath $(Get-Location).tostring(),$Env:TEMP -ErrorAction Ignore
          # Let's both exclude the path and disable Windows Defender completely just to be sure
          # that it doesn't interfere
          Set-MpPreference -DisableRealtimeMonitoring $True
      # NOTE: These environment variables are put here so that they can be applied on every job equally
      #       They are also here because setting them at a workflow level doesn't give us access to the
      #       runner.temp variable, which we need.
      - name: Populate binary env
        shell: bash
        run: |
          echo "BINARY_ENV_FILE=${RUNNER_TEMP}/env" >> "${GITHUB_ENV}"
          echo "PYTORCH_FINAL_PACKAGE_DIR=${RUNNER_TEMP}/artifacts" >> "${GITHUB_ENV}"
          echo "WIN_PACKAGE_WORK_DIR=${RUNNER_TEMP}"
      - uses: actions/download-artifact@v3
        name: Download Build Artifacts
        with:
          name: wheel-py3_8-cuda11_8
          path: "${{ env.PYTORCH_FINAL_PACKAGE_DIR }}"
      - name: Checkout PyTorch
        uses: malfet/checkout@silent-checkout
        with:
          ref: ${{ github.event_name == 'pull_request' && github.event.pull_request.head.sha || github.sha }}
          submodules: recursive
          path: pytorch
          quiet-checkout: true
      - name: Clean PyTorch checkout
        run: |
          # Remove any artifacts from the previous checkouts
          git clean -fxd
        working-directory: pytorch
      - name: Checkout pytorch/builder
        uses: malfet/checkout@silent-checkout
        with:
          ref: main
          submodules: recursive
          repository: pytorch/builder
          path: builder
          quiet-checkout: true
      - name: Clean pytorch/builder checkout
        run: |
          # Remove any artifacts from the previous checkouts
          git clean -fxd
        working-directory: builder
      - name: Populate binary env
        shell: bash
        run: |
          "${PYTORCH_ROOT}/.circleci/scripts/binary_populate_env.sh"
      - name: Test PyTorch binary
        shell: bash
        run: |
          "${PYTORCH_ROOT}/.circleci/scripts/binary_windows_test.sh"
      - name: Wait until all sessions have drained
        shell: powershell
        working-directory: pytorch
        if: always()
        timeout-minutes: 120
        run: |
          .github\scripts\wait_for_ssh_to_drain.ps1
      - name: Kill active ssh sessions if still around (Useful if workflow was cancelled)
        shell: powershell
        working-directory: pytorch
        if: always()
        run: |
          .github\scripts\kill_active_ssh_sessions.ps1
  wheel-py3_8-cuda11_8-upload:  # Uploading
    if: ${{ github.repository_owner == 'pytorch' }}
    needs: wheel-py3_8-cuda11_8-test
    with:
      PYTORCH_ROOT: ${{ github.workspace }}/pytorch
      BUILDER_ROOT: ${{ github.workspace }}/builder
      PACKAGE_TYPE: wheel
      # TODO: This is a legacy variable that we eventually want to get rid of in
      #       favor of GPU_ARCH_VERSION
      DESIRED_CUDA: cu118
      GPU_ARCH_VERSION: 11.8
      GPU_ARCH_TYPE: cuda
      DESIRED_PYTHON: "3.8"
      build_name: wheel-py3_8-cuda11_8
    secrets:
      github-token: ${{ secrets.GITHUB_TOKEN }}
      aws-access-key-id: ${{ secrets.AWS_PYTORCH_UPLOADER_ACCESS_KEY_ID }}
      aws-pytorch-uploader-secret-access-key: ${{ secrets.AWS_PYTORCH_UPLOADER_SECRET_ACCESS_KEY }}
      conda-pytorchbot-token: ${{ secrets.CONDA_PYTORCHBOT_TOKEN }}
    uses: ./.github/workflows/_binary-upload.yml
  wheel-py3_8-cuda12_1-build:
    if: ${{ github.repository_owner == 'pytorch' }}
    runs-on: windows.4xlarge
    timeout-minutes: 240
    env:
      PYTORCH_ROOT: ${{ github.workspace }}/pytorch
      BUILDER_ROOT: ${{ github.workspace }}/builder
      PACKAGE_TYPE: wheel
      # TODO: This is a legacy variable that we eventually want to get rid of in
      #       favor of GPU_ARCH_VERSION
      DESIRED_CUDA: cu121
      GPU_ARCH_VERSION: 12.1
      GPU_ARCH_TYPE: cuda
      SKIP_ALL_TESTS: 1
      DESIRED_PYTHON: "3.8"
    steps:
      - name: Display EC2 information
        shell: bash
        run: |
          set -euo pipefail
          function get_ec2_metadata() {
            # Pulled from instance metadata endpoint for EC2
            # see https://docs.aws.amazon.com/AWSEC2/latest/UserGuide/instancedata-data-retrieval.html
            category=$1
            curl -fsSL "http://169.254.169.254/latest/meta-data/${category}"
          }
          echo "ami-id: $(get_ec2_metadata ami-id)"
          echo "instance-id: $(get_ec2_metadata instance-id)"
          echo "instance-type: $(get_ec2_metadata instance-type)"
          echo "system info $(uname -a)"
      - name: "[FB EMPLOYEES] Enable SSH (Click me for login details)"
        uses: seemethere/add-github-ssh-key@v1
        with:
          GITHUB_TOKEN: ${{ secrets.GITHUB_TOKEN }}
      # Needed for binary builds, see: https://github.com/pytorch/pytorch/issues/73339#issuecomment-1058981560
      - name: Enable long paths on Windows
        shell: powershell
        run: |
          Set-ItemProperty -Path "HKLM:\\SYSTEM\CurrentControlSet\Control\FileSystem" -Name "LongPathsEnabled" -Value 1
      # Since it's just a defensive command, the workflow should continue even the command fails
      - name: Disables Windows Defender scheduled and real-time scanning for files in directories used by PyTorch
        shell: powershell
        run: |
          Add-MpPreference -ExclusionPath $(Get-Location).tostring(),$Env:TEMP -ErrorAction Ignore
          # Let's both exclude the path and disable Windows Defender completely just to be sure
          # that it doesn't interfere
          Set-MpPreference -DisableRealtimeMonitoring $True
      # NOTE: These environment variables are put here so that they can be applied on every job equally
      #       They are also here because setting them at a workflow level doesn't give us access to the
      #       runner.temp variable, which we need.
      - name: Populate binary env
        shell: bash
        run: |
          echo "BINARY_ENV_FILE=${RUNNER_TEMP}/env" >> "${GITHUB_ENV}"
          echo "PYTORCH_FINAL_PACKAGE_DIR=${RUNNER_TEMP}/artifacts" >> "${GITHUB_ENV}"
          echo "WIN_PACKAGE_WORK_DIR=${RUNNER_TEMP}"
      - name: Checkout PyTorch
        uses: malfet/checkout@silent-checkout
        with:
          ref: ${{ github.event_name == 'pull_request' && github.event.pull_request.head.sha || github.sha }}
          submodules: recursive
          path: pytorch
          quiet-checkout: true
      - name: Clean PyTorch checkout
        run: |
          # Remove any artifacts from the previous checkouts
          git clean -fxd
        working-directory: pytorch
      - name: Checkout pytorch/builder
        uses: malfet/checkout@silent-checkout
        with:
          ref: main
          submodules: recursive
          repository: pytorch/builder
          path: builder
          quiet-checkout: true
      - name: Clean pytorch/builder checkout
        run: |
          # Remove any artifacts from the previous checkouts
          git clean -fxd
        working-directory: builder
      - name: Populate binary env
        shell: bash
        run: |
          "${PYTORCH_ROOT}/.circleci/scripts/binary_populate_env.sh"
      - name: Build PyTorch binary
        shell: bash
        run: |
          "${PYTORCH_ROOT}/.circleci/scripts/binary_windows_build.sh"
      - uses: actions/upload-artifact@v3
        if: always()
        with:
          name: wheel-py3_8-cuda12_1
          retention-days: 14
          if-no-files-found: error
          path: "${{ env.PYTORCH_FINAL_PACKAGE_DIR }}"
      - name: Wait until all sessions have drained
        shell: powershell
        working-directory: pytorch
        if: always()
        timeout-minutes: 120
        run: |
          .github\scripts\wait_for_ssh_to_drain.ps1
      - name: Kill active ssh sessions if still around (Useful if workflow was cancelled)
        shell: powershell
        working-directory: pytorch
        if: always()
        run: |
          .github\scripts\kill_active_ssh_sessions.ps1
  wheel-py3_8-cuda12_1-test:  # Testing
    if: ${{ github.repository_owner == 'pytorch' }}
    needs: wheel-py3_8-cuda12_1-build
    runs-on: windows.8xlarge.nvidia.gpu
    timeout-minutes: 240
    env:
      PYTORCH_ROOT: ${{ github.workspace }}/pytorch
      BUILDER_ROOT: ${{ github.workspace }}/builder
      PACKAGE_TYPE: wheel
      # TODO: This is a legacy variable that we eventually want to get rid of in
      #       favor of GPU_ARCH_VERSION
      DESIRED_CUDA: cu121
      GPU_ARCH_VERSION: 12.1
      GPU_ARCH_TYPE: cuda
      SKIP_ALL_TESTS: 1
      DESIRED_PYTHON: "3.8"
    steps:
      - name: Display EC2 information
        shell: bash
        run: |
          set -euo pipefail
          function get_ec2_metadata() {
            # Pulled from instance metadata endpoint for EC2
            # see https://docs.aws.amazon.com/AWSEC2/latest/UserGuide/instancedata-data-retrieval.html
            category=$1
            curl -fsSL "http://169.254.169.254/latest/meta-data/${category}"
          }
          echo "ami-id: $(get_ec2_metadata ami-id)"
          echo "instance-id: $(get_ec2_metadata instance-id)"
          echo "instance-type: $(get_ec2_metadata instance-type)"
          echo "system info $(uname -a)"
      - name: "[FB EMPLOYEES] Enable SSH (Click me for login details)"
        uses: seemethere/add-github-ssh-key@v1
        with:
          GITHUB_TOKEN: ${{ secrets.GITHUB_TOKEN }}
      # Needed for binary builds, see: https://github.com/pytorch/pytorch/issues/73339#issuecomment-1058981560
      - name: Enable long paths on Windows
        shell: powershell
        run: |
          Set-ItemProperty -Path "HKLM:\\SYSTEM\CurrentControlSet\Control\FileSystem" -Name "LongPathsEnabled" -Value 1
      # Since it's just a defensive command, the workflow should continue even the command fails
      - name: Disables Windows Defender scheduled and real-time scanning for files in directories used by PyTorch
        shell: powershell
        run: |
          Add-MpPreference -ExclusionPath $(Get-Location).tostring(),$Env:TEMP -ErrorAction Ignore
          # Let's both exclude the path and disable Windows Defender completely just to be sure
          # that it doesn't interfere
          Set-MpPreference -DisableRealtimeMonitoring $True
      # NOTE: These environment variables are put here so that they can be applied on every job equally
      #       They are also here because setting them at a workflow level doesn't give us access to the
      #       runner.temp variable, which we need.
      - name: Populate binary env
        shell: bash
        run: |
          echo "BINARY_ENV_FILE=${RUNNER_TEMP}/env" >> "${GITHUB_ENV}"
          echo "PYTORCH_FINAL_PACKAGE_DIR=${RUNNER_TEMP}/artifacts" >> "${GITHUB_ENV}"
          echo "WIN_PACKAGE_WORK_DIR=${RUNNER_TEMP}"
      - uses: actions/download-artifact@v3
        name: Download Build Artifacts
        with:
          name: wheel-py3_8-cuda12_1
          path: "${{ env.PYTORCH_FINAL_PACKAGE_DIR }}"
      - name: Checkout PyTorch
        uses: malfet/checkout@silent-checkout
        with:
          ref: ${{ github.event_name == 'pull_request' && github.event.pull_request.head.sha || github.sha }}
          submodules: recursive
          path: pytorch
          quiet-checkout: true
      - name: Clean PyTorch checkout
        run: |
          # Remove any artifacts from the previous checkouts
          git clean -fxd
        working-directory: pytorch
      - name: Checkout pytorch/builder
        uses: malfet/checkout@silent-checkout
        with:
          ref: main
          submodules: recursive
          repository: pytorch/builder
          path: builder
          quiet-checkout: true
      - name: Clean pytorch/builder checkout
        run: |
          # Remove any artifacts from the previous checkouts
          git clean -fxd
        working-directory: builder
      - name: Populate binary env
        shell: bash
        run: |
          "${PYTORCH_ROOT}/.circleci/scripts/binary_populate_env.sh"
      - name: Test PyTorch binary
        shell: bash
        run: |
          "${PYTORCH_ROOT}/.circleci/scripts/binary_windows_test.sh"
      - name: Wait until all sessions have drained
        shell: powershell
        working-directory: pytorch
        if: always()
        timeout-minutes: 120
        run: |
          .github\scripts\wait_for_ssh_to_drain.ps1
      - name: Kill active ssh sessions if still around (Useful if workflow was cancelled)
        shell: powershell
        working-directory: pytorch
        if: always()
        run: |
          .github\scripts\kill_active_ssh_sessions.ps1
  wheel-py3_8-cuda12_1-upload:  # Uploading
    if: ${{ github.repository_owner == 'pytorch' }}
    needs: wheel-py3_8-cuda12_1-test
    with:
      PYTORCH_ROOT: ${{ github.workspace }}/pytorch
      BUILDER_ROOT: ${{ github.workspace }}/builder
      PACKAGE_TYPE: wheel
      # TODO: This is a legacy variable that we eventually want to get rid of in
      #       favor of GPU_ARCH_VERSION
      DESIRED_CUDA: cu121
      GPU_ARCH_VERSION: 12.1
      GPU_ARCH_TYPE: cuda
      DESIRED_PYTHON: "3.8"
      build_name: wheel-py3_8-cuda12_1
    secrets:
      github-token: ${{ secrets.GITHUB_TOKEN }}
      aws-access-key-id: ${{ secrets.AWS_PYTORCH_UPLOADER_ACCESS_KEY_ID }}
      aws-pytorch-uploader-secret-access-key: ${{ secrets.AWS_PYTORCH_UPLOADER_SECRET_ACCESS_KEY }}
      conda-pytorchbot-token: ${{ secrets.CONDA_PYTORCHBOT_TOKEN }}
    uses: ./.github/workflows/_binary-upload.yml
  wheel-py3_9-cpu-build:
    if: ${{ github.repository_owner == 'pytorch' }}
    runs-on: windows.4xlarge.nonephemeral
    timeout-minutes: 240
    env:
      PYTORCH_ROOT: ${{ github.workspace }}/pytorch
      BUILDER_ROOT: ${{ github.workspace }}/builder
      PACKAGE_TYPE: wheel
      # TODO: This is a legacy variable that we eventually want to get rid of in
      #       favor of GPU_ARCH_VERSION
      DESIRED_CUDA: cpu
      GPU_ARCH_TYPE: cpu
      SKIP_ALL_TESTS: 1
      DESIRED_PYTHON: "3.9"
    steps:
      - name: Display EC2 information
        shell: bash
        run: |
          set -euo pipefail
          function get_ec2_metadata() {
            # Pulled from instance metadata endpoint for EC2
            # see https://docs.aws.amazon.com/AWSEC2/latest/UserGuide/instancedata-data-retrieval.html
            category=$1
            curl -fsSL "http://169.254.169.254/latest/meta-data/${category}"
          }
          echo "ami-id: $(get_ec2_metadata ami-id)"
          echo "instance-id: $(get_ec2_metadata instance-id)"
          echo "instance-type: $(get_ec2_metadata instance-type)"
          echo "system info $(uname -a)"
      - name: "[FB EMPLOYEES] Enable SSH (Click me for login details)"
        uses: seemethere/add-github-ssh-key@v1
        with:
          GITHUB_TOKEN: ${{ secrets.GITHUB_TOKEN }}
      # Needed for binary builds, see: https://github.com/pytorch/pytorch/issues/73339#issuecomment-1058981560
      - name: Enable long paths on Windows
        shell: powershell
        run: |
          Set-ItemProperty -Path "HKLM:\\SYSTEM\CurrentControlSet\Control\FileSystem" -Name "LongPathsEnabled" -Value 1
      # Since it's just a defensive command, the workflow should continue even the command fails
      - name: Disables Windows Defender scheduled and real-time scanning for files in directories used by PyTorch
        shell: powershell
        run: |
          Add-MpPreference -ExclusionPath $(Get-Location).tostring(),$Env:TEMP -ErrorAction Ignore
          # Let's both exclude the path and disable Windows Defender completely just to be sure
          # that it doesn't interfere
          Set-MpPreference -DisableRealtimeMonitoring $True
      # NOTE: These environment variables are put here so that they can be applied on every job equally
      #       They are also here because setting them at a workflow level doesn't give us access to the
      #       runner.temp variable, which we need.
      - name: Populate binary env
        shell: bash
        run: |
          echo "BINARY_ENV_FILE=${RUNNER_TEMP}/env" >> "${GITHUB_ENV}"
          echo "PYTORCH_FINAL_PACKAGE_DIR=${RUNNER_TEMP}/artifacts" >> "${GITHUB_ENV}"
          echo "WIN_PACKAGE_WORK_DIR=${RUNNER_TEMP}"
      - name: Checkout PyTorch
        uses: malfet/checkout@silent-checkout
        with:
          ref: ${{ github.event_name == 'pull_request' && github.event.pull_request.head.sha || github.sha }}
          submodules: recursive
          path: pytorch
          quiet-checkout: true
      - name: Clean PyTorch checkout
        run: |
          # Remove any artifacts from the previous checkouts
          git clean -fxd
        working-directory: pytorch
      - name: Checkout pytorch/builder
        uses: malfet/checkout@silent-checkout
        with:
          ref: main
          submodules: recursive
          repository: pytorch/builder
          path: builder
          quiet-checkout: true
      - name: Clean pytorch/builder checkout
        run: |
          # Remove any artifacts from the previous checkouts
          git clean -fxd
        working-directory: builder
      - name: Populate binary env
        shell: bash
        run: |
          "${PYTORCH_ROOT}/.circleci/scripts/binary_populate_env.sh"
      - name: Build PyTorch binary
        shell: bash
        run: |
          "${PYTORCH_ROOT}/.circleci/scripts/binary_windows_build.sh"
      - uses: actions/upload-artifact@v3
        if: always()
        with:
          name: wheel-py3_9-cpu
          retention-days: 14
          if-no-files-found: error
          path: "${{ env.PYTORCH_FINAL_PACKAGE_DIR }}"
      - name: Wait until all sessions have drained
        shell: powershell
        working-directory: pytorch
        if: always()
        timeout-minutes: 120
        run: |
          .github\scripts\wait_for_ssh_to_drain.ps1
      - name: Kill active ssh sessions if still around (Useful if workflow was cancelled)
        shell: powershell
        working-directory: pytorch
        if: always()
        run: |
          .github\scripts\kill_active_ssh_sessions.ps1
  wheel-py3_9-cpu-test:  # Testing
    if: ${{ github.repository_owner == 'pytorch' }}
    needs: wheel-py3_9-cpu-build
    runs-on: windows.4xlarge
    timeout-minutes: 240
    env:
      PYTORCH_ROOT: ${{ github.workspace }}/pytorch
      BUILDER_ROOT: ${{ github.workspace }}/builder
      PACKAGE_TYPE: wheel
      # TODO: This is a legacy variable that we eventually want to get rid of in
      #       favor of GPU_ARCH_VERSION
      DESIRED_CUDA: cpu
      GPU_ARCH_TYPE: cpu
      SKIP_ALL_TESTS: 1
      DESIRED_PYTHON: "3.9"
    steps:
      - name: Display EC2 information
        shell: bash
        run: |
          set -euo pipefail
          function get_ec2_metadata() {
            # Pulled from instance metadata endpoint for EC2
            # see https://docs.aws.amazon.com/AWSEC2/latest/UserGuide/instancedata-data-retrieval.html
            category=$1
            curl -fsSL "http://169.254.169.254/latest/meta-data/${category}"
          }
          echo "ami-id: $(get_ec2_metadata ami-id)"
          echo "instance-id: $(get_ec2_metadata instance-id)"
          echo "instance-type: $(get_ec2_metadata instance-type)"
          echo "system info $(uname -a)"
      - name: "[FB EMPLOYEES] Enable SSH (Click me for login details)"
        uses: seemethere/add-github-ssh-key@v1
        with:
          GITHUB_TOKEN: ${{ secrets.GITHUB_TOKEN }}
      # Needed for binary builds, see: https://github.com/pytorch/pytorch/issues/73339#issuecomment-1058981560
      - name: Enable long paths on Windows
        shell: powershell
        run: |
          Set-ItemProperty -Path "HKLM:\\SYSTEM\CurrentControlSet\Control\FileSystem" -Name "LongPathsEnabled" -Value 1
      # Since it's just a defensive command, the workflow should continue even the command fails
      - name: Disables Windows Defender scheduled and real-time scanning for files in directories used by PyTorch
        shell: powershell
        run: |
          Add-MpPreference -ExclusionPath $(Get-Location).tostring(),$Env:TEMP -ErrorAction Ignore
          # Let's both exclude the path and disable Windows Defender completely just to be sure
          # that it doesn't interfere
          Set-MpPreference -DisableRealtimeMonitoring $True
      # NOTE: These environment variables are put here so that they can be applied on every job equally
      #       They are also here because setting them at a workflow level doesn't give us access to the
      #       runner.temp variable, which we need.
      - name: Populate binary env
        shell: bash
        run: |
          echo "BINARY_ENV_FILE=${RUNNER_TEMP}/env" >> "${GITHUB_ENV}"
          echo "PYTORCH_FINAL_PACKAGE_DIR=${RUNNER_TEMP}/artifacts" >> "${GITHUB_ENV}"
          echo "WIN_PACKAGE_WORK_DIR=${RUNNER_TEMP}"
      - uses: actions/download-artifact@v3
        name: Download Build Artifacts
        with:
          name: wheel-py3_9-cpu
          path: "${{ env.PYTORCH_FINAL_PACKAGE_DIR }}"
      - name: Checkout PyTorch
        uses: malfet/checkout@silent-checkout
        with:
          ref: ${{ github.event_name == 'pull_request' && github.event.pull_request.head.sha || github.sha }}
          submodules: recursive
          path: pytorch
          quiet-checkout: true
      - name: Clean PyTorch checkout
        run: |
          # Remove any artifacts from the previous checkouts
          git clean -fxd
        working-directory: pytorch
      - name: Checkout pytorch/builder
        uses: malfet/checkout@silent-checkout
        with:
          ref: main
          submodules: recursive
          repository: pytorch/builder
          path: builder
          quiet-checkout: true
      - name: Clean pytorch/builder checkout
        run: |
          # Remove any artifacts from the previous checkouts
          git clean -fxd
        working-directory: builder
      - name: Populate binary env
        shell: bash
        run: |
          "${PYTORCH_ROOT}/.circleci/scripts/binary_populate_env.sh"
      - name: Test PyTorch binary
        shell: bash
        run: |
          "${PYTORCH_ROOT}/.circleci/scripts/binary_windows_test.sh"
      - name: Wait until all sessions have drained
        shell: powershell
        working-directory: pytorch
        if: always()
        timeout-minutes: 120
        run: |
          .github\scripts\wait_for_ssh_to_drain.ps1
      - name: Kill active ssh sessions if still around (Useful if workflow was cancelled)
        shell: powershell
        working-directory: pytorch
        if: always()
        run: |
          .github\scripts\kill_active_ssh_sessions.ps1
  wheel-py3_9-cpu-upload:  # Uploading
    if: ${{ github.repository_owner == 'pytorch' }}
    needs: wheel-py3_9-cpu-test
    with:
      PYTORCH_ROOT: ${{ github.workspace }}/pytorch
      BUILDER_ROOT: ${{ github.workspace }}/builder
      PACKAGE_TYPE: wheel
      # TODO: This is a legacy variable that we eventually want to get rid of in
      #       favor of GPU_ARCH_VERSION
      DESIRED_CUDA: cpu
      GPU_ARCH_TYPE: cpu
      DESIRED_PYTHON: "3.9"
      build_name: wheel-py3_9-cpu
    secrets:
      github-token: ${{ secrets.GITHUB_TOKEN }}
      aws-access-key-id: ${{ secrets.AWS_PYTORCH_UPLOADER_ACCESS_KEY_ID }}
      aws-pytorch-uploader-secret-access-key: ${{ secrets.AWS_PYTORCH_UPLOADER_SECRET_ACCESS_KEY }}
      conda-pytorchbot-token: ${{ secrets.CONDA_PYTORCHBOT_TOKEN }}
    uses: ./.github/workflows/_binary-upload.yml
  wheel-py3_9-cuda11_7-build:
    if: ${{ github.repository_owner == 'pytorch' }}
    runs-on: windows.4xlarge
    timeout-minutes: 240
    env:
      PYTORCH_ROOT: ${{ github.workspace }}/pytorch
      BUILDER_ROOT: ${{ github.workspace }}/builder
      PACKAGE_TYPE: wheel
      # TODO: This is a legacy variable that we eventually want to get rid of in
      #       favor of GPU_ARCH_VERSION
      DESIRED_CUDA: cu117
      GPU_ARCH_VERSION: 11.7
      GPU_ARCH_TYPE: cuda
      SKIP_ALL_TESTS: 1
      DESIRED_PYTHON: "3.9"
    steps:
      - name: Display EC2 information
        shell: bash
        run: |
          set -euo pipefail
          function get_ec2_metadata() {
            # Pulled from instance metadata endpoint for EC2
            # see https://docs.aws.amazon.com/AWSEC2/latest/UserGuide/instancedata-data-retrieval.html
            category=$1
            curl -fsSL "http://169.254.169.254/latest/meta-data/${category}"
          }
          echo "ami-id: $(get_ec2_metadata ami-id)"
          echo "instance-id: $(get_ec2_metadata instance-id)"
          echo "instance-type: $(get_ec2_metadata instance-type)"
          echo "system info $(uname -a)"
      - name: "[FB EMPLOYEES] Enable SSH (Click me for login details)"
        uses: seemethere/add-github-ssh-key@v1
        with:
          GITHUB_TOKEN: ${{ secrets.GITHUB_TOKEN }}
      # Needed for binary builds, see: https://github.com/pytorch/pytorch/issues/73339#issuecomment-1058981560
      - name: Enable long paths on Windows
        shell: powershell
        run: |
          Set-ItemProperty -Path "HKLM:\\SYSTEM\CurrentControlSet\Control\FileSystem" -Name "LongPathsEnabled" -Value 1
      # Since it's just a defensive command, the workflow should continue even the command fails
      - name: Disables Windows Defender scheduled and real-time scanning for files in directories used by PyTorch
        shell: powershell
        run: |
          Add-MpPreference -ExclusionPath $(Get-Location).tostring(),$Env:TEMP -ErrorAction Ignore
          # Let's both exclude the path and disable Windows Defender completely just to be sure
          # that it doesn't interfere
          Set-MpPreference -DisableRealtimeMonitoring $True
      # NOTE: These environment variables are put here so that they can be applied on every job equally
      #       They are also here because setting them at a workflow level doesn't give us access to the
      #       runner.temp variable, which we need.
      - name: Populate binary env
        shell: bash
        run: |
          echo "BINARY_ENV_FILE=${RUNNER_TEMP}/env" >> "${GITHUB_ENV}"
          echo "PYTORCH_FINAL_PACKAGE_DIR=${RUNNER_TEMP}/artifacts" >> "${GITHUB_ENV}"
          echo "WIN_PACKAGE_WORK_DIR=${RUNNER_TEMP}"
      - name: Checkout PyTorch
        uses: malfet/checkout@silent-checkout
        with:
          ref: ${{ github.event_name == 'pull_request' && github.event.pull_request.head.sha || github.sha }}
          submodules: recursive
          path: pytorch
          quiet-checkout: true
      - name: Clean PyTorch checkout
        run: |
          # Remove any artifacts from the previous checkouts
          git clean -fxd
        working-directory: pytorch
      - name: Checkout pytorch/builder
        uses: malfet/checkout@silent-checkout
        with:
          ref: main
          submodules: recursive
          repository: pytorch/builder
          path: builder
          quiet-checkout: true
      - name: Clean pytorch/builder checkout
        run: |
          # Remove any artifacts from the previous checkouts
          git clean -fxd
        working-directory: builder
      - name: Populate binary env
        shell: bash
        run: |
          "${PYTORCH_ROOT}/.circleci/scripts/binary_populate_env.sh"
      - name: Build PyTorch binary
        shell: bash
        run: |
          "${PYTORCH_ROOT}/.circleci/scripts/binary_windows_build.sh"
      - uses: actions/upload-artifact@v3
        if: always()
        with:
          name: wheel-py3_9-cuda11_7
          retention-days: 14
          if-no-files-found: error
          path: "${{ env.PYTORCH_FINAL_PACKAGE_DIR }}"
      - name: Wait until all sessions have drained
        shell: powershell
        working-directory: pytorch
        if: always()
        timeout-minutes: 120
        run: |
          .github\scripts\wait_for_ssh_to_drain.ps1
      - name: Kill active ssh sessions if still around (Useful if workflow was cancelled)
        shell: powershell
        working-directory: pytorch
        if: always()
        run: |
          .github\scripts\kill_active_ssh_sessions.ps1
  wheel-py3_9-cuda11_7-test:  # Testing
    if: ${{ github.repository_owner == 'pytorch' }}
    needs: wheel-py3_9-cuda11_7-build
    runs-on: windows.8xlarge.nvidia.gpu
    timeout-minutes: 240
    env:
      PYTORCH_ROOT: ${{ github.workspace }}/pytorch
      BUILDER_ROOT: ${{ github.workspace }}/builder
      PACKAGE_TYPE: wheel
      # TODO: This is a legacy variable that we eventually want to get rid of in
      #       favor of GPU_ARCH_VERSION
      DESIRED_CUDA: cu117
      GPU_ARCH_VERSION: 11.7
      GPU_ARCH_TYPE: cuda
      SKIP_ALL_TESTS: 1
      DESIRED_PYTHON: "3.9"
    steps:
      - name: Display EC2 information
        shell: bash
        run: |
          set -euo pipefail
          function get_ec2_metadata() {
            # Pulled from instance metadata endpoint for EC2
            # see https://docs.aws.amazon.com/AWSEC2/latest/UserGuide/instancedata-data-retrieval.html
            category=$1
            curl -fsSL "http://169.254.169.254/latest/meta-data/${category}"
          }
          echo "ami-id: $(get_ec2_metadata ami-id)"
          echo "instance-id: $(get_ec2_metadata instance-id)"
          echo "instance-type: $(get_ec2_metadata instance-type)"
          echo "system info $(uname -a)"
      - name: "[FB EMPLOYEES] Enable SSH (Click me for login details)"
        uses: seemethere/add-github-ssh-key@v1
        with:
          GITHUB_TOKEN: ${{ secrets.GITHUB_TOKEN }}
      # Needed for binary builds, see: https://github.com/pytorch/pytorch/issues/73339#issuecomment-1058981560
      - name: Enable long paths on Windows
        shell: powershell
        run: |
          Set-ItemProperty -Path "HKLM:\\SYSTEM\CurrentControlSet\Control\FileSystem" -Name "LongPathsEnabled" -Value 1
      # Since it's just a defensive command, the workflow should continue even the command fails
      - name: Disables Windows Defender scheduled and real-time scanning for files in directories used by PyTorch
        shell: powershell
        run: |
          Add-MpPreference -ExclusionPath $(Get-Location).tostring(),$Env:TEMP -ErrorAction Ignore
          # Let's both exclude the path and disable Windows Defender completely just to be sure
          # that it doesn't interfere
          Set-MpPreference -DisableRealtimeMonitoring $True
      # NOTE: These environment variables are put here so that they can be applied on every job equally
      #       They are also here because setting them at a workflow level doesn't give us access to the
      #       runner.temp variable, which we need.
      - name: Populate binary env
        shell: bash
        run: |
          echo "BINARY_ENV_FILE=${RUNNER_TEMP}/env" >> "${GITHUB_ENV}"
          echo "PYTORCH_FINAL_PACKAGE_DIR=${RUNNER_TEMP}/artifacts" >> "${GITHUB_ENV}"
          echo "WIN_PACKAGE_WORK_DIR=${RUNNER_TEMP}"
      - uses: actions/download-artifact@v3
        name: Download Build Artifacts
        with:
          name: wheel-py3_9-cuda11_7
          path: "${{ env.PYTORCH_FINAL_PACKAGE_DIR }}"
      - name: Checkout PyTorch
        uses: malfet/checkout@silent-checkout
        with:
          ref: ${{ github.event_name == 'pull_request' && github.event.pull_request.head.sha || github.sha }}
          submodules: recursive
          path: pytorch
          quiet-checkout: true
      - name: Clean PyTorch checkout
        run: |
          # Remove any artifacts from the previous checkouts
          git clean -fxd
        working-directory: pytorch
      - name: Checkout pytorch/builder
        uses: malfet/checkout@silent-checkout
        with:
          ref: main
          submodules: recursive
          repository: pytorch/builder
          path: builder
          quiet-checkout: true
      - name: Clean pytorch/builder checkout
        run: |
          # Remove any artifacts from the previous checkouts
          git clean -fxd
        working-directory: builder
      - name: Populate binary env
        shell: bash
        run: |
          "${PYTORCH_ROOT}/.circleci/scripts/binary_populate_env.sh"
      - name: Test PyTorch binary
        shell: bash
        run: |
          "${PYTORCH_ROOT}/.circleci/scripts/binary_windows_test.sh"
      - name: Wait until all sessions have drained
        shell: powershell
        working-directory: pytorch
        if: always()
        timeout-minutes: 120
        run: |
          .github\scripts\wait_for_ssh_to_drain.ps1
      - name: Kill active ssh sessions if still around (Useful if workflow was cancelled)
        shell: powershell
        working-directory: pytorch
        if: always()
        run: |
          .github\scripts\kill_active_ssh_sessions.ps1
  wheel-py3_9-cuda11_7-upload:  # Uploading
    if: ${{ github.repository_owner == 'pytorch' }}
    needs: wheel-py3_9-cuda11_7-test
    with:
      PYTORCH_ROOT: ${{ github.workspace }}/pytorch
      BUILDER_ROOT: ${{ github.workspace }}/builder
      PACKAGE_TYPE: wheel
      # TODO: This is a legacy variable that we eventually want to get rid of in
      #       favor of GPU_ARCH_VERSION
      DESIRED_CUDA: cu117
      GPU_ARCH_VERSION: 11.7
      GPU_ARCH_TYPE: cuda
      DESIRED_PYTHON: "3.9"
      build_name: wheel-py3_9-cuda11_7
    secrets:
      github-token: ${{ secrets.GITHUB_TOKEN }}
      aws-access-key-id: ${{ secrets.AWS_PYTORCH_UPLOADER_ACCESS_KEY_ID }}
      aws-pytorch-uploader-secret-access-key: ${{ secrets.AWS_PYTORCH_UPLOADER_SECRET_ACCESS_KEY }}
      conda-pytorchbot-token: ${{ secrets.CONDA_PYTORCHBOT_TOKEN }}
    uses: ./.github/workflows/_binary-upload.yml
  wheel-py3_9-cuda11_8-build:
    if: ${{ github.repository_owner == 'pytorch' }}
    runs-on: windows.4xlarge
    timeout-minutes: 240
    env:
      PYTORCH_ROOT: ${{ github.workspace }}/pytorch
      BUILDER_ROOT: ${{ github.workspace }}/builder
      PACKAGE_TYPE: wheel
      # TODO: This is a legacy variable that we eventually want to get rid of in
      #       favor of GPU_ARCH_VERSION
      DESIRED_CUDA: cu118
      GPU_ARCH_VERSION: 11.8
      GPU_ARCH_TYPE: cuda
      SKIP_ALL_TESTS: 1
      DESIRED_PYTHON: "3.9"
    steps:
      - name: Display EC2 information
        shell: bash
        run: |
          set -euo pipefail
          function get_ec2_metadata() {
            # Pulled from instance metadata endpoint for EC2
            # see https://docs.aws.amazon.com/AWSEC2/latest/UserGuide/instancedata-data-retrieval.html
            category=$1
            curl -fsSL "http://169.254.169.254/latest/meta-data/${category}"
          }
          echo "ami-id: $(get_ec2_metadata ami-id)"
          echo "instance-id: $(get_ec2_metadata instance-id)"
          echo "instance-type: $(get_ec2_metadata instance-type)"
          echo "system info $(uname -a)"
      - name: "[FB EMPLOYEES] Enable SSH (Click me for login details)"
        uses: seemethere/add-github-ssh-key@v1
        with:
          GITHUB_TOKEN: ${{ secrets.GITHUB_TOKEN }}
      # Needed for binary builds, see: https://github.com/pytorch/pytorch/issues/73339#issuecomment-1058981560
      - name: Enable long paths on Windows
        shell: powershell
        run: |
          Set-ItemProperty -Path "HKLM:\\SYSTEM\CurrentControlSet\Control\FileSystem" -Name "LongPathsEnabled" -Value 1
      # Since it's just a defensive command, the workflow should continue even the command fails
      - name: Disables Windows Defender scheduled and real-time scanning for files in directories used by PyTorch
        shell: powershell
        run: |
          Add-MpPreference -ExclusionPath $(Get-Location).tostring(),$Env:TEMP -ErrorAction Ignore
          # Let's both exclude the path and disable Windows Defender completely just to be sure
          # that it doesn't interfere
          Set-MpPreference -DisableRealtimeMonitoring $True
      # NOTE: These environment variables are put here so that they can be applied on every job equally
      #       They are also here because setting them at a workflow level doesn't give us access to the
      #       runner.temp variable, which we need.
      - name: Populate binary env
        shell: bash
        run: |
          echo "BINARY_ENV_FILE=${RUNNER_TEMP}/env" >> "${GITHUB_ENV}"
          echo "PYTORCH_FINAL_PACKAGE_DIR=${RUNNER_TEMP}/artifacts" >> "${GITHUB_ENV}"
          echo "WIN_PACKAGE_WORK_DIR=${RUNNER_TEMP}"
      - name: Checkout PyTorch
        uses: malfet/checkout@silent-checkout
        with:
          ref: ${{ github.event_name == 'pull_request' && github.event.pull_request.head.sha || github.sha }}
          submodules: recursive
          path: pytorch
          quiet-checkout: true
      - name: Clean PyTorch checkout
        run: |
          # Remove any artifacts from the previous checkouts
          git clean -fxd
        working-directory: pytorch
      - name: Checkout pytorch/builder
        uses: malfet/checkout@silent-checkout
        with:
          ref: main
          submodules: recursive
          repository: pytorch/builder
          path: builder
          quiet-checkout: true
      - name: Clean pytorch/builder checkout
        run: |
          # Remove any artifacts from the previous checkouts
          git clean -fxd
        working-directory: builder
      - name: Populate binary env
        shell: bash
        run: |
          "${PYTORCH_ROOT}/.circleci/scripts/binary_populate_env.sh"
      - name: Build PyTorch binary
        shell: bash
        run: |
          "${PYTORCH_ROOT}/.circleci/scripts/binary_windows_build.sh"
      - uses: actions/upload-artifact@v3
        if: always()
        with:
          name: wheel-py3_9-cuda11_8
          retention-days: 14
          if-no-files-found: error
          path: "${{ env.PYTORCH_FINAL_PACKAGE_DIR }}"
      - name: Wait until all sessions have drained
        shell: powershell
        working-directory: pytorch
        if: always()
        timeout-minutes: 120
        run: |
          .github\scripts\wait_for_ssh_to_drain.ps1
      - name: Kill active ssh sessions if still around (Useful if workflow was cancelled)
        shell: powershell
        working-directory: pytorch
        if: always()
        run: |
          .github\scripts\kill_active_ssh_sessions.ps1
  wheel-py3_9-cuda11_8-test:  # Testing
    if: ${{ github.repository_owner == 'pytorch' }}
    needs: wheel-py3_9-cuda11_8-build
    runs-on: windows.8xlarge.nvidia.gpu
    timeout-minutes: 240
    env:
      PYTORCH_ROOT: ${{ github.workspace }}/pytorch
      BUILDER_ROOT: ${{ github.workspace }}/builder
      PACKAGE_TYPE: wheel
      # TODO: This is a legacy variable that we eventually want to get rid of in
      #       favor of GPU_ARCH_VERSION
      DESIRED_CUDA: cu118
      GPU_ARCH_VERSION: 11.8
      GPU_ARCH_TYPE: cuda
      SKIP_ALL_TESTS: 1
      DESIRED_PYTHON: "3.9"
    steps:
      - name: Display EC2 information
        shell: bash
        run: |
          set -euo pipefail
          function get_ec2_metadata() {
            # Pulled from instance metadata endpoint for EC2
            # see https://docs.aws.amazon.com/AWSEC2/latest/UserGuide/instancedata-data-retrieval.html
            category=$1
            curl -fsSL "http://169.254.169.254/latest/meta-data/${category}"
          }
          echo "ami-id: $(get_ec2_metadata ami-id)"
          echo "instance-id: $(get_ec2_metadata instance-id)"
          echo "instance-type: $(get_ec2_metadata instance-type)"
          echo "system info $(uname -a)"
      - name: "[FB EMPLOYEES] Enable SSH (Click me for login details)"
        uses: seemethere/add-github-ssh-key@v1
        with:
          GITHUB_TOKEN: ${{ secrets.GITHUB_TOKEN }}
      # Needed for binary builds, see: https://github.com/pytorch/pytorch/issues/73339#issuecomment-1058981560
      - name: Enable long paths on Windows
        shell: powershell
        run: |
          Set-ItemProperty -Path "HKLM:\\SYSTEM\CurrentControlSet\Control\FileSystem" -Name "LongPathsEnabled" -Value 1
      # Since it's just a defensive command, the workflow should continue even the command fails
      - name: Disables Windows Defender scheduled and real-time scanning for files in directories used by PyTorch
        shell: powershell
        run: |
          Add-MpPreference -ExclusionPath $(Get-Location).tostring(),$Env:TEMP -ErrorAction Ignore
          # Let's both exclude the path and disable Windows Defender completely just to be sure
          # that it doesn't interfere
          Set-MpPreference -DisableRealtimeMonitoring $True
      # NOTE: These environment variables are put here so that they can be applied on every job equally
      #       They are also here because setting them at a workflow level doesn't give us access to the
      #       runner.temp variable, which we need.
      - name: Populate binary env
        shell: bash
        run: |
          echo "BINARY_ENV_FILE=${RUNNER_TEMP}/env" >> "${GITHUB_ENV}"
          echo "PYTORCH_FINAL_PACKAGE_DIR=${RUNNER_TEMP}/artifacts" >> "${GITHUB_ENV}"
          echo "WIN_PACKAGE_WORK_DIR=${RUNNER_TEMP}"
      - uses: actions/download-artifact@v3
        name: Download Build Artifacts
        with:
          name: wheel-py3_9-cuda11_8
          path: "${{ env.PYTORCH_FINAL_PACKAGE_DIR }}"
      - name: Checkout PyTorch
        uses: malfet/checkout@silent-checkout
        with:
          ref: ${{ github.event_name == 'pull_request' && github.event.pull_request.head.sha || github.sha }}
          submodules: recursive
          path: pytorch
          quiet-checkout: true
      - name: Clean PyTorch checkout
        run: |
          # Remove any artifacts from the previous checkouts
          git clean -fxd
        working-directory: pytorch
      - name: Checkout pytorch/builder
        uses: malfet/checkout@silent-checkout
        with:
          ref: main
          submodules: recursive
          repository: pytorch/builder
          path: builder
          quiet-checkout: true
      - name: Clean pytorch/builder checkout
        run: |
          # Remove any artifacts from the previous checkouts
          git clean -fxd
        working-directory: builder
      - name: Populate binary env
        shell: bash
        run: |
          "${PYTORCH_ROOT}/.circleci/scripts/binary_populate_env.sh"
      - name: Test PyTorch binary
        shell: bash
        run: |
          "${PYTORCH_ROOT}/.circleci/scripts/binary_windows_test.sh"
      - name: Wait until all sessions have drained
        shell: powershell
        working-directory: pytorch
        if: always()
        timeout-minutes: 120
        run: |
          .github\scripts\wait_for_ssh_to_drain.ps1
      - name: Kill active ssh sessions if still around (Useful if workflow was cancelled)
        shell: powershell
        working-directory: pytorch
        if: always()
        run: |
          .github\scripts\kill_active_ssh_sessions.ps1
  wheel-py3_9-cuda11_8-upload:  # Uploading
    if: ${{ github.repository_owner == 'pytorch' }}
    needs: wheel-py3_9-cuda11_8-test
    with:
      PYTORCH_ROOT: ${{ github.workspace }}/pytorch
      BUILDER_ROOT: ${{ github.workspace }}/builder
      PACKAGE_TYPE: wheel
      # TODO: This is a legacy variable that we eventually want to get rid of in
      #       favor of GPU_ARCH_VERSION
      DESIRED_CUDA: cu118
      GPU_ARCH_VERSION: 11.8
      GPU_ARCH_TYPE: cuda
      DESIRED_PYTHON: "3.9"
      build_name: wheel-py3_9-cuda11_8
    secrets:
      github-token: ${{ secrets.GITHUB_TOKEN }}
      aws-access-key-id: ${{ secrets.AWS_PYTORCH_UPLOADER_ACCESS_KEY_ID }}
      aws-pytorch-uploader-secret-access-key: ${{ secrets.AWS_PYTORCH_UPLOADER_SECRET_ACCESS_KEY }}
      conda-pytorchbot-token: ${{ secrets.CONDA_PYTORCHBOT_TOKEN }}
    uses: ./.github/workflows/_binary-upload.yml
  wheel-py3_9-cuda12_1-build:
    if: ${{ github.repository_owner == 'pytorch' }}
    runs-on: windows.4xlarge
    timeout-minutes: 240
    env:
      PYTORCH_ROOT: ${{ github.workspace }}/pytorch
      BUILDER_ROOT: ${{ github.workspace }}/builder
      PACKAGE_TYPE: wheel
      # TODO: This is a legacy variable that we eventually want to get rid of in
      #       favor of GPU_ARCH_VERSION
      DESIRED_CUDA: cu121
      GPU_ARCH_VERSION: 12.1
      GPU_ARCH_TYPE: cuda
      SKIP_ALL_TESTS: 1
      DESIRED_PYTHON: "3.9"
    steps:
      - name: Display EC2 information
        shell: bash
        run: |
          set -euo pipefail
          function get_ec2_metadata() {
            # Pulled from instance metadata endpoint for EC2
            # see https://docs.aws.amazon.com/AWSEC2/latest/UserGuide/instancedata-data-retrieval.html
            category=$1
            curl -fsSL "http://169.254.169.254/latest/meta-data/${category}"
          }
          echo "ami-id: $(get_ec2_metadata ami-id)"
          echo "instance-id: $(get_ec2_metadata instance-id)"
          echo "instance-type: $(get_ec2_metadata instance-type)"
          echo "system info $(uname -a)"
      - name: "[FB EMPLOYEES] Enable SSH (Click me for login details)"
        uses: seemethere/add-github-ssh-key@v1
        with:
          GITHUB_TOKEN: ${{ secrets.GITHUB_TOKEN }}
      # Needed for binary builds, see: https://github.com/pytorch/pytorch/issues/73339#issuecomment-1058981560
      - name: Enable long paths on Windows
        shell: powershell
        run: |
          Set-ItemProperty -Path "HKLM:\\SYSTEM\CurrentControlSet\Control\FileSystem" -Name "LongPathsEnabled" -Value 1
      # Since it's just a defensive command, the workflow should continue even the command fails
      - name: Disables Windows Defender scheduled and real-time scanning for files in directories used by PyTorch
        shell: powershell
        run: |
          Add-MpPreference -ExclusionPath $(Get-Location).tostring(),$Env:TEMP -ErrorAction Ignore
          # Let's both exclude the path and disable Windows Defender completely just to be sure
          # that it doesn't interfere
          Set-MpPreference -DisableRealtimeMonitoring $True
      # NOTE: These environment variables are put here so that they can be applied on every job equally
      #       They are also here because setting them at a workflow level doesn't give us access to the
      #       runner.temp variable, which we need.
      - name: Populate binary env
        shell: bash
        run: |
          echo "BINARY_ENV_FILE=${RUNNER_TEMP}/env" >> "${GITHUB_ENV}"
          echo "PYTORCH_FINAL_PACKAGE_DIR=${RUNNER_TEMP}/artifacts" >> "${GITHUB_ENV}"
          echo "WIN_PACKAGE_WORK_DIR=${RUNNER_TEMP}"
      - name: Checkout PyTorch
        uses: malfet/checkout@silent-checkout
        with:
          ref: ${{ github.event_name == 'pull_request' && github.event.pull_request.head.sha || github.sha }}
          submodules: recursive
          path: pytorch
          quiet-checkout: true
      - name: Clean PyTorch checkout
        run: |
          # Remove any artifacts from the previous checkouts
          git clean -fxd
        working-directory: pytorch
      - name: Checkout pytorch/builder
        uses: malfet/checkout@silent-checkout
        with:
          ref: main
          submodules: recursive
          repository: pytorch/builder
          path: builder
          quiet-checkout: true
      - name: Clean pytorch/builder checkout
        run: |
          # Remove any artifacts from the previous checkouts
          git clean -fxd
        working-directory: builder
      - name: Populate binary env
        shell: bash
        run: |
          "${PYTORCH_ROOT}/.circleci/scripts/binary_populate_env.sh"
      - name: Build PyTorch binary
        shell: bash
        run: |
          "${PYTORCH_ROOT}/.circleci/scripts/binary_windows_build.sh"
      - uses: actions/upload-artifact@v3
        if: always()
        with:
          name: wheel-py3_9-cuda12_1
          retention-days: 14
          if-no-files-found: error
          path: "${{ env.PYTORCH_FINAL_PACKAGE_DIR }}"
      - name: Wait until all sessions have drained
        shell: powershell
        working-directory: pytorch
        if: always()
        timeout-minutes: 120
        run: |
          .github\scripts\wait_for_ssh_to_drain.ps1
      - name: Kill active ssh sessions if still around (Useful if workflow was cancelled)
        shell: powershell
        working-directory: pytorch
        if: always()
        run: |
          .github\scripts\kill_active_ssh_sessions.ps1
  wheel-py3_9-cuda12_1-test:  # Testing
    if: ${{ github.repository_owner == 'pytorch' }}
<<<<<<< HEAD
    needs: wheel-py3_9-cuda12_1-build
    runs-on: windows.8xlarge.nvidia.gpu
=======
    needs: wheel-py3_9-cpu-build
    runs-on: windows.4xlarge.nonephemeral
>>>>>>> 579d87a6
    timeout-minutes: 240
    env:
      PYTORCH_ROOT: ${{ github.workspace }}/pytorch
      BUILDER_ROOT: ${{ github.workspace }}/builder
      PACKAGE_TYPE: wheel
      # TODO: This is a legacy variable that we eventually want to get rid of in
      #       favor of GPU_ARCH_VERSION
      DESIRED_CUDA: cu121
      GPU_ARCH_VERSION: 12.1
      GPU_ARCH_TYPE: cuda
      SKIP_ALL_TESTS: 1
      DESIRED_PYTHON: "3.9"
    steps:
      - name: Display EC2 information
        shell: bash
        run: |
          set -euo pipefail
          function get_ec2_metadata() {
            # Pulled from instance metadata endpoint for EC2
            # see https://docs.aws.amazon.com/AWSEC2/latest/UserGuide/instancedata-data-retrieval.html
            category=$1
            curl -fsSL "http://169.254.169.254/latest/meta-data/${category}"
          }
          echo "ami-id: $(get_ec2_metadata ami-id)"
          echo "instance-id: $(get_ec2_metadata instance-id)"
          echo "instance-type: $(get_ec2_metadata instance-type)"
          echo "system info $(uname -a)"
      - name: "[FB EMPLOYEES] Enable SSH (Click me for login details)"
        uses: seemethere/add-github-ssh-key@v1
        with:
          GITHUB_TOKEN: ${{ secrets.GITHUB_TOKEN }}
      # Needed for binary builds, see: https://github.com/pytorch/pytorch/issues/73339#issuecomment-1058981560
      - name: Enable long paths on Windows
        shell: powershell
        run: |
          Set-ItemProperty -Path "HKLM:\\SYSTEM\CurrentControlSet\Control\FileSystem" -Name "LongPathsEnabled" -Value 1
      # Since it's just a defensive command, the workflow should continue even the command fails
      - name: Disables Windows Defender scheduled and real-time scanning for files in directories used by PyTorch
        shell: powershell
        run: |
          Add-MpPreference -ExclusionPath $(Get-Location).tostring(),$Env:TEMP -ErrorAction Ignore
          # Let's both exclude the path and disable Windows Defender completely just to be sure
          # that it doesn't interfere
          Set-MpPreference -DisableRealtimeMonitoring $True
      # NOTE: These environment variables are put here so that they can be applied on every job equally
      #       They are also here because setting them at a workflow level doesn't give us access to the
      #       runner.temp variable, which we need.
      - name: Populate binary env
        shell: bash
        run: |
          echo "BINARY_ENV_FILE=${RUNNER_TEMP}/env" >> "${GITHUB_ENV}"
          echo "PYTORCH_FINAL_PACKAGE_DIR=${RUNNER_TEMP}/artifacts" >> "${GITHUB_ENV}"
          echo "WIN_PACKAGE_WORK_DIR=${RUNNER_TEMP}"
      - uses: actions/download-artifact@v3
        name: Download Build Artifacts
        with:
          name: wheel-py3_9-cuda12_1
          path: "${{ env.PYTORCH_FINAL_PACKAGE_DIR }}"
      - name: Checkout PyTorch
        uses: malfet/checkout@silent-checkout
        with:
          ref: ${{ github.event_name == 'pull_request' && github.event.pull_request.head.sha || github.sha }}
          submodules: recursive
          path: pytorch
          quiet-checkout: true
      - name: Clean PyTorch checkout
        run: |
          # Remove any artifacts from the previous checkouts
          git clean -fxd
        working-directory: pytorch
      - name: Checkout pytorch/builder
        uses: malfet/checkout@silent-checkout
        with:
          ref: main
          submodules: recursive
          repository: pytorch/builder
          path: builder
          quiet-checkout: true
      - name: Clean pytorch/builder checkout
        run: |
          # Remove any artifacts from the previous checkouts
          git clean -fxd
        working-directory: builder
      - name: Populate binary env
        shell: bash
        run: |
          "${PYTORCH_ROOT}/.circleci/scripts/binary_populate_env.sh"
      - name: Test PyTorch binary
        shell: bash
        run: |
          "${PYTORCH_ROOT}/.circleci/scripts/binary_windows_test.sh"
      - name: Wait until all sessions have drained
        shell: powershell
        working-directory: pytorch
        if: always()
        timeout-minutes: 120
        run: |
          .github\scripts\wait_for_ssh_to_drain.ps1
      - name: Kill active ssh sessions if still around (Useful if workflow was cancelled)
        shell: powershell
        working-directory: pytorch
        if: always()
        run: |
          .github\scripts\kill_active_ssh_sessions.ps1
  wheel-py3_9-cuda12_1-upload:  # Uploading
    if: ${{ github.repository_owner == 'pytorch' }}
    needs: wheel-py3_9-cuda12_1-test
    with:
      PYTORCH_ROOT: ${{ github.workspace }}/pytorch
      BUILDER_ROOT: ${{ github.workspace }}/builder
      PACKAGE_TYPE: wheel
      # TODO: This is a legacy variable that we eventually want to get rid of in
      #       favor of GPU_ARCH_VERSION
      DESIRED_CUDA: cu121
      GPU_ARCH_VERSION: 12.1
      GPU_ARCH_TYPE: cuda
      DESIRED_PYTHON: "3.9"
      build_name: wheel-py3_9-cuda12_1
    secrets:
      github-token: ${{ secrets.GITHUB_TOKEN }}
      aws-access-key-id: ${{ secrets.AWS_PYTORCH_UPLOADER_ACCESS_KEY_ID }}
      aws-pytorch-uploader-secret-access-key: ${{ secrets.AWS_PYTORCH_UPLOADER_SECRET_ACCESS_KEY }}
      conda-pytorchbot-token: ${{ secrets.CONDA_PYTORCHBOT_TOKEN }}
    uses: ./.github/workflows/_binary-upload.yml
  wheel-py3_10-cpu-build:
    if: ${{ github.repository_owner == 'pytorch' }}
    runs-on: windows.4xlarge.nonephemeral
    timeout-minutes: 240
    env:
      PYTORCH_ROOT: ${{ github.workspace }}/pytorch
      BUILDER_ROOT: ${{ github.workspace }}/builder
      PACKAGE_TYPE: wheel
      # TODO: This is a legacy variable that we eventually want to get rid of in
      #       favor of GPU_ARCH_VERSION
      DESIRED_CUDA: cpu
      GPU_ARCH_TYPE: cpu
      SKIP_ALL_TESTS: 1
      DESIRED_PYTHON: "3.10"
    steps:
      - name: Display EC2 information
        shell: bash
        run: |
          set -euo pipefail
          function get_ec2_metadata() {
            # Pulled from instance metadata endpoint for EC2
            # see https://docs.aws.amazon.com/AWSEC2/latest/UserGuide/instancedata-data-retrieval.html
            category=$1
            curl -fsSL "http://169.254.169.254/latest/meta-data/${category}"
          }
          echo "ami-id: $(get_ec2_metadata ami-id)"
          echo "instance-id: $(get_ec2_metadata instance-id)"
          echo "instance-type: $(get_ec2_metadata instance-type)"
          echo "system info $(uname -a)"
      - name: "[FB EMPLOYEES] Enable SSH (Click me for login details)"
        uses: seemethere/add-github-ssh-key@v1
        with:
          GITHUB_TOKEN: ${{ secrets.GITHUB_TOKEN }}
      # Needed for binary builds, see: https://github.com/pytorch/pytorch/issues/73339#issuecomment-1058981560
      - name: Enable long paths on Windows
        shell: powershell
        run: |
          Set-ItemProperty -Path "HKLM:\\SYSTEM\CurrentControlSet\Control\FileSystem" -Name "LongPathsEnabled" -Value 1
      # Since it's just a defensive command, the workflow should continue even the command fails
      - name: Disables Windows Defender scheduled and real-time scanning for files in directories used by PyTorch
        shell: powershell
        run: |
          Add-MpPreference -ExclusionPath $(Get-Location).tostring(),$Env:TEMP -ErrorAction Ignore
          # Let's both exclude the path and disable Windows Defender completely just to be sure
          # that it doesn't interfere
          Set-MpPreference -DisableRealtimeMonitoring $True
      # NOTE: These environment variables are put here so that they can be applied on every job equally
      #       They are also here because setting them at a workflow level doesn't give us access to the
      #       runner.temp variable, which we need.
      - name: Populate binary env
        shell: bash
        run: |
          echo "BINARY_ENV_FILE=${RUNNER_TEMP}/env" >> "${GITHUB_ENV}"
          echo "PYTORCH_FINAL_PACKAGE_DIR=${RUNNER_TEMP}/artifacts" >> "${GITHUB_ENV}"
          echo "WIN_PACKAGE_WORK_DIR=${RUNNER_TEMP}"
      - name: Checkout PyTorch
        uses: malfet/checkout@silent-checkout
        with:
          ref: ${{ github.event_name == 'pull_request' && github.event.pull_request.head.sha || github.sha }}
          submodules: recursive
          path: pytorch
          quiet-checkout: true
      - name: Clean PyTorch checkout
        run: |
          # Remove any artifacts from the previous checkouts
          git clean -fxd
        working-directory: pytorch
      - name: Checkout pytorch/builder
        uses: malfet/checkout@silent-checkout
        with:
          ref: main
          submodules: recursive
          repository: pytorch/builder
          path: builder
          quiet-checkout: true
      - name: Clean pytorch/builder checkout
        run: |
          # Remove any artifacts from the previous checkouts
          git clean -fxd
        working-directory: builder
      - name: Populate binary env
        shell: bash
        run: |
          "${PYTORCH_ROOT}/.circleci/scripts/binary_populate_env.sh"
      - name: Build PyTorch binary
        shell: bash
        run: |
          "${PYTORCH_ROOT}/.circleci/scripts/binary_windows_build.sh"
      - uses: actions/upload-artifact@v3
        if: always()
        with:
          name: wheel-py3_10-cpu
          retention-days: 14
          if-no-files-found: error
          path: "${{ env.PYTORCH_FINAL_PACKAGE_DIR }}"
      - name: Wait until all sessions have drained
        shell: powershell
        working-directory: pytorch
        if: always()
        timeout-minutes: 120
        run: |
          .github\scripts\wait_for_ssh_to_drain.ps1
      - name: Kill active ssh sessions if still around (Useful if workflow was cancelled)
        shell: powershell
        working-directory: pytorch
        if: always()
        run: |
          .github\scripts\kill_active_ssh_sessions.ps1
  wheel-py3_10-cpu-test:  # Testing
    if: ${{ github.repository_owner == 'pytorch' }}
    needs: wheel-py3_10-cpu-build
    runs-on: windows.4xlarge
    timeout-minutes: 240
    env:
      PYTORCH_ROOT: ${{ github.workspace }}/pytorch
      BUILDER_ROOT: ${{ github.workspace }}/builder
      PACKAGE_TYPE: wheel
      # TODO: This is a legacy variable that we eventually want to get rid of in
      #       favor of GPU_ARCH_VERSION
      DESIRED_CUDA: cpu
      GPU_ARCH_TYPE: cpu
      SKIP_ALL_TESTS: 1
      DESIRED_PYTHON: "3.10"
    steps:
      - name: Display EC2 information
        shell: bash
        run: |
          set -euo pipefail
          function get_ec2_metadata() {
            # Pulled from instance metadata endpoint for EC2
            # see https://docs.aws.amazon.com/AWSEC2/latest/UserGuide/instancedata-data-retrieval.html
            category=$1
            curl -fsSL "http://169.254.169.254/latest/meta-data/${category}"
          }
          echo "ami-id: $(get_ec2_metadata ami-id)"
          echo "instance-id: $(get_ec2_metadata instance-id)"
          echo "instance-type: $(get_ec2_metadata instance-type)"
          echo "system info $(uname -a)"
      - name: "[FB EMPLOYEES] Enable SSH (Click me for login details)"
        uses: seemethere/add-github-ssh-key@v1
        with:
          GITHUB_TOKEN: ${{ secrets.GITHUB_TOKEN }}
      # Needed for binary builds, see: https://github.com/pytorch/pytorch/issues/73339#issuecomment-1058981560
      - name: Enable long paths on Windows
        shell: powershell
        run: |
          Set-ItemProperty -Path "HKLM:\\SYSTEM\CurrentControlSet\Control\FileSystem" -Name "LongPathsEnabled" -Value 1
      # Since it's just a defensive command, the workflow should continue even the command fails
      - name: Disables Windows Defender scheduled and real-time scanning for files in directories used by PyTorch
        shell: powershell
        run: |
          Add-MpPreference -ExclusionPath $(Get-Location).tostring(),$Env:TEMP -ErrorAction Ignore
          # Let's both exclude the path and disable Windows Defender completely just to be sure
          # that it doesn't interfere
          Set-MpPreference -DisableRealtimeMonitoring $True
      # NOTE: These environment variables are put here so that they can be applied on every job equally
      #       They are also here because setting them at a workflow level doesn't give us access to the
      #       runner.temp variable, which we need.
      - name: Populate binary env
        shell: bash
        run: |
          echo "BINARY_ENV_FILE=${RUNNER_TEMP}/env" >> "${GITHUB_ENV}"
          echo "PYTORCH_FINAL_PACKAGE_DIR=${RUNNER_TEMP}/artifacts" >> "${GITHUB_ENV}"
          echo "WIN_PACKAGE_WORK_DIR=${RUNNER_TEMP}"
      - uses: actions/download-artifact@v3
        name: Download Build Artifacts
        with:
          name: wheel-py3_10-cpu
          path: "${{ env.PYTORCH_FINAL_PACKAGE_DIR }}"
      - name: Checkout PyTorch
        uses: malfet/checkout@silent-checkout
        with:
          ref: ${{ github.event_name == 'pull_request' && github.event.pull_request.head.sha || github.sha }}
          submodules: recursive
          path: pytorch
          quiet-checkout: true
      - name: Clean PyTorch checkout
        run: |
          # Remove any artifacts from the previous checkouts
          git clean -fxd
        working-directory: pytorch
      - name: Checkout pytorch/builder
        uses: malfet/checkout@silent-checkout
        with:
          ref: main
          submodules: recursive
          repository: pytorch/builder
          path: builder
          quiet-checkout: true
      - name: Clean pytorch/builder checkout
        run: |
          # Remove any artifacts from the previous checkouts
          git clean -fxd
        working-directory: builder
      - name: Populate binary env
        shell: bash
        run: |
          "${PYTORCH_ROOT}/.circleci/scripts/binary_populate_env.sh"
      - name: Test PyTorch binary
        shell: bash
        run: |
          "${PYTORCH_ROOT}/.circleci/scripts/binary_windows_test.sh"
      - name: Wait until all sessions have drained
        shell: powershell
        working-directory: pytorch
        if: always()
        timeout-minutes: 120
        run: |
          .github\scripts\wait_for_ssh_to_drain.ps1
      - name: Kill active ssh sessions if still around (Useful if workflow was cancelled)
        shell: powershell
        working-directory: pytorch
        if: always()
        run: |
          .github\scripts\kill_active_ssh_sessions.ps1
  wheel-py3_10-cpu-upload:  # Uploading
    if: ${{ github.repository_owner == 'pytorch' }}
    needs: wheel-py3_10-cpu-test
    with:
      PYTORCH_ROOT: ${{ github.workspace }}/pytorch
      BUILDER_ROOT: ${{ github.workspace }}/builder
      PACKAGE_TYPE: wheel
      # TODO: This is a legacy variable that we eventually want to get rid of in
      #       favor of GPU_ARCH_VERSION
      DESIRED_CUDA: cpu
      GPU_ARCH_TYPE: cpu
      DESIRED_PYTHON: "3.10"
      build_name: wheel-py3_10-cpu
    secrets:
      github-token: ${{ secrets.GITHUB_TOKEN }}
      aws-access-key-id: ${{ secrets.AWS_PYTORCH_UPLOADER_ACCESS_KEY_ID }}
      aws-pytorch-uploader-secret-access-key: ${{ secrets.AWS_PYTORCH_UPLOADER_SECRET_ACCESS_KEY }}
      conda-pytorchbot-token: ${{ secrets.CONDA_PYTORCHBOT_TOKEN }}
    uses: ./.github/workflows/_binary-upload.yml
  wheel-py3_10-cuda11_7-build:
    if: ${{ github.repository_owner == 'pytorch' }}
    runs-on: windows.4xlarge.nonephemeral
    timeout-minutes: 240
    env:
      PYTORCH_ROOT: ${{ github.workspace }}/pytorch
      BUILDER_ROOT: ${{ github.workspace }}/builder
      PACKAGE_TYPE: wheel
      # TODO: This is a legacy variable that we eventually want to get rid of in
      #       favor of GPU_ARCH_VERSION
      DESIRED_CUDA: cu117
      GPU_ARCH_VERSION: 11.7
      GPU_ARCH_TYPE: cuda
      SKIP_ALL_TESTS: 1
      DESIRED_PYTHON: "3.10"
    steps:
      - name: Display EC2 information
        shell: bash
        run: |
          set -euo pipefail
          function get_ec2_metadata() {
            # Pulled from instance metadata endpoint for EC2
            # see https://docs.aws.amazon.com/AWSEC2/latest/UserGuide/instancedata-data-retrieval.html
            category=$1
            curl -fsSL "http://169.254.169.254/latest/meta-data/${category}"
          }
          echo "ami-id: $(get_ec2_metadata ami-id)"
          echo "instance-id: $(get_ec2_metadata instance-id)"
          echo "instance-type: $(get_ec2_metadata instance-type)"
          echo "system info $(uname -a)"
      - name: "[FB EMPLOYEES] Enable SSH (Click me for login details)"
        uses: seemethere/add-github-ssh-key@v1
        with:
          GITHUB_TOKEN: ${{ secrets.GITHUB_TOKEN }}
      # Needed for binary builds, see: https://github.com/pytorch/pytorch/issues/73339#issuecomment-1058981560
      - name: Enable long paths on Windows
        shell: powershell
        run: |
          Set-ItemProperty -Path "HKLM:\\SYSTEM\CurrentControlSet\Control\FileSystem" -Name "LongPathsEnabled" -Value 1
      # Since it's just a defensive command, the workflow should continue even the command fails
      - name: Disables Windows Defender scheduled and real-time scanning for files in directories used by PyTorch
        shell: powershell
        run: |
          Add-MpPreference -ExclusionPath $(Get-Location).tostring(),$Env:TEMP -ErrorAction Ignore
          # Let's both exclude the path and disable Windows Defender completely just to be sure
          # that it doesn't interfere
          Set-MpPreference -DisableRealtimeMonitoring $True
      # NOTE: These environment variables are put here so that they can be applied on every job equally
      #       They are also here because setting them at a workflow level doesn't give us access to the
      #       runner.temp variable, which we need.
      - name: Populate binary env
        shell: bash
        run: |
          echo "BINARY_ENV_FILE=${RUNNER_TEMP}/env" >> "${GITHUB_ENV}"
          echo "PYTORCH_FINAL_PACKAGE_DIR=${RUNNER_TEMP}/artifacts" >> "${GITHUB_ENV}"
          echo "WIN_PACKAGE_WORK_DIR=${RUNNER_TEMP}"
      - name: Checkout PyTorch
        uses: malfet/checkout@silent-checkout
        with:
          ref: ${{ github.event_name == 'pull_request' && github.event.pull_request.head.sha || github.sha }}
          submodules: recursive
          path: pytorch
          quiet-checkout: true
      - name: Clean PyTorch checkout
        run: |
          # Remove any artifacts from the previous checkouts
          git clean -fxd
        working-directory: pytorch
      - name: Checkout pytorch/builder
        uses: malfet/checkout@silent-checkout
        with:
          ref: main
          submodules: recursive
          repository: pytorch/builder
          path: builder
          quiet-checkout: true
      - name: Clean pytorch/builder checkout
        run: |
          # Remove any artifacts from the previous checkouts
          git clean -fxd
        working-directory: builder
      - name: Populate binary env
        shell: bash
        run: |
          "${PYTORCH_ROOT}/.circleci/scripts/binary_populate_env.sh"
      - name: Build PyTorch binary
        shell: bash
        run: |
          "${PYTORCH_ROOT}/.circleci/scripts/binary_windows_build.sh"
      - uses: actions/upload-artifact@v3
        if: always()
        with:
          name: wheel-py3_10-cuda11_7
          retention-days: 14
          if-no-files-found: error
          path: "${{ env.PYTORCH_FINAL_PACKAGE_DIR }}"
      - name: Wait until all sessions have drained
        shell: powershell
        working-directory: pytorch
        if: always()
        timeout-minutes: 120
        run: |
          .github\scripts\wait_for_ssh_to_drain.ps1
      - name: Kill active ssh sessions if still around (Useful if workflow was cancelled)
        shell: powershell
        working-directory: pytorch
        if: always()
        run: |
          .github\scripts\kill_active_ssh_sessions.ps1
  wheel-py3_10-cuda11_7-test:  # Testing
    if: ${{ github.repository_owner == 'pytorch' }}
    needs: wheel-py3_10-cuda11_7-build
    runs-on: windows.8xlarge.nvidia.gpu
    timeout-minutes: 240
    env:
      PYTORCH_ROOT: ${{ github.workspace }}/pytorch
      BUILDER_ROOT: ${{ github.workspace }}/builder
      PACKAGE_TYPE: wheel
      # TODO: This is a legacy variable that we eventually want to get rid of in
      #       favor of GPU_ARCH_VERSION
      DESIRED_CUDA: cu117
      GPU_ARCH_VERSION: 11.7
      GPU_ARCH_TYPE: cuda
      SKIP_ALL_TESTS: 1
      DESIRED_PYTHON: "3.10"
    steps:
      - name: Display EC2 information
        shell: bash
        run: |
          set -euo pipefail
          function get_ec2_metadata() {
            # Pulled from instance metadata endpoint for EC2
            # see https://docs.aws.amazon.com/AWSEC2/latest/UserGuide/instancedata-data-retrieval.html
            category=$1
            curl -fsSL "http://169.254.169.254/latest/meta-data/${category}"
          }
          echo "ami-id: $(get_ec2_metadata ami-id)"
          echo "instance-id: $(get_ec2_metadata instance-id)"
          echo "instance-type: $(get_ec2_metadata instance-type)"
          echo "system info $(uname -a)"
      - name: "[FB EMPLOYEES] Enable SSH (Click me for login details)"
        uses: seemethere/add-github-ssh-key@v1
        with:
          GITHUB_TOKEN: ${{ secrets.GITHUB_TOKEN }}
      # Needed for binary builds, see: https://github.com/pytorch/pytorch/issues/73339#issuecomment-1058981560
      - name: Enable long paths on Windows
        shell: powershell
        run: |
          Set-ItemProperty -Path "HKLM:\\SYSTEM\CurrentControlSet\Control\FileSystem" -Name "LongPathsEnabled" -Value 1
      # Since it's just a defensive command, the workflow should continue even the command fails
      - name: Disables Windows Defender scheduled and real-time scanning for files in directories used by PyTorch
        shell: powershell
        run: |
          Add-MpPreference -ExclusionPath $(Get-Location).tostring(),$Env:TEMP -ErrorAction Ignore
          # Let's both exclude the path and disable Windows Defender completely just to be sure
          # that it doesn't interfere
          Set-MpPreference -DisableRealtimeMonitoring $True
      # NOTE: These environment variables are put here so that they can be applied on every job equally
      #       They are also here because setting them at a workflow level doesn't give us access to the
      #       runner.temp variable, which we need.
      - name: Populate binary env
        shell: bash
        run: |
          echo "BINARY_ENV_FILE=${RUNNER_TEMP}/env" >> "${GITHUB_ENV}"
          echo "PYTORCH_FINAL_PACKAGE_DIR=${RUNNER_TEMP}/artifacts" >> "${GITHUB_ENV}"
          echo "WIN_PACKAGE_WORK_DIR=${RUNNER_TEMP}"
      - uses: actions/download-artifact@v3
        name: Download Build Artifacts
        with:
          name: wheel-py3_10-cuda11_7
          path: "${{ env.PYTORCH_FINAL_PACKAGE_DIR }}"
      - name: Checkout PyTorch
        uses: malfet/checkout@silent-checkout
        with:
          ref: ${{ github.event_name == 'pull_request' && github.event.pull_request.head.sha || github.sha }}
          submodules: recursive
          path: pytorch
          quiet-checkout: true
      - name: Clean PyTorch checkout
        run: |
          # Remove any artifacts from the previous checkouts
          git clean -fxd
        working-directory: pytorch
      - name: Checkout pytorch/builder
        uses: malfet/checkout@silent-checkout
        with:
          ref: main
          submodules: recursive
          repository: pytorch/builder
          path: builder
          quiet-checkout: true
      - name: Clean pytorch/builder checkout
        run: |
          # Remove any artifacts from the previous checkouts
          git clean -fxd
        working-directory: builder
      - name: Populate binary env
        shell: bash
        run: |
          "${PYTORCH_ROOT}/.circleci/scripts/binary_populate_env.sh"
      - name: Test PyTorch binary
        shell: bash
        run: |
          "${PYTORCH_ROOT}/.circleci/scripts/binary_windows_test.sh"
      - name: Wait until all sessions have drained
        shell: powershell
        working-directory: pytorch
        if: always()
        timeout-minutes: 120
        run: |
          .github\scripts\wait_for_ssh_to_drain.ps1
      - name: Kill active ssh sessions if still around (Useful if workflow was cancelled)
        shell: powershell
        working-directory: pytorch
        if: always()
        run: |
          .github\scripts\kill_active_ssh_sessions.ps1
  wheel-py3_10-cuda11_7-upload:  # Uploading
    if: ${{ github.repository_owner == 'pytorch' }}
    needs: wheel-py3_10-cuda11_7-test
    with:
      PYTORCH_ROOT: ${{ github.workspace }}/pytorch
      BUILDER_ROOT: ${{ github.workspace }}/builder
      PACKAGE_TYPE: wheel
      # TODO: This is a legacy variable that we eventually want to get rid of in
      #       favor of GPU_ARCH_VERSION
      DESIRED_CUDA: cu117
      GPU_ARCH_VERSION: 11.7
      GPU_ARCH_TYPE: cuda
      DESIRED_PYTHON: "3.10"
      build_name: wheel-py3_10-cuda11_7
    secrets:
      github-token: ${{ secrets.GITHUB_TOKEN }}
      aws-access-key-id: ${{ secrets.AWS_PYTORCH_UPLOADER_ACCESS_KEY_ID }}
      aws-pytorch-uploader-secret-access-key: ${{ secrets.AWS_PYTORCH_UPLOADER_SECRET_ACCESS_KEY }}
      conda-pytorchbot-token: ${{ secrets.CONDA_PYTORCHBOT_TOKEN }}
    uses: ./.github/workflows/_binary-upload.yml
  wheel-py3_10-cuda11_8-build:
    if: ${{ github.repository_owner == 'pytorch' }}
    runs-on: windows.4xlarge.nonephemeral
    timeout-minutes: 240
    env:
      PYTORCH_ROOT: ${{ github.workspace }}/pytorch
      BUILDER_ROOT: ${{ github.workspace }}/builder
      PACKAGE_TYPE: wheel
      # TODO: This is a legacy variable that we eventually want to get rid of in
      #       favor of GPU_ARCH_VERSION
      DESIRED_CUDA: cu118
      GPU_ARCH_VERSION: 11.8
      GPU_ARCH_TYPE: cuda
      SKIP_ALL_TESTS: 1
      DESIRED_PYTHON: "3.10"
    steps:
      - name: Display EC2 information
        shell: bash
        run: |
          set -euo pipefail
          function get_ec2_metadata() {
            # Pulled from instance metadata endpoint for EC2
            # see https://docs.aws.amazon.com/AWSEC2/latest/UserGuide/instancedata-data-retrieval.html
            category=$1
            curl -fsSL "http://169.254.169.254/latest/meta-data/${category}"
          }
          echo "ami-id: $(get_ec2_metadata ami-id)"
          echo "instance-id: $(get_ec2_metadata instance-id)"
          echo "instance-type: $(get_ec2_metadata instance-type)"
          echo "system info $(uname -a)"
      - name: "[FB EMPLOYEES] Enable SSH (Click me for login details)"
        uses: seemethere/add-github-ssh-key@v1
        with:
          GITHUB_TOKEN: ${{ secrets.GITHUB_TOKEN }}
      # Needed for binary builds, see: https://github.com/pytorch/pytorch/issues/73339#issuecomment-1058981560
      - name: Enable long paths on Windows
        shell: powershell
        run: |
          Set-ItemProperty -Path "HKLM:\\SYSTEM\CurrentControlSet\Control\FileSystem" -Name "LongPathsEnabled" -Value 1
      # Since it's just a defensive command, the workflow should continue even the command fails
      - name: Disables Windows Defender scheduled and real-time scanning for files in directories used by PyTorch
        shell: powershell
        run: |
          Add-MpPreference -ExclusionPath $(Get-Location).tostring(),$Env:TEMP -ErrorAction Ignore
          # Let's both exclude the path and disable Windows Defender completely just to be sure
          # that it doesn't interfere
          Set-MpPreference -DisableRealtimeMonitoring $True
      # NOTE: These environment variables are put here so that they can be applied on every job equally
      #       They are also here because setting them at a workflow level doesn't give us access to the
      #       runner.temp variable, which we need.
      - name: Populate binary env
        shell: bash
        run: |
          echo "BINARY_ENV_FILE=${RUNNER_TEMP}/env" >> "${GITHUB_ENV}"
          echo "PYTORCH_FINAL_PACKAGE_DIR=${RUNNER_TEMP}/artifacts" >> "${GITHUB_ENV}"
          echo "WIN_PACKAGE_WORK_DIR=${RUNNER_TEMP}"
      - name: Checkout PyTorch
        uses: malfet/checkout@silent-checkout
        with:
          ref: ${{ github.event_name == 'pull_request' && github.event.pull_request.head.sha || github.sha }}
          submodules: recursive
          path: pytorch
          quiet-checkout: true
      - name: Clean PyTorch checkout
        run: |
          # Remove any artifacts from the previous checkouts
          git clean -fxd
        working-directory: pytorch
      - name: Checkout pytorch/builder
        uses: malfet/checkout@silent-checkout
        with:
          ref: main
          submodules: recursive
          repository: pytorch/builder
          path: builder
          quiet-checkout: true
      - name: Clean pytorch/builder checkout
        run: |
          # Remove any artifacts from the previous checkouts
          git clean -fxd
        working-directory: builder
      - name: Populate binary env
        shell: bash
        run: |
          "${PYTORCH_ROOT}/.circleci/scripts/binary_populate_env.sh"
      - name: Build PyTorch binary
        shell: bash
        run: |
          "${PYTORCH_ROOT}/.circleci/scripts/binary_windows_build.sh"
      - uses: actions/upload-artifact@v3
        if: always()
        with:
          name: wheel-py3_10-cuda11_8
          retention-days: 14
          if-no-files-found: error
          path: "${{ env.PYTORCH_FINAL_PACKAGE_DIR }}"
      - name: Wait until all sessions have drained
        shell: powershell
        working-directory: pytorch
        if: always()
        timeout-minutes: 120
        run: |
          .github\scripts\wait_for_ssh_to_drain.ps1
      - name: Kill active ssh sessions if still around (Useful if workflow was cancelled)
        shell: powershell
        working-directory: pytorch
        if: always()
        run: |
          .github\scripts\kill_active_ssh_sessions.ps1
  wheel-py3_10-cuda11_8-test:  # Testing
    if: ${{ github.repository_owner == 'pytorch' }}
<<<<<<< HEAD
    needs: wheel-py3_10-cuda11_8-build
    runs-on: windows.8xlarge.nvidia.gpu
=======
    needs: wheel-py3_10-cpu-build
    runs-on: windows.4xlarge.nonephemeral
>>>>>>> 579d87a6
    timeout-minutes: 240
    env:
      PYTORCH_ROOT: ${{ github.workspace }}/pytorch
      BUILDER_ROOT: ${{ github.workspace }}/builder
      PACKAGE_TYPE: wheel
      # TODO: This is a legacy variable that we eventually want to get rid of in
      #       favor of GPU_ARCH_VERSION
      DESIRED_CUDA: cu118
      GPU_ARCH_VERSION: 11.8
      GPU_ARCH_TYPE: cuda
      SKIP_ALL_TESTS: 1
      DESIRED_PYTHON: "3.10"
    steps:
      - name: Display EC2 information
        shell: bash
        run: |
          set -euo pipefail
          function get_ec2_metadata() {
            # Pulled from instance metadata endpoint for EC2
            # see https://docs.aws.amazon.com/AWSEC2/latest/UserGuide/instancedata-data-retrieval.html
            category=$1
            curl -fsSL "http://169.254.169.254/latest/meta-data/${category}"
          }
          echo "ami-id: $(get_ec2_metadata ami-id)"
          echo "instance-id: $(get_ec2_metadata instance-id)"
          echo "instance-type: $(get_ec2_metadata instance-type)"
          echo "system info $(uname -a)"
      - name: "[FB EMPLOYEES] Enable SSH (Click me for login details)"
        uses: seemethere/add-github-ssh-key@v1
        with:
          GITHUB_TOKEN: ${{ secrets.GITHUB_TOKEN }}
      # Needed for binary builds, see: https://github.com/pytorch/pytorch/issues/73339#issuecomment-1058981560
      - name: Enable long paths on Windows
        shell: powershell
        run: |
          Set-ItemProperty -Path "HKLM:\\SYSTEM\CurrentControlSet\Control\FileSystem" -Name "LongPathsEnabled" -Value 1
      # Since it's just a defensive command, the workflow should continue even the command fails
      - name: Disables Windows Defender scheduled and real-time scanning for files in directories used by PyTorch
        shell: powershell
        run: |
          Add-MpPreference -ExclusionPath $(Get-Location).tostring(),$Env:TEMP -ErrorAction Ignore
          # Let's both exclude the path and disable Windows Defender completely just to be sure
          # that it doesn't interfere
          Set-MpPreference -DisableRealtimeMonitoring $True
      # NOTE: These environment variables are put here so that they can be applied on every job equally
      #       They are also here because setting them at a workflow level doesn't give us access to the
      #       runner.temp variable, which we need.
      - name: Populate binary env
        shell: bash
        run: |
          echo "BINARY_ENV_FILE=${RUNNER_TEMP}/env" >> "${GITHUB_ENV}"
          echo "PYTORCH_FINAL_PACKAGE_DIR=${RUNNER_TEMP}/artifacts" >> "${GITHUB_ENV}"
          echo "WIN_PACKAGE_WORK_DIR=${RUNNER_TEMP}"
      - uses: actions/download-artifact@v3
        name: Download Build Artifacts
        with:
          name: wheel-py3_10-cuda11_8
          path: "${{ env.PYTORCH_FINAL_PACKAGE_DIR }}"
      - name: Checkout PyTorch
        uses: malfet/checkout@silent-checkout
        with:
          ref: ${{ github.event_name == 'pull_request' && github.event.pull_request.head.sha || github.sha }}
          submodules: recursive
          path: pytorch
          quiet-checkout: true
      - name: Clean PyTorch checkout
        run: |
          # Remove any artifacts from the previous checkouts
          git clean -fxd
        working-directory: pytorch
      - name: Checkout pytorch/builder
        uses: malfet/checkout@silent-checkout
        with:
          ref: main
          submodules: recursive
          repository: pytorch/builder
          path: builder
          quiet-checkout: true
      - name: Clean pytorch/builder checkout
        run: |
          # Remove any artifacts from the previous checkouts
          git clean -fxd
        working-directory: builder
      - name: Populate binary env
        shell: bash
        run: |
          "${PYTORCH_ROOT}/.circleci/scripts/binary_populate_env.sh"
      - name: Test PyTorch binary
        shell: bash
        run: |
          "${PYTORCH_ROOT}/.circleci/scripts/binary_windows_test.sh"
      - name: Wait until all sessions have drained
        shell: powershell
        working-directory: pytorch
        if: always()
        timeout-minutes: 120
        run: |
          .github\scripts\wait_for_ssh_to_drain.ps1
      - name: Kill active ssh sessions if still around (Useful if workflow was cancelled)
        shell: powershell
        working-directory: pytorch
        if: always()
        run: |
          .github\scripts\kill_active_ssh_sessions.ps1
  wheel-py3_10-cuda11_8-upload:  # Uploading
    if: ${{ github.repository_owner == 'pytorch' }}
    needs: wheel-py3_10-cuda11_8-test
    with:
      PYTORCH_ROOT: ${{ github.workspace }}/pytorch
      BUILDER_ROOT: ${{ github.workspace }}/builder
      PACKAGE_TYPE: wheel
      # TODO: This is a legacy variable that we eventually want to get rid of in
      #       favor of GPU_ARCH_VERSION
      DESIRED_CUDA: cu118
      GPU_ARCH_VERSION: 11.8
      GPU_ARCH_TYPE: cuda
      DESIRED_PYTHON: "3.10"
      build_name: wheel-py3_10-cuda11_8
    secrets:
      github-token: ${{ secrets.GITHUB_TOKEN }}
      aws-access-key-id: ${{ secrets.AWS_PYTORCH_UPLOADER_ACCESS_KEY_ID }}
      aws-pytorch-uploader-secret-access-key: ${{ secrets.AWS_PYTORCH_UPLOADER_SECRET_ACCESS_KEY }}
      conda-pytorchbot-token: ${{ secrets.CONDA_PYTORCHBOT_TOKEN }}
    uses: ./.github/workflows/_binary-upload.yml
  wheel-py3_10-cuda12_1-build:
    if: ${{ github.repository_owner == 'pytorch' }}
    runs-on: windows.4xlarge.nonephemeral
    timeout-minutes: 240
    env:
      PYTORCH_ROOT: ${{ github.workspace }}/pytorch
      BUILDER_ROOT: ${{ github.workspace }}/builder
      PACKAGE_TYPE: wheel
      # TODO: This is a legacy variable that we eventually want to get rid of in
      #       favor of GPU_ARCH_VERSION
      DESIRED_CUDA: cu121
      GPU_ARCH_VERSION: 12.1
      GPU_ARCH_TYPE: cuda
      SKIP_ALL_TESTS: 1
      DESIRED_PYTHON: "3.10"
    steps:
      - name: Display EC2 information
        shell: bash
        run: |
          set -euo pipefail
          function get_ec2_metadata() {
            # Pulled from instance metadata endpoint for EC2
            # see https://docs.aws.amazon.com/AWSEC2/latest/UserGuide/instancedata-data-retrieval.html
            category=$1
            curl -fsSL "http://169.254.169.254/latest/meta-data/${category}"
          }
          echo "ami-id: $(get_ec2_metadata ami-id)"
          echo "instance-id: $(get_ec2_metadata instance-id)"
          echo "instance-type: $(get_ec2_metadata instance-type)"
          echo "system info $(uname -a)"
      - name: "[FB EMPLOYEES] Enable SSH (Click me for login details)"
        uses: seemethere/add-github-ssh-key@v1
        with:
          GITHUB_TOKEN: ${{ secrets.GITHUB_TOKEN }}
      # Needed for binary builds, see: https://github.com/pytorch/pytorch/issues/73339#issuecomment-1058981560
      - name: Enable long paths on Windows
        shell: powershell
        run: |
          Set-ItemProperty -Path "HKLM:\\SYSTEM\CurrentControlSet\Control\FileSystem" -Name "LongPathsEnabled" -Value 1
      # Since it's just a defensive command, the workflow should continue even the command fails
      - name: Disables Windows Defender scheduled and real-time scanning for files in directories used by PyTorch
        shell: powershell
        run: |
          Add-MpPreference -ExclusionPath $(Get-Location).tostring(),$Env:TEMP -ErrorAction Ignore
          # Let's both exclude the path and disable Windows Defender completely just to be sure
          # that it doesn't interfere
          Set-MpPreference -DisableRealtimeMonitoring $True
      # NOTE: These environment variables are put here so that they can be applied on every job equally
      #       They are also here because setting them at a workflow level doesn't give us access to the
      #       runner.temp variable, which we need.
      - name: Populate binary env
        shell: bash
        run: |
          echo "BINARY_ENV_FILE=${RUNNER_TEMP}/env" >> "${GITHUB_ENV}"
          echo "PYTORCH_FINAL_PACKAGE_DIR=${RUNNER_TEMP}/artifacts" >> "${GITHUB_ENV}"
          echo "WIN_PACKAGE_WORK_DIR=${RUNNER_TEMP}"
      - name: Checkout PyTorch
        uses: malfet/checkout@silent-checkout
        with:
          ref: ${{ github.event_name == 'pull_request' && github.event.pull_request.head.sha || github.sha }}
          submodules: recursive
          path: pytorch
          quiet-checkout: true
      - name: Clean PyTorch checkout
        run: |
          # Remove any artifacts from the previous checkouts
          git clean -fxd
        working-directory: pytorch
      - name: Checkout pytorch/builder
        uses: malfet/checkout@silent-checkout
        with:
          ref: main
          submodules: recursive
          repository: pytorch/builder
          path: builder
          quiet-checkout: true
      - name: Clean pytorch/builder checkout
        run: |
          # Remove any artifacts from the previous checkouts
          git clean -fxd
        working-directory: builder
      - name: Populate binary env
        shell: bash
        run: |
          "${PYTORCH_ROOT}/.circleci/scripts/binary_populate_env.sh"
      - name: Build PyTorch binary
        shell: bash
        run: |
          "${PYTORCH_ROOT}/.circleci/scripts/binary_windows_build.sh"
      - uses: actions/upload-artifact@v3
        if: always()
        with:
          name: wheel-py3_10-cuda12_1
          retention-days: 14
          if-no-files-found: error
          path: "${{ env.PYTORCH_FINAL_PACKAGE_DIR }}"
      - name: Wait until all sessions have drained
        shell: powershell
        working-directory: pytorch
        if: always()
        timeout-minutes: 120
        run: |
          .github\scripts\wait_for_ssh_to_drain.ps1
      - name: Kill active ssh sessions if still around (Useful if workflow was cancelled)
        shell: powershell
        working-directory: pytorch
        if: always()
        run: |
          .github\scripts\kill_active_ssh_sessions.ps1
  wheel-py3_10-cuda12_1-test:  # Testing
    if: ${{ github.repository_owner == 'pytorch' }}
    needs: wheel-py3_10-cuda12_1-build
    runs-on: windows.8xlarge.nvidia.gpu
    timeout-minutes: 240
    env:
      PYTORCH_ROOT: ${{ github.workspace }}/pytorch
      BUILDER_ROOT: ${{ github.workspace }}/builder
      PACKAGE_TYPE: wheel
      # TODO: This is a legacy variable that we eventually want to get rid of in
      #       favor of GPU_ARCH_VERSION
      DESIRED_CUDA: cu121
      GPU_ARCH_VERSION: 12.1
      GPU_ARCH_TYPE: cuda
      SKIP_ALL_TESTS: 1
      DESIRED_PYTHON: "3.10"
    steps:
      - name: Display EC2 information
        shell: bash
        run: |
          set -euo pipefail
          function get_ec2_metadata() {
            # Pulled from instance metadata endpoint for EC2
            # see https://docs.aws.amazon.com/AWSEC2/latest/UserGuide/instancedata-data-retrieval.html
            category=$1
            curl -fsSL "http://169.254.169.254/latest/meta-data/${category}"
          }
          echo "ami-id: $(get_ec2_metadata ami-id)"
          echo "instance-id: $(get_ec2_metadata instance-id)"
          echo "instance-type: $(get_ec2_metadata instance-type)"
          echo "system info $(uname -a)"
      - name: "[FB EMPLOYEES] Enable SSH (Click me for login details)"
        uses: seemethere/add-github-ssh-key@v1
        with:
          GITHUB_TOKEN: ${{ secrets.GITHUB_TOKEN }}
      # Needed for binary builds, see: https://github.com/pytorch/pytorch/issues/73339#issuecomment-1058981560
      - name: Enable long paths on Windows
        shell: powershell
        run: |
          Set-ItemProperty -Path "HKLM:\\SYSTEM\CurrentControlSet\Control\FileSystem" -Name "LongPathsEnabled" -Value 1
      # Since it's just a defensive command, the workflow should continue even the command fails
      - name: Disables Windows Defender scheduled and real-time scanning for files in directories used by PyTorch
        shell: powershell
        run: |
          Add-MpPreference -ExclusionPath $(Get-Location).tostring(),$Env:TEMP -ErrorAction Ignore
          # Let's both exclude the path and disable Windows Defender completely just to be sure
          # that it doesn't interfere
          Set-MpPreference -DisableRealtimeMonitoring $True
      # NOTE: These environment variables are put here so that they can be applied on every job equally
      #       They are also here because setting them at a workflow level doesn't give us access to the
      #       runner.temp variable, which we need.
      - name: Populate binary env
        shell: bash
        run: |
          echo "BINARY_ENV_FILE=${RUNNER_TEMP}/env" >> "${GITHUB_ENV}"
          echo "PYTORCH_FINAL_PACKAGE_DIR=${RUNNER_TEMP}/artifacts" >> "${GITHUB_ENV}"
          echo "WIN_PACKAGE_WORK_DIR=${RUNNER_TEMP}"
      - uses: actions/download-artifact@v3
        name: Download Build Artifacts
        with:
          name: wheel-py3_10-cuda12_1
          path: "${{ env.PYTORCH_FINAL_PACKAGE_DIR }}"
      - name: Checkout PyTorch
        uses: malfet/checkout@silent-checkout
        with:
          ref: ${{ github.event_name == 'pull_request' && github.event.pull_request.head.sha || github.sha }}
          submodules: recursive
          path: pytorch
          quiet-checkout: true
      - name: Clean PyTorch checkout
        run: |
          # Remove any artifacts from the previous checkouts
          git clean -fxd
        working-directory: pytorch
      - name: Checkout pytorch/builder
        uses: malfet/checkout@silent-checkout
        with:
          ref: main
          submodules: recursive
          repository: pytorch/builder
          path: builder
          quiet-checkout: true
      - name: Clean pytorch/builder checkout
        run: |
          # Remove any artifacts from the previous checkouts
          git clean -fxd
        working-directory: builder
      - name: Populate binary env
        shell: bash
        run: |
          "${PYTORCH_ROOT}/.circleci/scripts/binary_populate_env.sh"
      - name: Test PyTorch binary
        shell: bash
        run: |
          "${PYTORCH_ROOT}/.circleci/scripts/binary_windows_test.sh"
      - name: Wait until all sessions have drained
        shell: powershell
        working-directory: pytorch
        if: always()
        timeout-minutes: 120
        run: |
          .github\scripts\wait_for_ssh_to_drain.ps1
      - name: Kill active ssh sessions if still around (Useful if workflow was cancelled)
        shell: powershell
        working-directory: pytorch
        if: always()
        run: |
          .github\scripts\kill_active_ssh_sessions.ps1
  wheel-py3_10-cuda12_1-upload:  # Uploading
    if: ${{ github.repository_owner == 'pytorch' }}
    needs: wheel-py3_10-cuda12_1-test
    with:
      PYTORCH_ROOT: ${{ github.workspace }}/pytorch
      BUILDER_ROOT: ${{ github.workspace }}/builder
      PACKAGE_TYPE: wheel
      # TODO: This is a legacy variable that we eventually want to get rid of in
      #       favor of GPU_ARCH_VERSION
      DESIRED_CUDA: cu121
      GPU_ARCH_VERSION: 12.1
      GPU_ARCH_TYPE: cuda
      DESIRED_PYTHON: "3.10"
      build_name: wheel-py3_10-cuda12_1
    secrets:
      github-token: ${{ secrets.GITHUB_TOKEN }}
      aws-access-key-id: ${{ secrets.AWS_PYTORCH_UPLOADER_ACCESS_KEY_ID }}
      aws-pytorch-uploader-secret-access-key: ${{ secrets.AWS_PYTORCH_UPLOADER_SECRET_ACCESS_KEY }}
      conda-pytorchbot-token: ${{ secrets.CONDA_PYTORCHBOT_TOKEN }}
    uses: ./.github/workflows/_binary-upload.yml
  wheel-py3_11-cpu-build:
    if: ${{ github.repository_owner == 'pytorch' }}
    runs-on: windows.4xlarge.nonephemeral
    timeout-minutes: 240
    env:
      PYTORCH_ROOT: ${{ github.workspace }}/pytorch
      BUILDER_ROOT: ${{ github.workspace }}/builder
      PACKAGE_TYPE: wheel
      # TODO: This is a legacy variable that we eventually want to get rid of in
      #       favor of GPU_ARCH_VERSION
      DESIRED_CUDA: cpu
      GPU_ARCH_TYPE: cpu
      SKIP_ALL_TESTS: 1
      DESIRED_PYTHON: "3.11"
    steps:
      - name: Display EC2 information
        shell: bash
        run: |
          set -euo pipefail
          function get_ec2_metadata() {
            # Pulled from instance metadata endpoint for EC2
            # see https://docs.aws.amazon.com/AWSEC2/latest/UserGuide/instancedata-data-retrieval.html
            category=$1
            curl -fsSL "http://169.254.169.254/latest/meta-data/${category}"
          }
          echo "ami-id: $(get_ec2_metadata ami-id)"
          echo "instance-id: $(get_ec2_metadata instance-id)"
          echo "instance-type: $(get_ec2_metadata instance-type)"
          echo "system info $(uname -a)"
      - name: "[FB EMPLOYEES] Enable SSH (Click me for login details)"
        uses: seemethere/add-github-ssh-key@v1
        with:
          GITHUB_TOKEN: ${{ secrets.GITHUB_TOKEN }}
      # Needed for binary builds, see: https://github.com/pytorch/pytorch/issues/73339#issuecomment-1058981560
      - name: Enable long paths on Windows
        shell: powershell
        run: |
          Set-ItemProperty -Path "HKLM:\\SYSTEM\CurrentControlSet\Control\FileSystem" -Name "LongPathsEnabled" -Value 1
      # Since it's just a defensive command, the workflow should continue even the command fails
      - name: Disables Windows Defender scheduled and real-time scanning for files in directories used by PyTorch
        shell: powershell
        run: |
          Add-MpPreference -ExclusionPath $(Get-Location).tostring(),$Env:TEMP -ErrorAction Ignore
          # Let's both exclude the path and disable Windows Defender completely just to be sure
          # that it doesn't interfere
          Set-MpPreference -DisableRealtimeMonitoring $True
      # NOTE: These environment variables are put here so that they can be applied on every job equally
      #       They are also here because setting them at a workflow level doesn't give us access to the
      #       runner.temp variable, which we need.
      - name: Populate binary env
        shell: bash
        run: |
          echo "BINARY_ENV_FILE=${RUNNER_TEMP}/env" >> "${GITHUB_ENV}"
          echo "PYTORCH_FINAL_PACKAGE_DIR=${RUNNER_TEMP}/artifacts" >> "${GITHUB_ENV}"
          echo "WIN_PACKAGE_WORK_DIR=${RUNNER_TEMP}"
      - name: Checkout PyTorch
        uses: malfet/checkout@silent-checkout
        with:
          ref: ${{ github.event_name == 'pull_request' && github.event.pull_request.head.sha || github.sha }}
          submodules: recursive
          path: pytorch
          quiet-checkout: true
      - name: Clean PyTorch checkout
        run: |
          # Remove any artifacts from the previous checkouts
          git clean -fxd
        working-directory: pytorch
      - name: Checkout pytorch/builder
        uses: malfet/checkout@silent-checkout
        with:
          ref: main
          submodules: recursive
          repository: pytorch/builder
          path: builder
          quiet-checkout: true
      - name: Clean pytorch/builder checkout
        run: |
          # Remove any artifacts from the previous checkouts
          git clean -fxd
        working-directory: builder
      - name: Populate binary env
        shell: bash
        run: |
          "${PYTORCH_ROOT}/.circleci/scripts/binary_populate_env.sh"
      - name: Build PyTorch binary
        shell: bash
        run: |
          "${PYTORCH_ROOT}/.circleci/scripts/binary_windows_build.sh"
      - uses: actions/upload-artifact@v3
        if: always()
        with:
          name: wheel-py3_11-cpu
          retention-days: 14
          if-no-files-found: error
          path: "${{ env.PYTORCH_FINAL_PACKAGE_DIR }}"
      - name: Wait until all sessions have drained
        shell: powershell
        working-directory: pytorch
        if: always()
        timeout-minutes: 120
        run: |
          .github\scripts\wait_for_ssh_to_drain.ps1
      - name: Kill active ssh sessions if still around (Useful if workflow was cancelled)
        shell: powershell
        working-directory: pytorch
        if: always()
        run: |
          .github\scripts\kill_active_ssh_sessions.ps1
  wheel-py3_11-cpu-test:  # Testing
    if: ${{ github.repository_owner == 'pytorch' }}
    needs: wheel-py3_11-cpu-build
    runs-on: windows.4xlarge
    timeout-minutes: 240
    env:
      PYTORCH_ROOT: ${{ github.workspace }}/pytorch
      BUILDER_ROOT: ${{ github.workspace }}/builder
      PACKAGE_TYPE: wheel
      # TODO: This is a legacy variable that we eventually want to get rid of in
      #       favor of GPU_ARCH_VERSION
      DESIRED_CUDA: cpu
      GPU_ARCH_TYPE: cpu
      SKIP_ALL_TESTS: 1
      DESIRED_PYTHON: "3.11"
    steps:
      - name: Display EC2 information
        shell: bash
        run: |
          set -euo pipefail
          function get_ec2_metadata() {
            # Pulled from instance metadata endpoint for EC2
            # see https://docs.aws.amazon.com/AWSEC2/latest/UserGuide/instancedata-data-retrieval.html
            category=$1
            curl -fsSL "http://169.254.169.254/latest/meta-data/${category}"
          }
          echo "ami-id: $(get_ec2_metadata ami-id)"
          echo "instance-id: $(get_ec2_metadata instance-id)"
          echo "instance-type: $(get_ec2_metadata instance-type)"
          echo "system info $(uname -a)"
      - name: "[FB EMPLOYEES] Enable SSH (Click me for login details)"
        uses: seemethere/add-github-ssh-key@v1
        with:
          GITHUB_TOKEN: ${{ secrets.GITHUB_TOKEN }}
      # Needed for binary builds, see: https://github.com/pytorch/pytorch/issues/73339#issuecomment-1058981560
      - name: Enable long paths on Windows
        shell: powershell
        run: |
          Set-ItemProperty -Path "HKLM:\\SYSTEM\CurrentControlSet\Control\FileSystem" -Name "LongPathsEnabled" -Value 1
      # Since it's just a defensive command, the workflow should continue even the command fails
      - name: Disables Windows Defender scheduled and real-time scanning for files in directories used by PyTorch
        shell: powershell
        run: |
          Add-MpPreference -ExclusionPath $(Get-Location).tostring(),$Env:TEMP -ErrorAction Ignore
          # Let's both exclude the path and disable Windows Defender completely just to be sure
          # that it doesn't interfere
          Set-MpPreference -DisableRealtimeMonitoring $True
      # NOTE: These environment variables are put here so that they can be applied on every job equally
      #       They are also here because setting them at a workflow level doesn't give us access to the
      #       runner.temp variable, which we need.
      - name: Populate binary env
        shell: bash
        run: |
          echo "BINARY_ENV_FILE=${RUNNER_TEMP}/env" >> "${GITHUB_ENV}"
          echo "PYTORCH_FINAL_PACKAGE_DIR=${RUNNER_TEMP}/artifacts" >> "${GITHUB_ENV}"
          echo "WIN_PACKAGE_WORK_DIR=${RUNNER_TEMP}"
      - uses: actions/download-artifact@v3
        name: Download Build Artifacts
        with:
          name: wheel-py3_11-cpu
          path: "${{ env.PYTORCH_FINAL_PACKAGE_DIR }}"
      - name: Checkout PyTorch
        uses: malfet/checkout@silent-checkout
        with:
          ref: ${{ github.event_name == 'pull_request' && github.event.pull_request.head.sha || github.sha }}
          submodules: recursive
          path: pytorch
          quiet-checkout: true
      - name: Clean PyTorch checkout
        run: |
          # Remove any artifacts from the previous checkouts
          git clean -fxd
        working-directory: pytorch
      - name: Checkout pytorch/builder
        uses: malfet/checkout@silent-checkout
        with:
          ref: main
          submodules: recursive
          repository: pytorch/builder
          path: builder
          quiet-checkout: true
      - name: Clean pytorch/builder checkout
        run: |
          # Remove any artifacts from the previous checkouts
          git clean -fxd
        working-directory: builder
      - name: Populate binary env
        shell: bash
        run: |
          "${PYTORCH_ROOT}/.circleci/scripts/binary_populate_env.sh"
      - name: Test PyTorch binary
        shell: bash
        run: |
          "${PYTORCH_ROOT}/.circleci/scripts/binary_windows_test.sh"
      - name: Wait until all sessions have drained
        shell: powershell
        working-directory: pytorch
        if: always()
        timeout-minutes: 120
        run: |
          .github\scripts\wait_for_ssh_to_drain.ps1
      - name: Kill active ssh sessions if still around (Useful if workflow was cancelled)
        shell: powershell
        working-directory: pytorch
        if: always()
        run: |
          .github\scripts\kill_active_ssh_sessions.ps1
  wheel-py3_11-cpu-upload:  # Uploading
    if: ${{ github.repository_owner == 'pytorch' }}
    needs: wheel-py3_11-cpu-test
    with:
      PYTORCH_ROOT: ${{ github.workspace }}/pytorch
      BUILDER_ROOT: ${{ github.workspace }}/builder
      PACKAGE_TYPE: wheel
      # TODO: This is a legacy variable that we eventually want to get rid of in
      #       favor of GPU_ARCH_VERSION
      DESIRED_CUDA: cpu
      GPU_ARCH_TYPE: cpu
      DESIRED_PYTHON: "3.11"
      build_name: wheel-py3_11-cpu
    secrets:
      github-token: ${{ secrets.GITHUB_TOKEN }}
      aws-access-key-id: ${{ secrets.AWS_PYTORCH_UPLOADER_ACCESS_KEY_ID }}
      aws-pytorch-uploader-secret-access-key: ${{ secrets.AWS_PYTORCH_UPLOADER_SECRET_ACCESS_KEY }}
      conda-pytorchbot-token: ${{ secrets.CONDA_PYTORCHBOT_TOKEN }}
    uses: ./.github/workflows/_binary-upload.yml
  wheel-py3_11-cuda11_7-build:
    if: ${{ github.repository_owner == 'pytorch' }}
    runs-on: windows.4xlarge.nonephemeral
    timeout-minutes: 240
    env:
      PYTORCH_ROOT: ${{ github.workspace }}/pytorch
      BUILDER_ROOT: ${{ github.workspace }}/builder
      PACKAGE_TYPE: wheel
      # TODO: This is a legacy variable that we eventually want to get rid of in
      #       favor of GPU_ARCH_VERSION
      DESIRED_CUDA: cu117
      GPU_ARCH_VERSION: 11.7
      GPU_ARCH_TYPE: cuda
      SKIP_ALL_TESTS: 1
      DESIRED_PYTHON: "3.11"
    steps:
      - name: Display EC2 information
        shell: bash
        run: |
          set -euo pipefail
          function get_ec2_metadata() {
            # Pulled from instance metadata endpoint for EC2
            # see https://docs.aws.amazon.com/AWSEC2/latest/UserGuide/instancedata-data-retrieval.html
            category=$1
            curl -fsSL "http://169.254.169.254/latest/meta-data/${category}"
          }
          echo "ami-id: $(get_ec2_metadata ami-id)"
          echo "instance-id: $(get_ec2_metadata instance-id)"
          echo "instance-type: $(get_ec2_metadata instance-type)"
          echo "system info $(uname -a)"
      - name: "[FB EMPLOYEES] Enable SSH (Click me for login details)"
        uses: seemethere/add-github-ssh-key@v1
        with:
          GITHUB_TOKEN: ${{ secrets.GITHUB_TOKEN }}
      # Needed for binary builds, see: https://github.com/pytorch/pytorch/issues/73339#issuecomment-1058981560
      - name: Enable long paths on Windows
        shell: powershell
        run: |
          Set-ItemProperty -Path "HKLM:\\SYSTEM\CurrentControlSet\Control\FileSystem" -Name "LongPathsEnabled" -Value 1
      # Since it's just a defensive command, the workflow should continue even the command fails
      - name: Disables Windows Defender scheduled and real-time scanning for files in directories used by PyTorch
        shell: powershell
        run: |
          Add-MpPreference -ExclusionPath $(Get-Location).tostring(),$Env:TEMP -ErrorAction Ignore
          # Let's both exclude the path and disable Windows Defender completely just to be sure
          # that it doesn't interfere
          Set-MpPreference -DisableRealtimeMonitoring $True
      # NOTE: These environment variables are put here so that they can be applied on every job equally
      #       They are also here because setting them at a workflow level doesn't give us access to the
      #       runner.temp variable, which we need.
      - name: Populate binary env
        shell: bash
        run: |
          echo "BINARY_ENV_FILE=${RUNNER_TEMP}/env" >> "${GITHUB_ENV}"
          echo "PYTORCH_FINAL_PACKAGE_DIR=${RUNNER_TEMP}/artifacts" >> "${GITHUB_ENV}"
          echo "WIN_PACKAGE_WORK_DIR=${RUNNER_TEMP}"
      - name: Checkout PyTorch
        uses: malfet/checkout@silent-checkout
        with:
          ref: ${{ github.event_name == 'pull_request' && github.event.pull_request.head.sha || github.sha }}
          submodules: recursive
          path: pytorch
          quiet-checkout: true
      - name: Clean PyTorch checkout
        run: |
          # Remove any artifacts from the previous checkouts
          git clean -fxd
        working-directory: pytorch
      - name: Checkout pytorch/builder
        uses: malfet/checkout@silent-checkout
        with:
          ref: main
          submodules: recursive
          repository: pytorch/builder
          path: builder
          quiet-checkout: true
      - name: Clean pytorch/builder checkout
        run: |
          # Remove any artifacts from the previous checkouts
          git clean -fxd
        working-directory: builder
      - name: Populate binary env
        shell: bash
        run: |
          "${PYTORCH_ROOT}/.circleci/scripts/binary_populate_env.sh"
      - name: Build PyTorch binary
        shell: bash
        run: |
          "${PYTORCH_ROOT}/.circleci/scripts/binary_windows_build.sh"
      - uses: actions/upload-artifact@v3
        if: always()
        with:
          name: wheel-py3_11-cuda11_7
          retention-days: 14
          if-no-files-found: error
          path: "${{ env.PYTORCH_FINAL_PACKAGE_DIR }}"
      - name: Wait until all sessions have drained
        shell: powershell
        working-directory: pytorch
        if: always()
        timeout-minutes: 120
        run: |
          .github\scripts\wait_for_ssh_to_drain.ps1
      - name: Kill active ssh sessions if still around (Useful if workflow was cancelled)
        shell: powershell
        working-directory: pytorch
        if: always()
        run: |
          .github\scripts\kill_active_ssh_sessions.ps1
  wheel-py3_11-cuda11_7-test:  # Testing
    if: ${{ github.repository_owner == 'pytorch' }}
<<<<<<< HEAD
    needs: wheel-py3_11-cuda11_7-build
    runs-on: windows.8xlarge.nvidia.gpu
=======
    needs: wheel-py3_11-cpu-build
    runs-on: windows.4xlarge.nonephemeral
>>>>>>> 579d87a6
    timeout-minutes: 240
    env:
      PYTORCH_ROOT: ${{ github.workspace }}/pytorch
      BUILDER_ROOT: ${{ github.workspace }}/builder
      PACKAGE_TYPE: wheel
      # TODO: This is a legacy variable that we eventually want to get rid of in
      #       favor of GPU_ARCH_VERSION
      DESIRED_CUDA: cu117
      GPU_ARCH_VERSION: 11.7
      GPU_ARCH_TYPE: cuda
      SKIP_ALL_TESTS: 1
      DESIRED_PYTHON: "3.11"
    steps:
      - name: Display EC2 information
        shell: bash
        run: |
          set -euo pipefail
          function get_ec2_metadata() {
            # Pulled from instance metadata endpoint for EC2
            # see https://docs.aws.amazon.com/AWSEC2/latest/UserGuide/instancedata-data-retrieval.html
            category=$1
            curl -fsSL "http://169.254.169.254/latest/meta-data/${category}"
          }
          echo "ami-id: $(get_ec2_metadata ami-id)"
          echo "instance-id: $(get_ec2_metadata instance-id)"
          echo "instance-type: $(get_ec2_metadata instance-type)"
          echo "system info $(uname -a)"
      - name: "[FB EMPLOYEES] Enable SSH (Click me for login details)"
        uses: seemethere/add-github-ssh-key@v1
        with:
          GITHUB_TOKEN: ${{ secrets.GITHUB_TOKEN }}
      # Needed for binary builds, see: https://github.com/pytorch/pytorch/issues/73339#issuecomment-1058981560
      - name: Enable long paths on Windows
        shell: powershell
        run: |
          Set-ItemProperty -Path "HKLM:\\SYSTEM\CurrentControlSet\Control\FileSystem" -Name "LongPathsEnabled" -Value 1
      # Since it's just a defensive command, the workflow should continue even the command fails
      - name: Disables Windows Defender scheduled and real-time scanning for files in directories used by PyTorch
        shell: powershell
        run: |
          Add-MpPreference -ExclusionPath $(Get-Location).tostring(),$Env:TEMP -ErrorAction Ignore
          # Let's both exclude the path and disable Windows Defender completely just to be sure
          # that it doesn't interfere
          Set-MpPreference -DisableRealtimeMonitoring $True
      # NOTE: These environment variables are put here so that they can be applied on every job equally
      #       They are also here because setting them at a workflow level doesn't give us access to the
      #       runner.temp variable, which we need.
      - name: Populate binary env
        shell: bash
        run: |
          echo "BINARY_ENV_FILE=${RUNNER_TEMP}/env" >> "${GITHUB_ENV}"
          echo "PYTORCH_FINAL_PACKAGE_DIR=${RUNNER_TEMP}/artifacts" >> "${GITHUB_ENV}"
          echo "WIN_PACKAGE_WORK_DIR=${RUNNER_TEMP}"
      - uses: actions/download-artifact@v3
        name: Download Build Artifacts
        with:
          name: wheel-py3_11-cuda11_7
          path: "${{ env.PYTORCH_FINAL_PACKAGE_DIR }}"
      - name: Checkout PyTorch
        uses: malfet/checkout@silent-checkout
        with:
          ref: ${{ github.event_name == 'pull_request' && github.event.pull_request.head.sha || github.sha }}
          submodules: recursive
          path: pytorch
          quiet-checkout: true
      - name: Clean PyTorch checkout
        run: |
          # Remove any artifacts from the previous checkouts
          git clean -fxd
        working-directory: pytorch
      - name: Checkout pytorch/builder
        uses: malfet/checkout@silent-checkout
        with:
          ref: main
          submodules: recursive
          repository: pytorch/builder
          path: builder
          quiet-checkout: true
      - name: Clean pytorch/builder checkout
        run: |
          # Remove any artifacts from the previous checkouts
          git clean -fxd
        working-directory: builder
      - name: Populate binary env
        shell: bash
        run: |
          "${PYTORCH_ROOT}/.circleci/scripts/binary_populate_env.sh"
      - name: Test PyTorch binary
        shell: bash
        run: |
          "${PYTORCH_ROOT}/.circleci/scripts/binary_windows_test.sh"
      - name: Wait until all sessions have drained
        shell: powershell
        working-directory: pytorch
        if: always()
        timeout-minutes: 120
        run: |
          .github\scripts\wait_for_ssh_to_drain.ps1
      - name: Kill active ssh sessions if still around (Useful if workflow was cancelled)
        shell: powershell
        working-directory: pytorch
        if: always()
        run: |
          .github\scripts\kill_active_ssh_sessions.ps1
  wheel-py3_11-cuda11_7-upload:  # Uploading
    if: ${{ github.repository_owner == 'pytorch' }}
    needs: wheel-py3_11-cuda11_7-test
    with:
      PYTORCH_ROOT: ${{ github.workspace }}/pytorch
      BUILDER_ROOT: ${{ github.workspace }}/builder
      PACKAGE_TYPE: wheel
      # TODO: This is a legacy variable that we eventually want to get rid of in
      #       favor of GPU_ARCH_VERSION
      DESIRED_CUDA: cu117
      GPU_ARCH_VERSION: 11.7
      GPU_ARCH_TYPE: cuda
      DESIRED_PYTHON: "3.11"
      build_name: wheel-py3_11-cuda11_7
    secrets:
      github-token: ${{ secrets.GITHUB_TOKEN }}
      aws-access-key-id: ${{ secrets.AWS_PYTORCH_UPLOADER_ACCESS_KEY_ID }}
      aws-pytorch-uploader-secret-access-key: ${{ secrets.AWS_PYTORCH_UPLOADER_SECRET_ACCESS_KEY }}
      conda-pytorchbot-token: ${{ secrets.CONDA_PYTORCHBOT_TOKEN }}
    uses: ./.github/workflows/_binary-upload.yml
  wheel-py3_11-cuda11_8-build:
    if: ${{ github.repository_owner == 'pytorch' }}
    runs-on: windows.4xlarge.nonephemeral
    timeout-minutes: 240
    env:
      PYTORCH_ROOT: ${{ github.workspace }}/pytorch
      BUILDER_ROOT: ${{ github.workspace }}/builder
      PACKAGE_TYPE: wheel
      # TODO: This is a legacy variable that we eventually want to get rid of in
      #       favor of GPU_ARCH_VERSION
      DESIRED_CUDA: cu118
      GPU_ARCH_VERSION: 11.8
      GPU_ARCH_TYPE: cuda
      SKIP_ALL_TESTS: 1
      DESIRED_PYTHON: "3.11"
    steps:
      - name: Display EC2 information
        shell: bash
        run: |
          set -euo pipefail
          function get_ec2_metadata() {
            # Pulled from instance metadata endpoint for EC2
            # see https://docs.aws.amazon.com/AWSEC2/latest/UserGuide/instancedata-data-retrieval.html
            category=$1
            curl -fsSL "http://169.254.169.254/latest/meta-data/${category}"
          }
          echo "ami-id: $(get_ec2_metadata ami-id)"
          echo "instance-id: $(get_ec2_metadata instance-id)"
          echo "instance-type: $(get_ec2_metadata instance-type)"
          echo "system info $(uname -a)"
      - name: "[FB EMPLOYEES] Enable SSH (Click me for login details)"
        uses: seemethere/add-github-ssh-key@v1
        with:
          GITHUB_TOKEN: ${{ secrets.GITHUB_TOKEN }}
      # Needed for binary builds, see: https://github.com/pytorch/pytorch/issues/73339#issuecomment-1058981560
      - name: Enable long paths on Windows
        shell: powershell
        run: |
          Set-ItemProperty -Path "HKLM:\\SYSTEM\CurrentControlSet\Control\FileSystem" -Name "LongPathsEnabled" -Value 1
      # Since it's just a defensive command, the workflow should continue even the command fails
      - name: Disables Windows Defender scheduled and real-time scanning for files in directories used by PyTorch
        shell: powershell
        run: |
          Add-MpPreference -ExclusionPath $(Get-Location).tostring(),$Env:TEMP -ErrorAction Ignore
          # Let's both exclude the path and disable Windows Defender completely just to be sure
          # that it doesn't interfere
          Set-MpPreference -DisableRealtimeMonitoring $True
      # NOTE: These environment variables are put here so that they can be applied on every job equally
      #       They are also here because setting them at a workflow level doesn't give us access to the
      #       runner.temp variable, which we need.
      - name: Populate binary env
        shell: bash
        run: |
          echo "BINARY_ENV_FILE=${RUNNER_TEMP}/env" >> "${GITHUB_ENV}"
          echo "PYTORCH_FINAL_PACKAGE_DIR=${RUNNER_TEMP}/artifacts" >> "${GITHUB_ENV}"
          echo "WIN_PACKAGE_WORK_DIR=${RUNNER_TEMP}"
      - name: Checkout PyTorch
        uses: malfet/checkout@silent-checkout
        with:
          ref: ${{ github.event_name == 'pull_request' && github.event.pull_request.head.sha || github.sha }}
          submodules: recursive
          path: pytorch
          quiet-checkout: true
      - name: Clean PyTorch checkout
        run: |
          # Remove any artifacts from the previous checkouts
          git clean -fxd
        working-directory: pytorch
      - name: Checkout pytorch/builder
        uses: malfet/checkout@silent-checkout
        with:
          ref: main
          submodules: recursive
          repository: pytorch/builder
          path: builder
          quiet-checkout: true
      - name: Clean pytorch/builder checkout
        run: |
          # Remove any artifacts from the previous checkouts
          git clean -fxd
        working-directory: builder
      - name: Populate binary env
        shell: bash
        run: |
          "${PYTORCH_ROOT}/.circleci/scripts/binary_populate_env.sh"
      - name: Build PyTorch binary
        shell: bash
        run: |
          "${PYTORCH_ROOT}/.circleci/scripts/binary_windows_build.sh"
      - uses: actions/upload-artifact@v3
        if: always()
        with:
          name: wheel-py3_11-cuda11_8
          retention-days: 14
          if-no-files-found: error
          path: "${{ env.PYTORCH_FINAL_PACKAGE_DIR }}"
      - name: Wait until all sessions have drained
        shell: powershell
        working-directory: pytorch
        if: always()
        timeout-minutes: 120
        run: |
          .github\scripts\wait_for_ssh_to_drain.ps1
      - name: Kill active ssh sessions if still around (Useful if workflow was cancelled)
        shell: powershell
        working-directory: pytorch
        if: always()
        run: |
          .github\scripts\kill_active_ssh_sessions.ps1
  wheel-py3_11-cuda11_8-test:  # Testing
    if: ${{ github.repository_owner == 'pytorch' }}
    needs: wheel-py3_11-cuda11_8-build
    runs-on: windows.8xlarge.nvidia.gpu
    timeout-minutes: 240
    env:
      PYTORCH_ROOT: ${{ github.workspace }}/pytorch
      BUILDER_ROOT: ${{ github.workspace }}/builder
      PACKAGE_TYPE: wheel
      # TODO: This is a legacy variable that we eventually want to get rid of in
      #       favor of GPU_ARCH_VERSION
      DESIRED_CUDA: cu118
      GPU_ARCH_VERSION: 11.8
      GPU_ARCH_TYPE: cuda
      SKIP_ALL_TESTS: 1
      DESIRED_PYTHON: "3.11"
    steps:
      - name: Display EC2 information
        shell: bash
        run: |
          set -euo pipefail
          function get_ec2_metadata() {
            # Pulled from instance metadata endpoint for EC2
            # see https://docs.aws.amazon.com/AWSEC2/latest/UserGuide/instancedata-data-retrieval.html
            category=$1
            curl -fsSL "http://169.254.169.254/latest/meta-data/${category}"
          }
          echo "ami-id: $(get_ec2_metadata ami-id)"
          echo "instance-id: $(get_ec2_metadata instance-id)"
          echo "instance-type: $(get_ec2_metadata instance-type)"
          echo "system info $(uname -a)"
      - name: "[FB EMPLOYEES] Enable SSH (Click me for login details)"
        uses: seemethere/add-github-ssh-key@v1
        with:
          GITHUB_TOKEN: ${{ secrets.GITHUB_TOKEN }}
      # Needed for binary builds, see: https://github.com/pytorch/pytorch/issues/73339#issuecomment-1058981560
      - name: Enable long paths on Windows
        shell: powershell
        run: |
          Set-ItemProperty -Path "HKLM:\\SYSTEM\CurrentControlSet\Control\FileSystem" -Name "LongPathsEnabled" -Value 1
      # Since it's just a defensive command, the workflow should continue even the command fails
      - name: Disables Windows Defender scheduled and real-time scanning for files in directories used by PyTorch
        shell: powershell
        run: |
          Add-MpPreference -ExclusionPath $(Get-Location).tostring(),$Env:TEMP -ErrorAction Ignore
          # Let's both exclude the path and disable Windows Defender completely just to be sure
          # that it doesn't interfere
          Set-MpPreference -DisableRealtimeMonitoring $True
      # NOTE: These environment variables are put here so that they can be applied on every job equally
      #       They are also here because setting them at a workflow level doesn't give us access to the
      #       runner.temp variable, which we need.
      - name: Populate binary env
        shell: bash
        run: |
          echo "BINARY_ENV_FILE=${RUNNER_TEMP}/env" >> "${GITHUB_ENV}"
          echo "PYTORCH_FINAL_PACKAGE_DIR=${RUNNER_TEMP}/artifacts" >> "${GITHUB_ENV}"
          echo "WIN_PACKAGE_WORK_DIR=${RUNNER_TEMP}"
      - uses: actions/download-artifact@v3
        name: Download Build Artifacts
        with:
          name: wheel-py3_11-cuda11_8
          path: "${{ env.PYTORCH_FINAL_PACKAGE_DIR }}"
      - name: Checkout PyTorch
        uses: malfet/checkout@silent-checkout
        with:
          ref: ${{ github.event_name == 'pull_request' && github.event.pull_request.head.sha || github.sha }}
          submodules: recursive
          path: pytorch
          quiet-checkout: true
      - name: Clean PyTorch checkout
        run: |
          # Remove any artifacts from the previous checkouts
          git clean -fxd
        working-directory: pytorch
      - name: Checkout pytorch/builder
        uses: malfet/checkout@silent-checkout
        with:
          ref: main
          submodules: recursive
          repository: pytorch/builder
          path: builder
          quiet-checkout: true
      - name: Clean pytorch/builder checkout
        run: |
          # Remove any artifacts from the previous checkouts
          git clean -fxd
        working-directory: builder
      - name: Populate binary env
        shell: bash
        run: |
          "${PYTORCH_ROOT}/.circleci/scripts/binary_populate_env.sh"
      - name: Test PyTorch binary
        shell: bash
        run: |
          "${PYTORCH_ROOT}/.circleci/scripts/binary_windows_test.sh"
      - name: Wait until all sessions have drained
        shell: powershell
        working-directory: pytorch
        if: always()
        timeout-minutes: 120
        run: |
          .github\scripts\wait_for_ssh_to_drain.ps1
      - name: Kill active ssh sessions if still around (Useful if workflow was cancelled)
        shell: powershell
        working-directory: pytorch
        if: always()
        run: |
          .github\scripts\kill_active_ssh_sessions.ps1
  wheel-py3_11-cuda11_8-upload:  # Uploading
    if: ${{ github.repository_owner == 'pytorch' }}
    needs: wheel-py3_11-cuda11_8-test
    with:
      PYTORCH_ROOT: ${{ github.workspace }}/pytorch
      BUILDER_ROOT: ${{ github.workspace }}/builder
      PACKAGE_TYPE: wheel
      # TODO: This is a legacy variable that we eventually want to get rid of in
      #       favor of GPU_ARCH_VERSION
      DESIRED_CUDA: cu118
      GPU_ARCH_VERSION: 11.8
      GPU_ARCH_TYPE: cuda
      DESIRED_PYTHON: "3.11"
      build_name: wheel-py3_11-cuda11_8
    secrets:
      github-token: ${{ secrets.GITHUB_TOKEN }}
      aws-access-key-id: ${{ secrets.AWS_PYTORCH_UPLOADER_ACCESS_KEY_ID }}
      aws-pytorch-uploader-secret-access-key: ${{ secrets.AWS_PYTORCH_UPLOADER_SECRET_ACCESS_KEY }}
      conda-pytorchbot-token: ${{ secrets.CONDA_PYTORCHBOT_TOKEN }}
    uses: ./.github/workflows/_binary-upload.yml
  wheel-py3_11-cuda12_1-build:
    if: ${{ github.repository_owner == 'pytorch' }}
    runs-on: windows.4xlarge.nonephemeral
    timeout-minutes: 240
    env:
      PYTORCH_ROOT: ${{ github.workspace }}/pytorch
      BUILDER_ROOT: ${{ github.workspace }}/builder
      PACKAGE_TYPE: wheel
      # TODO: This is a legacy variable that we eventually want to get rid of in
      #       favor of GPU_ARCH_VERSION
      DESIRED_CUDA: cu121
      GPU_ARCH_VERSION: 12.1
      GPU_ARCH_TYPE: cuda
      SKIP_ALL_TESTS: 1
      DESIRED_PYTHON: "3.11"
    steps:
      - name: Display EC2 information
        shell: bash
        run: |
          set -euo pipefail
          function get_ec2_metadata() {
            # Pulled from instance metadata endpoint for EC2
            # see https://docs.aws.amazon.com/AWSEC2/latest/UserGuide/instancedata-data-retrieval.html
            category=$1
            curl -fsSL "http://169.254.169.254/latest/meta-data/${category}"
          }
          echo "ami-id: $(get_ec2_metadata ami-id)"
          echo "instance-id: $(get_ec2_metadata instance-id)"
          echo "instance-type: $(get_ec2_metadata instance-type)"
          echo "system info $(uname -a)"
      - name: "[FB EMPLOYEES] Enable SSH (Click me for login details)"
        uses: seemethere/add-github-ssh-key@v1
        with:
          GITHUB_TOKEN: ${{ secrets.GITHUB_TOKEN }}
      # Needed for binary builds, see: https://github.com/pytorch/pytorch/issues/73339#issuecomment-1058981560
      - name: Enable long paths on Windows
        shell: powershell
        run: |
          Set-ItemProperty -Path "HKLM:\\SYSTEM\CurrentControlSet\Control\FileSystem" -Name "LongPathsEnabled" -Value 1
      # Since it's just a defensive command, the workflow should continue even the command fails
      - name: Disables Windows Defender scheduled and real-time scanning for files in directories used by PyTorch
        shell: powershell
        run: |
          Add-MpPreference -ExclusionPath $(Get-Location).tostring(),$Env:TEMP -ErrorAction Ignore
          # Let's both exclude the path and disable Windows Defender completely just to be sure
          # that it doesn't interfere
          Set-MpPreference -DisableRealtimeMonitoring $True
      # NOTE: These environment variables are put here so that they can be applied on every job equally
      #       They are also here because setting them at a workflow level doesn't give us access to the
      #       runner.temp variable, which we need.
      - name: Populate binary env
        shell: bash
        run: |
          echo "BINARY_ENV_FILE=${RUNNER_TEMP}/env" >> "${GITHUB_ENV}"
          echo "PYTORCH_FINAL_PACKAGE_DIR=${RUNNER_TEMP}/artifacts" >> "${GITHUB_ENV}"
          echo "WIN_PACKAGE_WORK_DIR=${RUNNER_TEMP}"
      - name: Checkout PyTorch
        uses: malfet/checkout@silent-checkout
        with:
          ref: ${{ github.event_name == 'pull_request' && github.event.pull_request.head.sha || github.sha }}
          submodules: recursive
          path: pytorch
          quiet-checkout: true
      - name: Clean PyTorch checkout
        run: |
          # Remove any artifacts from the previous checkouts
          git clean -fxd
        working-directory: pytorch
      - name: Checkout pytorch/builder
        uses: malfet/checkout@silent-checkout
        with:
          ref: main
          submodules: recursive
          repository: pytorch/builder
          path: builder
          quiet-checkout: true
      - name: Clean pytorch/builder checkout
        run: |
          # Remove any artifacts from the previous checkouts
          git clean -fxd
        working-directory: builder
      - name: Populate binary env
        shell: bash
        run: |
          "${PYTORCH_ROOT}/.circleci/scripts/binary_populate_env.sh"
      - name: Build PyTorch binary
        shell: bash
        run: |
          "${PYTORCH_ROOT}/.circleci/scripts/binary_windows_build.sh"
      - uses: actions/upload-artifact@v3
        if: always()
        with:
          name: wheel-py3_11-cuda12_1
          retention-days: 14
          if-no-files-found: error
          path: "${{ env.PYTORCH_FINAL_PACKAGE_DIR }}"
      - name: Wait until all sessions have drained
        shell: powershell
        working-directory: pytorch
        if: always()
        timeout-minutes: 120
        run: |
          .github\scripts\wait_for_ssh_to_drain.ps1
      - name: Kill active ssh sessions if still around (Useful if workflow was cancelled)
        shell: powershell
        working-directory: pytorch
        if: always()
        run: |
          .github\scripts\kill_active_ssh_sessions.ps1
  wheel-py3_11-cuda12_1-test:  # Testing
    if: ${{ github.repository_owner == 'pytorch' }}
    needs: wheel-py3_11-cuda12_1-build
    runs-on: windows.8xlarge.nvidia.gpu
    timeout-minutes: 240
    env:
      PYTORCH_ROOT: ${{ github.workspace }}/pytorch
      BUILDER_ROOT: ${{ github.workspace }}/builder
      PACKAGE_TYPE: wheel
      # TODO: This is a legacy variable that we eventually want to get rid of in
      #       favor of GPU_ARCH_VERSION
      DESIRED_CUDA: cu121
      GPU_ARCH_VERSION: 12.1
      GPU_ARCH_TYPE: cuda
      SKIP_ALL_TESTS: 1
      DESIRED_PYTHON: "3.11"
    steps:
      - name: Display EC2 information
        shell: bash
        run: |
          set -euo pipefail
          function get_ec2_metadata() {
            # Pulled from instance metadata endpoint for EC2
            # see https://docs.aws.amazon.com/AWSEC2/latest/UserGuide/instancedata-data-retrieval.html
            category=$1
            curl -fsSL "http://169.254.169.254/latest/meta-data/${category}"
          }
          echo "ami-id: $(get_ec2_metadata ami-id)"
          echo "instance-id: $(get_ec2_metadata instance-id)"
          echo "instance-type: $(get_ec2_metadata instance-type)"
          echo "system info $(uname -a)"
      - name: "[FB EMPLOYEES] Enable SSH (Click me for login details)"
        uses: seemethere/add-github-ssh-key@v1
        with:
          GITHUB_TOKEN: ${{ secrets.GITHUB_TOKEN }}
      # Needed for binary builds, see: https://github.com/pytorch/pytorch/issues/73339#issuecomment-1058981560
      - name: Enable long paths on Windows
        shell: powershell
        run: |
          Set-ItemProperty -Path "HKLM:\\SYSTEM\CurrentControlSet\Control\FileSystem" -Name "LongPathsEnabled" -Value 1
      # Since it's just a defensive command, the workflow should continue even the command fails
      - name: Disables Windows Defender scheduled and real-time scanning for files in directories used by PyTorch
        shell: powershell
        run: |
          Add-MpPreference -ExclusionPath $(Get-Location).tostring(),$Env:TEMP -ErrorAction Ignore
          # Let's both exclude the path and disable Windows Defender completely just to be sure
          # that it doesn't interfere
          Set-MpPreference -DisableRealtimeMonitoring $True
      # NOTE: These environment variables are put here so that they can be applied on every job equally
      #       They are also here because setting them at a workflow level doesn't give us access to the
      #       runner.temp variable, which we need.
      - name: Populate binary env
        shell: bash
        run: |
          echo "BINARY_ENV_FILE=${RUNNER_TEMP}/env" >> "${GITHUB_ENV}"
          echo "PYTORCH_FINAL_PACKAGE_DIR=${RUNNER_TEMP}/artifacts" >> "${GITHUB_ENV}"
          echo "WIN_PACKAGE_WORK_DIR=${RUNNER_TEMP}"
      - uses: actions/download-artifact@v3
        name: Download Build Artifacts
        with:
          name: wheel-py3_11-cuda12_1
          path: "${{ env.PYTORCH_FINAL_PACKAGE_DIR }}"
      - name: Checkout PyTorch
        uses: malfet/checkout@silent-checkout
        with:
          ref: ${{ github.event_name == 'pull_request' && github.event.pull_request.head.sha || github.sha }}
          submodules: recursive
          path: pytorch
          quiet-checkout: true
      - name: Clean PyTorch checkout
        run: |
          # Remove any artifacts from the previous checkouts
          git clean -fxd
        working-directory: pytorch
      - name: Checkout pytorch/builder
        uses: malfet/checkout@silent-checkout
        with:
          ref: main
          submodules: recursive
          repository: pytorch/builder
          path: builder
          quiet-checkout: true
      - name: Clean pytorch/builder checkout
        run: |
          # Remove any artifacts from the previous checkouts
          git clean -fxd
        working-directory: builder
      - name: Populate binary env
        shell: bash
        run: |
          "${PYTORCH_ROOT}/.circleci/scripts/binary_populate_env.sh"
      - name: Test PyTorch binary
        shell: bash
        run: |
          "${PYTORCH_ROOT}/.circleci/scripts/binary_windows_test.sh"
      - name: Wait until all sessions have drained
        shell: powershell
        working-directory: pytorch
        if: always()
        timeout-minutes: 120
        run: |
          .github\scripts\wait_for_ssh_to_drain.ps1
      - name: Kill active ssh sessions if still around (Useful if workflow was cancelled)
        shell: powershell
        working-directory: pytorch
        if: always()
        run: |
          .github\scripts\kill_active_ssh_sessions.ps1
  wheel-py3_11-cuda12_1-upload:  # Uploading
    if: ${{ github.repository_owner == 'pytorch' }}
    needs: wheel-py3_11-cuda12_1-test
    with:
      PYTORCH_ROOT: ${{ github.workspace }}/pytorch
      BUILDER_ROOT: ${{ github.workspace }}/builder
      PACKAGE_TYPE: wheel
      # TODO: This is a legacy variable that we eventually want to get rid of in
      #       favor of GPU_ARCH_VERSION
      DESIRED_CUDA: cu121
      GPU_ARCH_VERSION: 12.1
      GPU_ARCH_TYPE: cuda
      DESIRED_PYTHON: "3.11"
      build_name: wheel-py3_11-cuda12_1
    secrets:
      github-token: ${{ secrets.GITHUB_TOKEN }}
      aws-access-key-id: ${{ secrets.AWS_PYTORCH_UPLOADER_ACCESS_KEY_ID }}
      aws-pytorch-uploader-secret-access-key: ${{ secrets.AWS_PYTORCH_UPLOADER_SECRET_ACCESS_KEY }}
      conda-pytorchbot-token: ${{ secrets.CONDA_PYTORCHBOT_TOKEN }}
    uses: ./.github/workflows/_binary-upload.yml<|MERGE_RESOLUTION|>--- conflicted
+++ resolved
@@ -1796,13 +1796,8 @@
           .github\scripts\kill_active_ssh_sessions.ps1
   wheel-py3_9-cuda12_1-test:  # Testing
     if: ${{ github.repository_owner == 'pytorch' }}
-<<<<<<< HEAD
     needs: wheel-py3_9-cuda12_1-build
     runs-on: windows.8xlarge.nvidia.gpu
-=======
-    needs: wheel-py3_9-cpu-build
-    runs-on: windows.4xlarge.nonephemeral
->>>>>>> 579d87a6
     timeout-minutes: 240
     env:
       PYTORCH_ROOT: ${{ github.workspace }}/pytorch
@@ -2509,13 +2504,8 @@
           .github\scripts\kill_active_ssh_sessions.ps1
   wheel-py3_10-cuda11_8-test:  # Testing
     if: ${{ github.repository_owner == 'pytorch' }}
-<<<<<<< HEAD
     needs: wheel-py3_10-cuda11_8-build
     runs-on: windows.8xlarge.nvidia.gpu
-=======
-    needs: wheel-py3_10-cpu-build
-    runs-on: windows.4xlarge.nonephemeral
->>>>>>> 579d87a6
     timeout-minutes: 240
     env:
       PYTORCH_ROOT: ${{ github.workspace }}/pytorch
@@ -3222,13 +3212,8 @@
           .github\scripts\kill_active_ssh_sessions.ps1
   wheel-py3_11-cuda11_7-test:  # Testing
     if: ${{ github.repository_owner == 'pytorch' }}
-<<<<<<< HEAD
     needs: wheel-py3_11-cuda11_7-build
     runs-on: windows.8xlarge.nvidia.gpu
-=======
-    needs: wheel-py3_11-cpu-build
-    runs-on: windows.4xlarge.nonephemeral
->>>>>>> 579d87a6
     timeout-minutes: 240
     env:
       PYTORCH_ROOT: ${{ github.workspace }}/pytorch
