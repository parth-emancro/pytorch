--- conflicted
+++ resolved
@@ -174,11 +174,6 @@
     'tools/test/gen_operators_yaml_test.py',
     'tools/test/gen_oplist_test.py',
     'tools/test/test_selective_build.py',
-<<<<<<< HEAD
-    'tools/strobelight/examples/cli_function_profiler_example.py',
-    'tools/strobelight/examples/compile_time_profile_example.py',
-=======
->>>>>>> 86f8fb15
 ]
 command = [
     'python3',
