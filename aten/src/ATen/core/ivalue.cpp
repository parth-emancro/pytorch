#include <ATen/core/Dict.h>
#include <ATen/core/Formatting.h>
#include <ATen/core/class_type.h>
#include <ATen/core/enum_type.h>
#include <ATen/core/function.h>
#include <ATen/core/ivalue.h>
#include <ATen/core/jit_type.h>
#include <ATen/core/stack.h>
#include <ATen/core/type_factory.h>
#include <c10/util/StringUtil.h>
#include <c10/util/hash.h>
#include <c10/util/irange.h>
#include <cmath>
#include <iostream>
#include <utility>

namespace c10 {
bool _fastEqualsForContainer(const IValue& lhs, const IValue& rhs) {
  if (lhs.is(rhs)) {
    // Like Python, for containers we consider identity equality to be
    // sufficient but not necessary for value equality
    return true;
  }
  return lhs == rhs;
}

namespace ivalue {

// This is in ivalue.cpp because we need to access Type::annotation_str, which
// is declared in jit_type.h
void checkCustomClassType(const ClassType* expected_type, const Type* actual_type) {
  // NB: doing pointer comparison here
  // If in the future there ever arises a need to call operator== on custom class
  // Type's, this needs to be changed!
  TORCH_CHECK(actual_type == static_cast<const Type*>(expected_type),
              "Tried to convert an IValue of type ",
              actual_type ? actual_type->repr_str() : std::string("*NULL*"),
              " to custom class type ",
              expected_type ? expected_type->repr_str() : std::string("*NULL*"));
}

TORCH_API c10::intrusive_ptr<ConstantString> ConstantString::create(
    std::string str_) {
  return c10::make_intrusive<ConstantString>(std::move(str_));
}

TORCH_API c10::intrusive_ptr<ConstantString> ConstantString::create(
    c10::string_view str_) {
  return c10::make_intrusive<ConstantString>(std::string(str_));
}

TORCH_API c10::intrusive_ptr<ConstantString> ConstantString::create(
    const char* str_) {
  return c10::make_intrusive<ConstantString>(std::string(str_));
}

bool operator==(const ivalue::Tuple& lhs, const ivalue::Tuple& rhs) {
  return lhs.size() == rhs.size() &&
      // see [container equality]
      std::equal(
             lhs.elements().cbegin(),
             lhs.elements().cend(),
             rhs.elements().cbegin(),
             _fastEqualsForContainer);
}

std::ostream& operator<<(std::ostream& out, const ivalue::EnumHolder& v) {
  out << v.qualifiedClassName() << "." << v.name();
  return out;
}

bool operator==(const ivalue::EnumHolder& lhs, const ivalue::EnumHolder& rhs) {
  return lhs.name() == rhs.name() && *rhs.type() == *lhs.type();
}

const std::string& ivalue::EnumHolder::qualifiedClassName() const {
  return type_->qualifiedClassName().qualifiedName();
}

const std::string& ivalue::EnumHolder::unqualifiedClassName() const {
  return type_->qualifiedClassName().name();
}

} // namespace ivalue

c10::TypePtr IValue::TagType<c10::Type>::get(const IValue& v) {
  switch (v.tag) {
      case Tag::None:
        return NoneType::get();
      case Tag::Tensor:
        return TensorType::create(v.toTensor());
      case Tag::Storage:
        return StorageType::get();
      case Tag::Double:
        return FloatType::get();
      case Tag::ComplexDouble:
        return ComplexType::get();
      case Tag::Int:
        return IntType::get();
      case Tag::SymInt:
        return c10::SymIntType::get();
      case Tag::SymFloat:
        return c10::SymFloatType::get();
      case Tag::SymBool:
        return c10::SymBoolType::get();
      case Tag::Bool:
        return BoolType::get();
      case Tag::String:
        return StringType::get();
      case Tag::Blob:
        return AnyType::get();
      case Tag::GenericDict: {
        auto d = v.toGenericDict();
        return DictType::create(d.keyType(), d.valueType());
      }
      case Tag::GenericList:
        return ListType::create(v.toList().elementType());
      case Tag::Await:
        return AwaitType::create(v.toAwait()->elementType());
      case Tag::Future:
        return FutureType::create(v.toFuture()->elementType());
      case Tag::RRef:
        return RRefType::create(v.toRRef()->type());
      case Tag::Device:
        return DeviceObjType::get();
      case Tag::Stream:
        return StreamObjType::get();
      case Tag::Object:
        return v.toObjectRef().type();
      case Tag::PyObject:
        return PyObjectType::get();
      case Tag::Uninitialized:
        return AnyType::get();
      case Tag::Capsule:
        return CapsuleType::get();
      case Tag::Tuple:
        return v.toTupleRef().type();
      case Tag::Generator:
        return GeneratorType::get();
      case Tag::Quantizer:
        return QuantizerType::get();
      case Tag::Enum:
        return v.toEnumHolder()->type();
  }
  // switch above is complete but this silences compiler warnings
  TORCH_INTERNAL_ASSERT(false, "unhandled case in IValue::type()");

  // This static_assert has to go into some IValue member function; I
  // chose this one. It's not in the class body because that's in
  // ivalue.h, which is a very high-fanout header file and we want to
  // minimize build time.
  static_assert(
      kNumTags <= 32,
      "IValue::isIntrusivePtr needs to be updated because it assumes there are at most 32 tags");
}

void IValue::visit(const std::function<bool (const IValue &)>& visitor) const {
  if (visitor(*this)) {
    // Shortcut
    return;
  }
  switch (this->tag) {
    case Tag::Tuple:
    case Tag::GenericList: {
      c10::ArrayRef<IValue> elems;
      if (isTuple()) {
        elems = this->toTupleRef().elements();
      } else {
        elems = this->toListRef();
      }
      for (auto& elem : elems) {
        elem.visit(visitor);
      }
      break;
    }
    case Tag::GenericDict:
      for (const auto& pair : this->toGenericDict()) {
        pair.value().visit(visitor);
        pair.key().visit(visitor);
      }
      break;
    case Tag::Object: {
      auto obj_type = type()->expect<ClassType>();
      auto obj_value = toObject();
      auto attributes = obj_type->getAttributes();
      for (const auto& attr: attributes) {
        auto attribute = obj_value->getAttr(attr.getName());
        attribute.visit(visitor);
      }
      break;
    }
    case Tag::PyObject: {
      c10::intrusive_ptr<at::ivalue::PyObjectHolder> py_obj = toPyObjectHolder();
      auto match = py_obj->tryToInferType();
      if (match.success()) {
        auto contained_value = py_obj->toIValue(match.type());
        contained_value.visit(visitor);
      }
      break;
    }
    default:
      break;
 }
}

void IValue::getSubValues(HashAliasedIValues& subValues) const {
  switch (this->tag) {
    case Tag::Tensor:
      subValues.insert(*this);
      return;
    case Tag::Tuple:
    case Tag::GenericList: {
      subValues.insert(*this);
      c10::ArrayRef<IValue> elems;
      if (isTuple()) {
        elems = this->toTupleRef().elements();
      } else {
        elems = this->toListRef();
      }
      for (auto& elem : elems) {
        elem.getSubValues(subValues);
      }
      break;
    }
    case Tag::GenericDict:
      subValues.insert(*this);
      for (const auto& pair : this->toGenericDict()) {
        pair.value().getSubValues(subValues);
        pair.key().getSubValues(subValues);
      }
      break;
    case Tag::Object: {
      // Record Object IValue and its attributes.
      subValues.insert(*this);
      auto obj_type = type()->expect<ClassType>();
      auto obj_value = toObject();
      auto attributes = obj_type->getAttributes();
      for (const auto& attr: attributes) {
        auto attribute = obj_value->getAttr(attr.getName());
        attribute.getSubValues(subValues);
      }
      break;
    }
    case Tag::PyObject: {
      subValues.insert(*this);
      c10::intrusive_ptr<at::ivalue::PyObjectHolder> py_obj = toPyObjectHolder();
      auto match = py_obj->tryToInferType();
      TORCH_CHECK_TYPE(match.success(),
            "Cannot infer type of ", py_obj->toStr(), ": ", match.reason());
      auto contained_value = py_obj->toIValue(match.type());
      contained_value.getSubValues(subValues);
      break;
    }
    case Tag::Future:
    case Tag::Await:
    case Tag::Device:
    case Tag::Uninitialized:
    case Tag::Capsule:
      TORCH_CHECK_TYPE(
          false, "Cannot inspect value of type ", this->tagKind());
    default:
      // don't record scalars.
      break;
  }
}

bool IValue::overlaps(const IValue& rhs) const {
  HashAliasedIValues rhsSubValues, thisSubValues;
  rhs.getSubValues(rhsSubValues);
  getSubValues(thisSubValues);
  for (auto& sub : thisSubValues) {
    if (rhsSubValues.count(sub)) {
      return true;
    }
  }
  return false;
}

bool operator!=(const IValue& lhs, const IValue& rhs) {
  return !(lhs == rhs);
}

bool operator==(const IValue& lhs, const IValue& rhs) {
  IValue eq = lhs.equals(rhs);
  if (eq.isBool()) {
    return eq.toBool();
  }
  // The only case we don't return bool is for tensor comparison. In Python,
  // `bool()` is called on the return value of `__eq__` if the return value is
  // not a boolean. Mimic that behavior here.
  TORCH_INTERNAL_ASSERT(eq.isTensor());
  return eq.toTensor().is_nonzero();
}

bool IValue::ptrEqual(const IValue& lhs, const IValue& rhs) {
  TORCH_INTERNAL_ASSERT(lhs.isIntrusivePtr());
  TORCH_INTERNAL_ASSERT(rhs.isIntrusivePtr());
  return lhs.tag == rhs.tag &&
      lhs.payload.u.as_intrusive_ptr == rhs.payload.u.as_intrusive_ptr;
}

IValue IValue::equals(const IValue& rhs) const {
  const IValue& lhs = *this;
  switch (lhs.tag) {
    case Tag::None:
      // In Python you're not supposed to do this comparison apparently. Not
      // sure if we should warn here or what
      return rhs.isNone();
    case Tag::Tensor: {
      if (!rhs.isTensor()) {
        return false;
      }
      return lhs.toTensor().eq(rhs.toTensor());
    }
    case Tag::Storage:
      return rhs.isStorage() && lhs.toStorage().unsafeGetStorageImpl() == rhs.toStorage().unsafeGetStorageImpl();
    case Tag::Double:
      return rhs.isDouble() && lhs.toDouble() == rhs.toDouble();
    case Tag::ComplexDouble:
      return rhs.isComplexDouble() && lhs.toComplexDouble() == rhs.toComplexDouble();
    case Tag::Int:
      return rhs.isInt() && lhs.toInt() == rhs.toInt();
    case Tag::SymInt:
      return rhs.isSymInt() && lhs.toSymInt() == rhs.toSymInt();
    case Tag::SymFloat:
      return rhs.isSymFloat() && lhs.toSymFloat() == rhs.toSymFloat();
    case Tag::SymBool:
      return rhs.isSymBool() && lhs.toSymBool() == rhs.toSymBool();
    case Tag::Bool:
      return rhs.isBool() && lhs.toBool() == rhs.toBool();
    case Tag::String:
      return rhs.isString() && lhs.toStringRef() == rhs.toStringRef();
    case Tag::GenericDict:
      return rhs.isGenericDict() && lhs.toGenericDict() == rhs.toGenericDict();
    case Tag::Tuple:
      return rhs.isTuple() && *lhs.toTuple() == *rhs.toTuple();
    case Tag::Stream:
      return rhs.isStream() && lhs.toStream() == rhs.toStream();
    case Tag::Device:
      return rhs.isDevice() && lhs.toDevice() == rhs.toDevice();
    case Tag::GenericList:
      return rhs.isList() && lhs.toList() == rhs.toList();
    case Tag::Blob:
    case Tag::Future:
    case Tag::Await:
    case Tag::RRef:
    case Tag::Object:
    case Tag::PyObject:
    case Tag::Capsule:
    case Tag::Generator:
    case Tag::Quantizer:
      return ptrEqual(lhs, rhs);
    case Tag::Enum:
      return lhs.toEnumHolder()->is(*rhs.toEnumHolder());
    case Tag::Uninitialized:
      // Unitialized ivalues show up in no-ops when the compiler can prove a
      // value will never be used. Just return false on any equality comparison.
      return false;
  }
  // the above switch should be exhaustive
  TORCH_INTERNAL_ASSERT(false, "we should never reach here")
}

size_t IValue::hash(const IValue& v) {
  switch (v.tag) {
    case Tag::None:
      return 0;
    case Tag::Bool:
      return c10::get_hash(v.payload.u.as_bool);
    case Tag::Double:
      return c10::get_hash(v.payload.u.as_double);
    case Tag::Tensor:
      // Tensor __hash__ is equivalent to `id()`, so take the pointer value of
      // the tensor to emulate it
      return c10::get_hash(v.payload.as_tensor.unsafeGetTensorImpl());
    // NOLINTNEXTLINE(bugprone-branch-clone)
    case Tag::Storage:
      return c10::get_hash(v.payload.u.as_int);
    case Tag::Int:
      return c10::get_hash(v.payload.u.as_int);
    // NB: these are technically strict aliasing violations
    case Tag::SymInt:
      return c10::get_hash(v.payload.u.as_int);
    case Tag::SymFloat:
      return c10::get_hash(v.payload.u.as_int);
    case Tag::SymBool:
      return c10::get_hash(v.payload.u.as_int);
    case Tag::String:
      return c10::get_hash(v.toStringRef());
    case Tag::Tuple:
      return c10::get_hash(*v.toTuple());
    case Tag::Device:
      return c10::get_hash(v.toDevice());
    case Tag::GenericDict:
    case Tag::GenericList:
    case Tag::Blob:
    case Tag::Future:
    case Tag::Await:
    case Tag::RRef:
    case Tag::Object:
    case Tag::PyObject:
    case Tag::Capsule:
    case Tag::Generator:
    case Tag::Quantizer:
    case Tag::ComplexDouble:
    case Tag::Enum:
    case Tag::Stream:
    case Tag::Uninitialized:
      throw std::runtime_error(
          "unhashable type: '" + v.type()->repr_str() + "'");
  }
  // the above switch should be exhaustive
  TORCH_INTERNAL_ASSERT(false, "we should never reach here")
}

static bool isUndefinedTensor(const IValue& iv) {
  return iv.isTensor() && !iv.toTensor().defined();
}

bool IValue::is(const IValue& rhs) const {
  const IValue& lhs = *this;
  // Special handling for undefined tensors:
  // 1. Undefined_tensor is None and vice versa.
  if ((isUndefinedTensor(lhs) && rhs.isNone()) ||
      (lhs.isNone() && isUndefinedTensor(rhs))) {
    return true;
  }
  // 2. Undefined_tensor is Undefined_tensor.
  if (isUndefinedTensor(lhs) && isUndefinedTensor(rhs)) {
    return true;
  }

  if (lhs.isTensor()) {
    // Use the standard way of comparing two tensors for identity
    return rhs.isTensor() && lhs.toTensor().is_same(rhs.toTensor());
  }

  if (lhs.isIntrusivePtr()) {
    return rhs.isIntrusivePtr() && ptrEqual(lhs, rhs);
  }
  return lhs == rhs;
}

template <typename T>
inline bool IValue::isListOf() const {
  // note: avoids calling type() to avoid extra referencing counting for the returned type.
  if (!isList()) {
    return false;
  }
  const auto& ty = static_cast<detail::ListImpl*>(payload.u.as_intrusive_ptr)->elementType;
  if (ty->kind() == T::Kind) {
    return true;
  }
  return *ty == *TypeFactory::get<T>();
}

bool IValue::isDoubleList() const {
  return isListOf<c10::FloatType>();
}

bool IValue::isComplexDoubleList() const {
  return isListOf<c10::ComplexType>();
}

bool IValue::isTensorList() const {
  return isListOf<c10::TensorType>();
}

bool IValue::isOptionalTensorList() const {
  if (!isList()) {
    return false;
  }
  const auto& ty = static_cast<detail::ListImpl*>(payload.u.as_intrusive_ptr)->elementType;
  const auto& expected_ty = c10::getTypePtr<std::optional<at::Tensor>>();
  return expected_ty == ty;
}

bool IValue::isIntList() const {
  return isListOf<c10::IntType>();
}

bool IValue::isSymIntList() const {
  return isListOf<c10::SymIntType>();
}

bool IValue::isBoolList() const {
  return isListOf<c10::BoolType>();
}

namespace {

using IValueFormatter = std::function<void(std::ostream&, const IValue&)>;

template <class T>
std::ostream& printList(
    std::ostream& out,
    const T& list,
    const std::string& start,
    const std::string& finish,
    const IValueFormatter& formatter) {
  out << start;
  for (const auto i : c10::irange(list.size())) {
    if (i > 0) {
      out << ", ";
    }
    formatter(out, IValue(list[i]));
  }
  out << finish;
  return out;
}

// Properly disambiguate the type of an empty list
std::ostream& printMaybeAnnotatedList(
    std::ostream& out,
    const IValue& the_list,
    const IValueFormatter& formatter) {
  auto list_elem_type = the_list.type()->containedType(0);
  if (the_list.toListRef().empty() ||
      !elementTypeCanBeInferredFromMembers(list_elem_type)) {
    out << "annotate(" << the_list.type<c10::Type>()->annotation_str() << ", ";
    printList(out, the_list.toListRef(), "[", "]", formatter);
    out << ")";
    return out;
  } else {
    return printList(out, the_list.toListRef(), "[", "]", formatter);
  }
}

template <typename Dict>
std::ostream& printDict(
    std::ostream& out,
    const Dict& v,
    const IValueFormatter& formatter) {
  out << "{";

  bool first = true;
  for (const auto& pair : v) {
    if (!first) {
      out << ", ";
    }

    formatter(out, pair.key());
    out << ": ";
    formatter(out, pair.value());
    first = false;
  }

  out << "}";
  return out;
}
}

// Properly disambiguate the type of an empty dict
static std::ostream& printMaybeAnnotatedDict(
    std::ostream& out,
    const IValue& the_dict,
    const IValueFormatter& formatter) {
  auto value_type = the_dict.type()->castRaw<DictType>()->getValueType();
  if (the_dict.toGenericDict().empty() ||
      !elementTypeCanBeInferredFromMembers(value_type)) {
    out << "annotate(" << the_dict.type<c10::Type>()->annotation_str() << ",";
    printDict(out, the_dict.toGenericDict(), formatter) << ")";
  } else {
    return printDict(out, the_dict.toGenericDict(), formatter);
  }
  return out;
}

static std::ostream& printComplex(std::ostream & out, const IValue & v) {
  c10::complex<double> d = v.toComplexDouble();
  IValue real(d.real()), imag(std::abs(d.imag()));
  auto sign = "";
  if (d.imag() >= 0) {
    sign = "+";
  } else {
    sign = "-";
  }
  return out << real << sign << imag << "j";
}

std::ostream& IValue::repr(
    std::ostream& out,
    std::function<bool(std::ostream&, const IValue& v)>
        customFormatter) const {
  // First check if the caller has provided a custom formatter. Use that if possible.
  if (customFormatter(out, *this)) {
    return out;
  }

  const IValue& v = *this;
  // continue to use custom formatter in recursion
  auto formatter = [&](std::ostream& out, const IValue& input) {
    input.repr(out, customFormatter);
  };
  switch (v.tag) {
    case IValue::Tag::None:
      return out << v.toNone();
    case IValue::Tag::Double: {
      double d = v.toDouble();
      int c = std::fpclassify(d);
      if ((c == FP_NORMAL || c == FP_ZERO ) && std::abs(d) < 1e10) {
        int64_t i = int64_t(d);
        if (double(i) == d) {
          // -0.0 (signed zero) needs to be parsed as -0.
          if (i == 0 && std::signbit(d)) {
            return out << "-" << i << ".";
          }
          return out << i << ".";
        }
      }
      auto orig_prec = out.precision();
      return out << std::setprecision(std::numeric_limits<double>::max_digits10)
                 << d << std::setprecision(static_cast<int>(orig_prec));
    }
    case IValue::Tag::ComplexDouble: {
      return printComplex(out, v);
    }
    case IValue::Tag::Int:
      return out << v.toInt();
    case IValue::Tag::SymInt:
      return out << v.toSymInt();
    case IValue::Tag::SymFloat:
      return out << v.toSymFloat();
    case IValue::Tag::SymBool:
      return out << v.toSymBool();
    case IValue::Tag::Bool:
      return out << (v.toBool() ? "True" : "False");
    case IValue::Tag::Tuple: {
      const auto& elements = v.toTupleRef().elements();
      const auto& finish = elements.size() == 1 ? ",)" : ")";
      return printList(out, elements, "(", finish, formatter);
    }
    case IValue::Tag::String:
      c10::printQuotedString(out, v.toStringRef());
      return out;
    case IValue::Tag::GenericList: {
      return printMaybeAnnotatedList(out, *this, formatter);
    }
    case IValue::Tag::Device: {
      std::stringstream device_stream;
      device_stream << v.toDevice();
      out << "torch.device(";
      c10::printQuotedString(out, device_stream.str());
      return out << ")";
    }
    case IValue::Tag::Generator: {
      auto generator = v.toGenerator();
      out << "torch.Generator(device=";
      c10::printQuotedString(out, generator.device().str());
      out << ", seed=" << generator.current_seed() << ")";
      return out;
    }
    case IValue::Tag::GenericDict:
      return printMaybeAnnotatedDict(out, v, formatter);
    case IValue::Tag::Enum: {
      auto enum_holder = v.toEnumHolder();
      return out << enum_holder->qualifiedClassName() << "." <<
          enum_holder->name();
    }
    case IValue::Tag::Object: {
      TORCH_INTERNAL_ASSERT(false, "repr() not defined on: ", v.tagKind(), ". Perhaps you've frozen a module with custom classes?");
    }
    default:
      TORCH_INTERNAL_ASSERT(false, "repr() not defined on: ", v.tagKind());
  }
}

static bool simpleClassTypeArg(const Argument& arg, const ClassTypePtr& type) {
  return arg.type() == type && !arg.kwarg_only() && !arg.default_value();
}

torch::jit::Function* checkObjectSortSchema(const c10::ClassTypePtr& t, std::stringstream& why_not) {
  if (auto method = t->findMethod("__lt__")) {
      const auto& lt_schema = method->getSchema();
      const auto& schema_args = lt_schema.arguments();
      bool error =
          (schema_args.size() != 2 ||
           !simpleClassTypeArg(schema_args[0], t) ||
           !simpleClassTypeArg(schema_args[1], t) ||
           lt_schema.returns().size() != 1 ||
           lt_schema.returns()[0].type() != BoolType::get());
      if (!error) {
        return method;
      }
    }

    why_not << "To sort a list of " << t->repr_str()
            << " it must define a "
            << "__lt__ method with two inputs of type "
            << t->repr_str() << " that "
            << "returns a bool";
    return nullptr;
}

IValueComparator getLessThanComparator(const IValue& v) {
  if (v.isTensor()) {
      return [](const IValue& a, const IValue& b) {
        return a.toTensor().lt(b.toTensor()).is_nonzero();
      };
  }

  if (v.isDouble()) {
      return [](const IValue& a, const IValue& b) {
        return a.toDouble() < b.toDouble();
      };
  }

  if (v.isInt()) {
      return [](const IValue& a, const IValue& b) {
        return a.toInt() < b.toInt();
      };
  }

  if (v.isBool()) {
      return [](const IValue& a, const IValue& b) {
        return a.toBool() == false && b.toBool() == true;
      };
  }

  if (v.isString()) {
      return [](const IValue& a, const IValue& b) {
       return a.toStringRef() < b.toStringRef();
      };
  }

  if (v.isTuple()) {
      const auto& elements = v.toTupleRef().elements();
      size_t n = elements.size();

      std::vector<IValueComparator> elements_lts;
      elements_lts.reserve(n);
      for (const auto i : c10::irange(n)) {
        elements_lts.push_back(getLessThanComparator(elements[i]));
      }

      return [elements_lts=std::move(elements_lts), n](const IValue& a, const IValue& b) {
        const auto& a_elements = a.toTupleRef().elements();
        const auto& b_elements = b.toTupleRef().elements();

        for (const auto i : c10::irange(n)) {
          if (elements_lts[i](a_elements[i], b_elements[i])) {
            return true;
          }
          if (a_elements[i] == b_elements[i]) {
            continue;
          }
          return false;
        }
        // Reaching here means two tuples are equal.
        return false;
      };
  }

  if (v.isObject()) {
    std::stringstream why_not;
    torch::jit::Function* lt_func =
        checkObjectSortSchema(v.type()->expect<ClassType>(), why_not);
    if (!lt_func) {
      AT_ERROR(why_not.str());
    }

    return [lt_func](const IValue& a, const IValue& b) {
      // Quick pass to satisfy "strict weak ordering" requirement
      if (a.is(b)) {
        return false;
      }
      torch::jit::Stack sort_stack;
      sort_stack.push_back(a);
      sort_stack.push_back(b);
      lt_func->run(sort_stack);
      return torch::jit::pop(sort_stack).toBool();
    };
  }

  AT_ERROR("IValues of type: ", v.tagKind(), " are not comparable");
}

IValueComparator getGreaterThanComparator(const IValue& v) {
  auto lt = getLessThanComparator(v);
  return [lt = std::move(lt)](const IValue& a, const IValue& b) {
    return lt(b, a);  // gt(a, b) === lt(b, a)
  };
}

std::ostream& operator<<(std::ostream & out, const IValue & v) {
  auto formatter = [&](std::ostream& out, const IValue& v) {
    out << v;
  };
  switch(v.tag) {
    case IValue::Tag::None:
      return out << v.toNone();
    case IValue::Tag::Tensor:
      return out << v.toTensor();
    case IValue::Tag::Storage:
      return out << v.toStorage().unsafeGetStorageImpl();
    case IValue::Tag::Double: {
      double d = v.toDouble();
      int c = std::fpclassify(d);
      if (c == FP_NORMAL || c == FP_ZERO) {
        int64_t i = int64_t(d);
        if (double(i) == d) {
          return out << i << ".";
        }
      }
      auto orig_prec = out.precision();
      return out
        << std::setprecision(std::numeric_limits<double>::max_digits10)
        << v.toDouble()
        << std::setprecision(static_cast<int>(orig_prec));
    } case IValue::Tag::ComplexDouble: {
      return printComplex(out, v);
    } case IValue::Tag::Int:
      return out << v.toInt();
    case IValue::Tag::SymInt:
      return out << v.toSymInt();
    case IValue::Tag::SymFloat:
      return out << v.toSymFloat();
    case IValue::Tag::SymBool:
      return out << v.toSymBool();
    case IValue::Tag::Bool:
      return out << (v.toBool() ? "True" : "False");
    case IValue::Tag::Tuple: {
      const auto& elements = v.toTupleRef().elements();
      const auto& finish = elements.size() == 1 ? ",)" : ")";
      return printList(out, elements, "(", finish, formatter);
    }
    case IValue::Tag::String:
      return out << v.toStringRef();
    case IValue::Tag::Blob:
      return out << *v.toBlob();
    case IValue::Tag::Capsule:
      return out << "Capsule";
    case IValue::Tag::GenericList:
      return printList(out, v.toList(), "[", "]", formatter);
    case IValue::Tag::RRef:
      return out << "RRef";
    case IValue::Tag::Future:
      return out << "Future";
    case IValue::Tag::Await:
      return out << "Await";
    case IValue::Tag::Uninitialized:
      return out << "Uninitialized";
    case IValue::Tag::Device:
      return out << v.toDevice();
    case IValue::Tag::Stream:
      return out << v.toStream();
    case IValue::Tag::GenericDict:
      return printDict(out, v.toGenericDict(), formatter);
    case IValue::Tag::PyObject: {
      auto py_obj = v.toPyObject();
      return out << "<PyObject at" << py_obj << ">";
    }
    case IValue::Tag::Generator:
      return out << "Generator";
    case IValue::Tag::Quantizer:
      return out << "Quantizer";
    case IValue::Tag::Object: {
      // TODO we should attempt to call __str__ if the object defines it.
      auto obj = v.toObject();
      // print this out the way python would do it
      return out << "<" << obj->name() << " object at " << obj.get() << ">";
    }
    case IValue::Tag::Enum: {
      auto enum_holder = v.toEnumHolder();
      return out << "Enum<" << enum_holder->unqualifiedClassName() << "." <<
          enum_holder->name() << ">";
    }

  }
  return out << "<Invalid IValue tag=" << std::to_string(static_cast<uint32_t>(v.tag)) << ">";
}

#undef TORCH_FORALL_TAGS

void IValue::dump() const {
  std::cout << *this << "\n";
}

std::shared_ptr<ClassType> ivalue::Object::type() const {
  return type_.type_->expect<ClassType>();
}

c10::intrusive_ptr<ivalue::Object> ivalue::Object::create(
    ClassTypePtr classType, size_t numSlots) {
  return ivalue::Object::create(
      StrongTypePtr(nullptr, std::move(classType)), numSlots);
}

<<<<<<< HEAD
IValue IValue::deepcopy(c10::optional<at::Device> device) const {
  IValue::HashIdentityIValueMap memo;
=======
IValue IValue::deepcopy(std::optional<at::Device> device) const {
  IValue::HashAliasedIValueMap memo;
>>>>>>> 4e402dd5
  return deepcopy(memo, device);
}

IValue IValue::deepcopy(
<<<<<<< HEAD
    IValue::HashIdentityIValueMap& memo,
    c10::optional<at::Device> device) const {
=======
    IValue::HashAliasedIValueMap& memo,
    std::optional<at::Device> device) const {
>>>>>>> 4e402dd5
  if (memo.count(*this)) {
    return memo.at(*this);
  }
  IValue copy;
  switch(tag) {
    case IValue::Tag::Tensor: {
      const at::Tensor& src_tensor = toTensor();
      copy = device.has_value() && !src_tensor.device().is_meta()
          ? IValue(src_tensor.to(*device))
          : IValue(src_tensor.clone());
    } break;
    case IValue::Tag::Tuple: {
      std::vector<IValue> copied_tuple;
      for (const auto& e : toTupleRef().elements()) {
        copied_tuple.emplace_back(e.deepcopy(memo, device));
      }
      copy = IValue(ivalue::Tuple::create(std::move(copied_tuple)));
    }
      break;
    case IValue::Tag::GenericList: {
      auto list = toList();
      auto copied_list = c10::impl::GenericList(list.elementType());
      for (IValue v : list) {
        copied_list.push_back(v.deepcopy(memo, device));
      }
      copy = IValue(copied_list);
    }
      break;
    case IValue::Tag::GenericDict: {
      auto dict = toGenericDict();
      auto copied_dict = c10::impl::GenericDict(dict.keyType(), dict.valueType());
      for (const auto& entry : dict) {
        copied_dict.insert(
            entry.key().deepcopy(memo, device),
            entry.value().deepcopy(memo, device));
      }
      copy = IValue(copied_dict);
    }
      break;
    case IValue::Tag::Object: {
      auto class_type = type()->expect<ClassType>();
      if (class_type->hasMethod("__getstate__") &&
          class_type->hasMethod("__setstate__")) {
        copy = ivalue::Object::create(
            c10::StrongTypePtr(class_type->compilation_unit(), type()),
            class_type->numAttributes());
        auto state = class_type->getMethod("__getstate__")({*this});
        class_type->getMethod("__setstate__")({copy, std::move(state)});
      } else {
        copy = IValue(toObject()->deepcopy(memo, device));
      }
    } break;
    case IValue::Tag::Enum: {
      auto enum_holder = toEnumHolder();
      copy = IValue(c10::make_intrusive<ivalue::EnumHolder>(
          enum_holder->type(),
          enum_holder->name(),
          enum_holder->value().deepcopy(memo, device)));
    } break;
    case IValue::Tag::String:
    case IValue::Tag::None:
    case IValue::Tag::Double:
    case IValue::Tag::Int:
    case IValue::Tag::SymInt:
    case IValue::Tag::SymFloat:
    case IValue::Tag::SymBool:
    case IValue::Tag::Bool:
    case IValue::Tag::Device:
    case IValue::Tag::Generator:
    case IValue::Tag::Uninitialized: {
      copy = *this;
    } break;
    default: {
      AT_ERROR("Can't deepcopy IValue with tag: ", tagKind());
    }
  }
  // NB: this doesn't work if an object contains itself, and it may
  // come up in the future when we expand the object system, we will
  // have a follow up PR to fix this when it becomes an issue.
  if (!isAliasOf(copy)) {
    memo[*this] = copy;
  }
  return copy;
}

void IValue::reportToTensorTypeError() const {
  TORCH_CHECK(false, "Expected Tensor but got ", tagKind());
}

std::string ivalue::Object::name() const {
  // NOLINTNEXTLINE(bugprone-unchecked-optional-access)
  return type()->name()->qualifiedName();
}

IValue ivalue::Object::getAttr(const std::string& name) const {
  const size_t slot = type()->getAttributeSlot(name);
  return getSlot(slot);
}

void ivalue::Object::setAttr(const std::string& name, IValue v) {
  const size_t slot = type()->getAttributeSlot(name);
  setSlot(slot, std::move(v));
}

void ivalue::Object::unsafeRemoveAttr(const std::string& name) {
  const size_t slot = type()->getAttributeSlot(name);
  unsafeRemoveSlot(slot);
}

void ivalue::Object::resizeObject(size_t slot) {
  AT_ASSERT(slot < type()->numAttributes());
  slots_.resize(type()->numAttributes());
}


c10::intrusive_ptr<ivalue::Object> ivalue::Object::copy() const {
  auto object = ivalue::Object::create(type_, type()->numAttributes());
  for (const auto i : c10::irange(slots_.size())) {
    object->setSlot(i, slots_[i]);
  }
  return object;
}

c10::intrusive_ptr<ivalue::Object> ivalue::Object::copy_to_weak_compilation_ref() const {
  auto object = ivalue::Object::create(
      WeakOrStrongTypePtr(type_.asWeakTypePtr()), type()->numAttributes());
  for (const auto i : c10::irange(slots_.size())) {
    object->setSlot(i, slots_[i]);
  }
  return object;
}

c10::intrusive_ptr<ivalue::Object> ivalue::Object::deepcopy(
<<<<<<< HEAD
    c10::optional<at::Device> device) const {
  IValue::HashIdentityIValueMap memo;
=======
    std::optional<at::Device> device) const {
  IValue::HashAliasedIValueMap memo;
>>>>>>> 4e402dd5
  return deepcopy(memo, device);
}

c10::intrusive_ptr<ivalue::Object> ivalue::Object::deepcopy(
<<<<<<< HEAD
    IValue::HashIdentityIValueMap& memo,
    c10::optional<at::Device> device) const {
=======
    IValue::HashAliasedIValueMap& memo,
    std::optional<at::Device> device) const {
>>>>>>> 4e402dd5
  auto cu = type_.cu_;
  auto object = ivalue::Object::create(WeakOrStrongTypePtr(type_.cu_, type_.type_), type()->numAttributes());
  for (const auto i : c10::irange(slots_.size())) {
    if (*slots_[i].type() == *c10::TypeFactory::get<CapsuleType>()) {
      // If we've gotten here, it means that we have *not* copied this
      // class via __getstate__ and __setstate__. That fact and the
      // fact that we have a Capsule attribute mean that this is a
      // custom C++ class without serialization methods defined.
      std::stringstream err;
      err << "Cannot serialize custom bound C++ class";
      if (auto qualname = type()->name()) {
        err << " " << qualname->qualifiedName();
      }
      err << ". Please define serialization methods via def_pickle() for "
            "this class.";
      AT_ERROR(err.str());
    }
    object->setSlot(i, slots_[i].deepcopy(memo, device));
  }
  return object;
}

StrongTypePtr::StrongTypePtr(
    std::shared_ptr<torch::jit::CompilationUnit> cu,
    TypePtr type) : cu_(std::move(cu)), type_(std::move(type)) {
  TORCH_INTERNAL_ASSERT(type_);
}

WeakTypePtr::WeakTypePtr(
    std::weak_ptr<torch::jit::CompilationUnit> cu,
    TypePtr type) : cu_(std::move(cu)), type_(std::move(type)) {}

WeakTypePtr WeakOrStrongTypePtr::asWeakTypePtr() const {
  if (!holds_strong_ref()) {
    return WeakTypePtr(cu_.getWeakRefOrThrow(), type_);
  } else {
    std::weak_ptr<torch::jit::CompilationUnit> weak_cu =
        cu_.getStrongRefOrThrow();
    return WeakTypePtr(std::move(weak_cu), type_);
  }
}

// Needs to be in this .cpp file to access the full definition of PyObjectHolder
std::vector<c10::weak_intrusive_ptr<c10::StorageImpl>> ivalue::Future::extractStorages(
    const at::IValue& value) {
  std::vector<c10::weak_intrusive_ptr<c10::StorageImpl>> weakStorageImpls;
  // getSubValues works poorly on Python objects: it only works if they can be
  // converted to a "regular" IValue type hence, for example, it doesn't support
  // custom subclasses. Thus, instead, we extract the tensors through pickling.
  if (value.isPyObject()) {
    std::vector<at::Tensor> tensors =
        value.toPyObjectHolder()->extractTensors();
    size_t num_storages = 0;
    for (const at::Tensor& tensor : tensors) {
      if (tensor.is_sparse()) {
        // Sparse tensor is indices and values. Both are tensors
        // and contain storage. Therefore num_storages needs to be
        // incremented by 2.
        num_storages += 2;
      } else {
        // A dense/strided tensor contains 1 storage.
        num_storages += 1;
      }
    }
    weakStorageImpls.reserve(num_storages);
    for (const at::Tensor& tensor : tensors) {
      if (tensor.is_sparse()) {
        // Sparse tensor is indices and values. Both are tensors
        // and contain storage.
        // TODO (rohan-varma): for tensors created with at::sparse_coo_tensor held
        // in a python object, this might need a coalesce().
        weakStorageImpls.emplace_back(tensor.indices().storage().getWeakStorageImpl());
        weakStorageImpls.emplace_back(tensor.values().storage().getWeakStorageImpl());
      } else {
        // A dense/strided tensor contains 1 storage
        weakStorageImpls.emplace_back(tensor.storage().getWeakStorageImpl());
      }
    }
  } else {
    at::IValue::HashAliasedIValues sub_values;
    // Prefer getSubValues() over visit() as the latter is a silent no-op for
    // some unsupported types, whereas the former at least fails loudly.
    value.getSubValues(sub_values);
    for (const at::IValue& sub_value : sub_values) {
      if (sub_value.isTensor()) {
        auto const & tens = sub_value.toTensor();
        if (tens.is_sparse()) {
          // sparse tensors have 2 storages! One for indices one for values
          auto coalesced = tens.coalesce();
          weakStorageImpls.emplace_back(coalesced.indices().storage().getWeakStorageImpl());
          weakStorageImpls.emplace_back(coalesced.values().storage().getWeakStorageImpl());
        } else {
          weakStorageImpls.emplace_back(tens.storage().getWeakStorageImpl());
        }
      }
    }
  }
  return weakStorageImpls;
}

TORCH_API intrusive_ptr<ivalue::Future> collectAll(
    const List<intrusive_ptr<ivalue::Future>>& srcs) {
  struct Ctx {
    explicit Ctx(const List<intrusive_ptr<ivalue::Future>>& srcs)
        : remaining(srcs.size()),
          srcFutures(srcs),
          asIvalue(srcFutures),
          // No need to pass devices, because dstFuture won't directly contain
          // the value, it will contain the srcFutures (which have no DataPtrs).
          dstFuture(make_intrusive<ivalue::Future>(asIvalue.type())) {}
    std::atomic<size_t> remaining{0};
    List<intrusive_ptr<ivalue::Future>> srcFutures;
    IValue asIvalue;
    intrusive_ptr<ivalue::Future> dstFuture;
  };

  auto ctx = std::make_shared<Ctx>(srcs);
  if (ctx->srcFutures.empty()) {
    ctx->dstFuture->markCompleted(ctx->asIvalue);
  } else {
    for (const auto i : c10::irange(ctx->srcFutures.size())) {

      std::function<void(ivalue::Future&)> func = [ctx](ivalue::Future& fut) {
        // Set error and exit early if encountered.
        if (fut.hasError()) {
          ctx->dstFuture->setErrorIfNeeded(fut.exception_ptr());
          return;
        }

        if (--ctx->remaining == 0 && !ctx->dstFuture->completed()) {
          // No need to pass DataPtrs, because dstFuture won't directly contain
          // the value, it will contain the srcFutures (which have no DataPtrs).
          ctx->dstFuture->markCompleted(ctx->asIvalue);
        }
      };
      ctx->srcFutures.get(i)->addCallback(func);
    }
  }
  return ctx->dstFuture;
}

namespace {

std::string formatSetOfDevices(const std::vector<c10::Device>& devices) {
  std::ostringstream oss;
  std::copy(
      devices.begin(),
      devices.end(),
      std::ostream_iterator<c10::Device>(oss, ", "));
  return oss.str();
}

}

TORCH_API intrusive_ptr<ivalue::Future> collectAny(
    const List<intrusive_ptr<ivalue::Future>>& srcs) {
  if (srcs.empty()) {
    auto res = make_intrusive<ivalue::Future>(NoneType::get());
    res->markCompleted();
    return res;
  }
  const TypePtr& typePtr = srcs.get(0)->elementType();
  const std::vector<c10::Device>& devices = srcs.get(0)->devices();
  for (const auto i : c10::irange(srcs.size())) {
    if (srcs.get(i)->completed()) {
      return srcs.get(i);
    }
    TORCH_CHECK_TYPE(
        i == 0 || (*typePtr == *srcs.get(i)->elementType()),
        "Expected all futures to have the same type, but found ", *typePtr,
        " in position 0 and ", *srcs.get(i)->elementType(), " in position ", i);
    TORCH_CHECK_VALUE(
        i == 0 || (devices == srcs.get(i)->devices()),
        "Expected all futures to have the same devices, but found ",
        formatSetOfDevices(devices), " in position 0 and ",
        formatSetOfDevices(srcs.get(i)->devices()), " in position ", i);
  }
  struct Ctx {
    explicit Ctx(
        const List<intrusive_ptr<ivalue::Future>>& srcs,
        TypePtr typePtr,
        std::vector<c10::Device> devices)
        : srcFutures(srcs),
          dstFuture(make_intrusive<ivalue::Future>(std::move(typePtr), std::move(devices))) {}
    std::atomic<bool> done{false};
    List<intrusive_ptr<ivalue::Future>> srcFutures;
    intrusive_ptr<ivalue::Future> dstFuture;
  };
  auto ctx = std::make_shared<Ctx>(srcs, typePtr, devices);
  std::function<void(ivalue::Future&)> func = [ctx](ivalue::Future& src) {
    if (!ctx->done.exchange(true)) {
      intrusive_ptr<ivalue::Future> dst = ctx->dstFuture;
      ctx->dstFuture.reset(); // Once future is satisfied, remove refs.
      ctx->srcFutures =
          List<intrusive_ptr<ivalue::Future>>(ctx->srcFutures.elementType());
      if (src.hasError()) {
        dst->setError(src.exception_ptr());
      } else {
        dst->markCompleted(src.constValue(), src.storages());
      }
    }
  };
  for (const auto i : c10::irange(ctx->srcFutures.size())) {
    ctx->srcFutures.get(i)->addCallback(func);
  }
  return ctx->dstFuture;
}

} // namespace c10<|MERGE_RESOLUTION|>--- conflicted
+++ resolved
@@ -886,24 +886,14 @@
       StrongTypePtr(nullptr, std::move(classType)), numSlots);
 }
 
-<<<<<<< HEAD
-IValue IValue::deepcopy(c10::optional<at::Device> device) const {
+IValue IValue::deepcopy(std::optional<at::Device> device) const {
   IValue::HashIdentityIValueMap memo;
-=======
-IValue IValue::deepcopy(std::optional<at::Device> device) const {
-  IValue::HashAliasedIValueMap memo;
->>>>>>> 4e402dd5
   return deepcopy(memo, device);
 }
 
 IValue IValue::deepcopy(
-<<<<<<< HEAD
     IValue::HashIdentityIValueMap& memo,
-    c10::optional<at::Device> device) const {
-=======
-    IValue::HashAliasedIValueMap& memo,
     std::optional<at::Device> device) const {
->>>>>>> 4e402dd5
   if (memo.count(*this)) {
     return memo.at(*this);
   }
@@ -1037,24 +1027,14 @@
 }
 
 c10::intrusive_ptr<ivalue::Object> ivalue::Object::deepcopy(
-<<<<<<< HEAD
-    c10::optional<at::Device> device) const {
+    std::optional<at::Device> device) const {
   IValue::HashIdentityIValueMap memo;
-=======
+  return deepcopy(memo, device);
+}
+
+c10::intrusive_ptr<ivalue::Object> ivalue::Object::deepcopy(
+    IValue::HashIdentityIValueMap& memo,
     std::optional<at::Device> device) const {
-  IValue::HashAliasedIValueMap memo;
->>>>>>> 4e402dd5
-  return deepcopy(memo, device);
-}
-
-c10::intrusive_ptr<ivalue::Object> ivalue::Object::deepcopy(
-<<<<<<< HEAD
-    IValue::HashIdentityIValueMap& memo,
-    c10::optional<at::Device> device) const {
-=======
-    IValue::HashAliasedIValueMap& memo,
-    std::optional<at::Device> device) const {
->>>>>>> 4e402dd5
   auto cu = type_.cu_;
   auto object = ivalue::Object::create(WeakOrStrongTypePtr(type_.cu_, type_.type_), type()->numAttributes());
   for (const auto i : c10::irange(slots_.size())) {
