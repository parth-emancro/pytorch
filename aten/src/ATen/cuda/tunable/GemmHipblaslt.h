--- conflicted
+++ resolved
@@ -24,67 +24,6 @@
 
 namespace at::cuda::tunable {
 
-<<<<<<< HEAD
-#ifdef HIPBLASLT_HAS_GETINDEXFROMALGO
-#define GETINDEXFROMALGO(algo) hipblaslt_ext::getIndexFromAlgo(algo)
-#else
-static int getIndexFromAlgo(hipblasLtMatmulAlgo_t& algo) {
-    int* algo_ptr = (int*)algo.data;
-    if(*algo_ptr < 0) {
-        return -1;
-    }
-    return *algo_ptr;
-}
-#define GETINDEXFROMALGO(algo) getIndexFromAlgo(algo)
-#endif
-
-#ifdef HIPBLASLT_CUSTOM_COMPUTE_TYPE
-#define COMPUTE_TYPE_32 HIPBLASLT_COMPUTE_F32
-#else
-#define COMPUTE_TYPE_32 HIPBLAS_COMPUTE_32F
-#endif
-
-#ifdef HIPBLASLT_CUSTOM_DATA_TYPE
-
-template <typename T>
-constexpr hipblasltDatatype_t HipBlasDataTypeFor();
-
-template <>
-constexpr hipblasltDatatype_t HipBlasDataTypeFor<float>() {
-  return HIPBLASLT_R_32F;
-}
-
-template <>
-constexpr hipblasltDatatype_t HipBlasDataTypeFor<Half>() {
-  return HIPBLASLT_R_16F;
-}
-
-template <>
-constexpr hipblasltDatatype_t HipBlasDataTypeFor<BFloat16>() {
-  return HIPBLASLT_R_16B;
-}
-
-template <>
-constexpr hipblasltDatatype_t HipBlasDataTypeFor<double>() {
-  return HIPBLASLT_R_64F;
-}
-
-template <>
-constexpr hipblasltDatatype_t HipBlasDataTypeFor<c10::Float8_e4m3fnuz>() {
-  return HIPBLASLT_R_8F_E4M3;
-}
-
-template <>
-constexpr hipblasltDatatype_t HipBlasDataTypeFor<c10::Float8_e5m2fnuz>() {
-  return HIPBLASLT_R_8F_E5M3;
-}
-
-#define DATA_TYPE_R_32 HIPBLASLT_R_32F
-
-#else
-
-=======
->>>>>>> 8bf9e99c
 template <typename T>
 constexpr hipblasDatatype_t HipBlasDataTypeFor();
 
@@ -112,20 +51,6 @@
 constexpr hipblasDatatype_t HipBlasDataTypeFor<c10::Float8_e4m3fnuz>() {
   return HIP_R_8F_E4M3_FNUZ;
 }
-<<<<<<< HEAD
-
-template <>
-constexpr hipblasDatatype_t HipBlasDataTypeFor<c10::Float8_e5m2fnuz>() {
-  return HIP_R_8F_E5M2_FNUZ;
-}
-
-#ifdef HIPBLAS_V2
-#define DATA_TYPE_R_32 HIP_R_32F
-#else
-#define DATA_TYPE_R_32 HIPBLAS_R_32F
-#endif
-=======
->>>>>>> 8bf9e99c
 
 template <>
 constexpr hipblasDatatype_t HipBlasDataTypeFor<c10::Float8_e5m2fnuz>() {
@@ -448,11 +373,7 @@
             mat_c, HIPBLASLT_MATRIX_LAYOUT_STRIDED_BATCH_OFFSET, &stride_c, sizeof(stride_c)));
       }
 
-<<<<<<< HEAD
-      HipBlasLtMatmulDescriptor matmul(COMPUTE_TYPE_32, DATA_TYPE_R_32);
-=======
       HipBlasLtMatmulDescriptor matmul(HIPBLAS_COMPUTE_32F, HIP_R_32F);
->>>>>>> 8bf9e99c
       matmul.setAttribute(HIPBLASLT_MATMUL_DESC_TRANSA, opa);
       matmul.setAttribute(HIPBLASLT_MATMUL_DESC_TRANSB, opb);
 
@@ -556,11 +477,7 @@
         b_datatype,
         in_out_datatype,
         in_out_datatype,
-<<<<<<< HEAD
-        COMPUTE_TYPE_32,
-=======
         HIPBLAS_COMPUTE_32F,
->>>>>>> 8bf9e99c
         heuristic_result));
   TORCH_HIPBLASLT_CHECK(hipblasLtDestroy(handle));
 
@@ -575,11 +492,7 @@
   std::vector<std::pair<std::string, std::unique_ptr<Callable<ParamsT>>>> ret;
   for (int i = 0; i < returned_algo_count; i++) {
     auto algo = heuristic_result[i].algo;
-<<<<<<< HEAD
-    int algo_index = GETINDEXFROMALGO(algo);
-=======
     int algo_index = hipblaslt_ext::getIndexFromAlgo(algo);
->>>>>>> 8bf9e99c
     auto callable = std::make_unique<HipblasltGemmOp<AT, BT, CT, ALayout, BLayout, ParamsT>>(algo);
     std::string type_string = c10::str(
         "Gemm_Hipblaslt_", _charFromhipblasOp(transa_outer), _charFromhipblasOp(transb_outer), "_", algo_index);
