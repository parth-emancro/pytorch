#include <c10/cuda/CUDAAllocatorConfig.h>
#include <c10/cuda/CUDACachingAllocator.h>
#include <c10/util/llvmMathExtras.h>

#if !defined(USE_ROCM) && defined(PYTORCH_C10_DRIVER_API_SUPPORTED)
#include <c10/cuda/driver_api.h>
#endif

namespace c10::cuda::CUDACachingAllocator {

constexpr size_t kRoundUpPowerOfTwoIntervals = 16;

CUDAAllocatorConfig::CUDAAllocatorConfig()
    : m_max_split_size(std::numeric_limits<size_t>::max()),
      m_garbage_collection_threshold(0),
      m_pinned_num_register_threads(1),
      m_expandable_segments(false),
      m_release_lock_on_cudamalloc(false),
      m_pinned_use_cuda_host_register(false),
      m_last_allocator_settings("") {
  m_roundup_power2_divisions.assign(kRoundUpPowerOfTwoIntervals, 0);
}

size_t CUDAAllocatorConfig::roundup_power2_divisions(size_t size) {
  size_t log_size = (63 - llvm::countLeadingZeros(size));

  // Our intervals start at 1MB and end at 64GB
  const size_t interval_start =
      63 - llvm::countLeadingZeros(static_cast<size_t>(1048576));
  const size_t interval_end =
      63 - llvm::countLeadingZeros(static_cast<size_t>(68719476736));
  TORCH_CHECK(
      (interval_end - interval_start == kRoundUpPowerOfTwoIntervals),
      "kRoundUpPowerOfTwoIntervals mismatch");

  int index = static_cast<int>(log_size) - static_cast<int>(interval_start);

  index = std::max(0, index);
  index = std::min(index, static_cast<int>(kRoundUpPowerOfTwoIntervals) - 1);
  return instance().m_roundup_power2_divisions[index];
}

void CUDAAllocatorConfig::lexArgs(
    const char* env,
    std::vector<std::string>& config) {
  std::vector<char> buf;

  size_t env_length = strlen(env);
  for (size_t i = 0; i < env_length; i++) {
    if (env[i] == ',' || env[i] == ':' || env[i] == '[' || env[i] == ']') {
      if (!buf.empty()) {
        config.emplace_back(buf.begin(), buf.end());
        buf.clear();
      }
      config.emplace_back(1, env[i]);
    } else if (env[i] != ' ') {
      buf.emplace_back(static_cast<char>(env[i]));
    }
  }
  if (!buf.empty()) {
    config.emplace_back(buf.begin(), buf.end());
  }
}

void CUDAAllocatorConfig::consumeToken(
    const std::vector<std::string>& config,
    size_t i,
    const char c) {
  TORCH_CHECK(
      i < config.size() && config[i] == std::string(1, c),
      "Error parsing CachingAllocator settings, expected ",
      c,
      "");
}

size_t CUDAAllocatorConfig::parseMaxSplitSize(
    const std::vector<std::string>& config,
    size_t i) {
  consumeToken(config, ++i, ':');
  constexpr int mb = 1024 * 1024;
  if (++i < config.size()) {
    size_t val1 = stoi(config[i]);
    TORCH_CHECK(
        val1 > kLargeBuffer / mb,
        "CachingAllocator option max_split_size_mb too small, must be > ",
        kLargeBuffer / mb,
        "");
    val1 = std::max(val1, kLargeBuffer / mb);
    val1 = std::min(val1, (std::numeric_limits<size_t>::max() / mb));
    m_max_split_size = val1 * 1024 * 1024;
  } else {
    TORCH_CHECK(false, "Error, expecting max_split_size_mb value", "");
  }
  return i;
}

size_t CUDAAllocatorConfig::parseGarbageCollectionThreshold(
    const std::vector<std::string>& config,
    size_t i) {
  consumeToken(config, ++i, ':');
  if (++i < config.size()) {
    double val1 = stod(config[i]);
    TORCH_CHECK(
        val1 > 0, "garbage_collect_threshold too small, set it 0.0~1.0", "");
    TORCH_CHECK(
        val1 < 1.0, "garbage_collect_threshold too big, set it 0.0~1.0", "");
    m_garbage_collection_threshold = val1;
  } else {
    TORCH_CHECK(
        false, "Error, expecting garbage_collection_threshold value", "");
  }
  return i;
}

size_t CUDAAllocatorConfig::parseRoundUpPower2Divisions(
    const std::vector<std::string>& config,
    size_t i) {
  consumeToken(config, ++i, ':');
  bool first_value = true;

  if (++i < config.size()) {
    if (std::string_view(config[i]) == "[") {
      size_t last_index = 0;
      while (++i < config.size() && std::string_view(config[i]) != "]") {
        const std::string& val1 = config[i];
        size_t val2 = 0;

        consumeToken(config, ++i, ':');
        if (++i < config.size()) {
          val2 = stoi(config[i]);
        } else {
          TORCH_CHECK(
              false, "Error parsing roundup_power2_divisions value", "");
        }
        TORCH_CHECK(
            llvm::isPowerOf2_64(val2),
            "For roundups, the divisons has to be power of 2 ",
            "");

        if (std::string_view(val1) == ">") {
          std::fill(
              std::next(
                  m_roundup_power2_divisions.begin(),
                  static_cast<std::vector<unsigned long>::difference_type>(
                      last_index)),
              m_roundup_power2_divisions.end(),
              val2);
        } else {
          size_t val1_long = stoul(val1);
          TORCH_CHECK(
              llvm::isPowerOf2_64(val1_long),
              "For roundups, the intervals have to be power of 2 ",
              "");

          size_t index = 63 - llvm::countLeadingZeros(val1_long);
          index = std::max((size_t)0, index);
          index = std::min(index, m_roundup_power2_divisions.size() - 1);

          if (first_value) {
            std::fill(
                m_roundup_power2_divisions.begin(),
                std::next(
                    m_roundup_power2_divisions.begin(),
                    static_cast<std::vector<unsigned long>::difference_type>(
                        index)),
                val2);
            first_value = false;
          }
          if (index < m_roundup_power2_divisions.size()) {
            m_roundup_power2_divisions[index] = val2;
          }
          last_index = index;
        }

        if (std::string_view(config[i + 1]) != "]") {
          consumeToken(config, ++i, ',');
        }
      }
    } else { // Keep this for backwards compatibility
      size_t val1 = stoi(config[i]);
      TORCH_CHECK(
          llvm::isPowerOf2_64(val1),
          "For roundups, the divisons has to be power of 2 ",
          "");
      std::fill(
          m_roundup_power2_divisions.begin(),
          m_roundup_power2_divisions.end(),
          val1);
    }
  } else {
    TORCH_CHECK(false, "Error, expecting roundup_power2_divisions value", "");
  }
  return i;
}

size_t CUDAAllocatorConfig::parseAllocatorConfig(
    const std::vector<std::string>& config,
    size_t i,
    bool& used_cudaMallocAsync) {
  consumeToken(config, ++i, ':');
  if (++i < config.size()) {
    TORCH_CHECK(
        ((config[i] == "native") || (config[i] == "cudaMallocAsync")),
        "Unknown allocator backend, "
        "options are native and cudaMallocAsync");
    used_cudaMallocAsync = (config[i] == "cudaMallocAsync");
#ifndef USE_ROCM
    // HIP supports hipMallocAsync and does not need to check versions
    if (used_cudaMallocAsync) {
#if CUDA_VERSION >= 11040
      int version = 0;
      C10_CUDA_CHECK(cudaDriverGetVersion(&version));
      TORCH_CHECK(
          version >= 11040,
          "backend:cudaMallocAsync requires CUDA runtime "
          "11.4 or newer, but cudaDriverGetVersion returned ",
          version);
#else
      TORCH_CHECK(
          false,
          "backend:cudaMallocAsync requires PyTorch to be built with "
          "CUDA 11.4 or newer, but CUDA_VERSION is ",
          CUDA_VERSION);
#endif
    }
#endif
    TORCH_INTERNAL_ASSERT(
        config[i] == get()->name(),
        "Allocator backend parsed at runtime != "
        "allocator backend parsed at load time");
  } else {
    TORCH_CHECK(false, "Error parsing backend value", "");
  }
  return i;
}

void CUDAAllocatorConfig::parseArgs(const std::optional<std::string>& env) {
  // If empty, set the default values
  m_max_split_size = std::numeric_limits<size_t>::max();
  m_roundup_power2_divisions.assign(kRoundUpPowerOfTwoIntervals, 0);
  m_garbage_collection_threshold = 0;
  bool used_cudaMallocAsync = false;
  bool used_native_specific_option = false;

  if (!env.has_value()) {
    return;
  }
  {
    std::lock_guard<std::mutex> lock(m_last_allocator_settings_mutex);
<<<<<<< HEAD
    m_last_allocator_settings = env;
=======
    m_last_allocator_settings = env.value();
>>>>>>> f34905f6
  }

  std::vector<std::string> config;
  lexArgs(env.value().c_str(), config);

  for (size_t i = 0; i < config.size(); i++) {
    std::string_view config_item_view(config[i]);
    if (config_item_view == "max_split_size_mb") {
      i = parseMaxSplitSize(config, i);
      used_native_specific_option = true;
    } else if (config_item_view == "garbage_collection_threshold") {
      i = parseGarbageCollectionThreshold(config, i);
      used_native_specific_option = true;
    } else if (config_item_view == "roundup_power2_divisions") {
      i = parseRoundUpPower2Divisions(config, i);
      used_native_specific_option = true;
    } else if (config_item_view == "backend") {
      i = parseAllocatorConfig(config, i, used_cudaMallocAsync);
    } else if (config_item_view == "expandable_segments") {
      used_native_specific_option = true;
      consumeToken(config, ++i, ':');
      ++i;
      TORCH_CHECK(
          i < config.size() &&
              (std::string_view(config[i]) == "True" ||
               std::string_view(config[i]) == "False"),
          "Expected a single True/False argument for expandable_segments");
      config_item_view = config[i];
      m_expandable_segments = (config_item_view == "True");
    } else if (
        // ROCm build's hipify step will change "cuda" to "hip", but for ease of
        // use, accept both. We must break up the string to prevent hipify here.
        config_item_view == "release_lock_on_hipmalloc" ||
        config_item_view ==
            "release_lock_on_c"
            "udamalloc") {
      used_native_specific_option = true;
      consumeToken(config, ++i, ':');
      ++i;
      TORCH_CHECK(
          i < config.size() &&
              (std::string_view(config[i]) == "True" ||
               std::string_view(config[i]) == "False"),
          "Expected a single True/False argument for release_lock_on_cudamalloc");
      config_item_view = config[i];
      m_release_lock_on_cudamalloc = (config_item_view == "True");
    } else if (
        // ROCm build's hipify step will change "cuda" to "hip", but for ease of
        // use, accept both. We must break up the string to prevent hipify here.
        config_item_view == "pinned_use_hip_host_register" ||
        config_item_view ==
            "pinned_use_c"
            "uda_host_register") {
      i = parsePinnedUseCudaHostRegister(config, i);
      used_native_specific_option = true;
    } else if (config_item_view == "pinned_num_register_threads") {
      i = parsePinnedNumRegisterThreads(config, i);
      used_native_specific_option = true;
    } else {
      TORCH_CHECK(
          false, "Unrecognized CachingAllocator option: ", config_item_view);
    }

    if (i + 1 < config.size()) {
      consumeToken(config, ++i, ',');
    }
  }

  if (used_cudaMallocAsync && used_native_specific_option) {
    TORCH_WARN(
        "backend:cudaMallocAsync ignores max_split_size_mb,"
        "roundup_power2_divisions, and garbage_collect_threshold.");
  }
}

size_t CUDAAllocatorConfig::parsePinnedUseCudaHostRegister(
    const std::vector<std::string>& config,
    size_t i) {
  consumeToken(config, ++i, ':');
  if (++i < config.size()) {
    TORCH_CHECK(
        (config[i] == "True" || config[i] == "False"),
        "Expected a single True/False argument for pinned_use_cuda_host_register");
    m_pinned_use_cuda_host_register = (config[i] == "True");
  } else {
    TORCH_CHECK(
        false, "Error, expecting pinned_use_cuda_host_register value", "");
  }
  return i;
}

size_t CUDAAllocatorConfig::parsePinnedNumRegisterThreads(
    const std::vector<std::string>& config,
    size_t i) {
  consumeToken(config, ++i, ':');
  if (++i < config.size()) {
    size_t val2 = stoi(config[i]);
    TORCH_CHECK(
        llvm::isPowerOf2_64(val2),
        "Number of register threads has to be power of 2 ",
        "");
    auto maxThreads = CUDAAllocatorConfig::pinned_max_register_threads();
    TORCH_CHECK(
        val2 <= maxThreads,
        "Number of register threads should be less than or equal to " +
            std::to_string(maxThreads),
        "");
    m_pinned_num_register_threads = val2;
  } else {
    TORCH_CHECK(
        false, "Error, expecting pinned_num_register_threads value", "");
  }
  return i;
}

// General caching allocator utilities
void setAllocatorSettings(const std::string& env) {
  CUDACachingAllocator::CUDAAllocatorConfig::instance().parseArgs(env.c_str());
}

} // namespace c10::cuda::CUDACachingAllocator<|MERGE_RESOLUTION|>--- conflicted
+++ resolved
@@ -247,11 +247,7 @@
   }
   {
     std::lock_guard<std::mutex> lock(m_last_allocator_settings_mutex);
-<<<<<<< HEAD
-    m_last_allocator_settings = env;
-=======
     m_last_allocator_settings = env.value();
->>>>>>> f34905f6
   }
 
   std::vector<std::string> config;
