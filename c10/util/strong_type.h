--- conflicted
+++ resolved
@@ -20,17 +20,6 @@
 #include <type_traits>
 #include <utility>
 
-<<<<<<< HEAD
-#define STRONG_NODISCARD [[nodiscard]]
-
-#if defined(_MSC_VER) && !defined(__clang__) && __MSC_VER < 1922
-#define STRONG_CONSTEXPR
-#else
-#define STRONG_CONSTEXPR constexpr
-#endif
-
-=======
->>>>>>> 8bf9e99c
 #ifndef STRONG_HAS_STD_FORMAT
 #define STRONG_HAS_STD_FORMAT 0
 #endif
