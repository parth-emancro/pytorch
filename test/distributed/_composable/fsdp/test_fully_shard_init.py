--- conflicted
+++ resolved
@@ -688,15 +688,10 @@
         dp_pg = ref_dp_mesh.get_group(0)
 
         # Check the `from_group()` API for correctness
-        dp_mesh = DeviceMesh.from_group(dp_pg, "cuda")
-        # We only compare the mesh tensors instead of the DeviceMesh objects
-        # since mesh_dim_names attributes and parent mesh are different.
+        dp_mesh = DeviceMesh.from_group(dp_pg, "cuda", mesh_dim_names=("dp",))
+        # Only compare the mesh tensors, not `DeviceMesh` objects themselves,
+        # since the ref has a parent mesh, while the `from_group` one does not
         self.assertEqual(dp_mesh.mesh, ref_dp_mesh.mesh)
-<<<<<<< HEAD
-        self.assertEqual(dp_mesh, ref_dp_mesh)
-=======
-        # self.assertFalse(hasattr(dp_mesh, "_coordinate_on_dim"))
->>>>>>> d7f2e7ae
         self.assertEqual(dp_mesh._coordinate_on_dim, ref_dp_mesh._coordinate_on_dim)
         self.assertEqual(dp_mesh._dim_group_infos, ref_dp_mesh._dim_group_infos)
 
@@ -730,7 +725,9 @@
         loss.backward()
         self.assertEqual(loss, ref_loss)
         for param, ref_param in zip(model.parameters(), ref_model.parameters()):
-            # we cannot directly compare param and ref_param because their parent mesh is different.
+            # Cannot compare `DTensor`s directly since their meshes are not
+            # equal due to the ref parameter's mesh having a parent mesh while
+            # the other's mesh does not
             self.assertEqual(param.to_local(), ref_param.to_local())
             self.assertEqual(param.device_mesh.mesh, ref_param.device_mesh.mesh)
             self.assertEqual(param.grad.to_local(), ref_param.grad.to_local())
