"""
PYTEST_DONT_REWRITE (prevents pytest from rewriting assertions, which interferes
with test_sym_bool)
"""

# Owner(s): ["oncall: export"]
import copy
import io
import pathlib
import tempfile
import unittest
import zipfile

import torch
import torch._dynamo as torchdynamo
import torch.utils._pytree as pytree
from torch._export.db.case import ExportCase, normalize_inputs, SupportLevel
from torch._export.db.examples import all_examples
from torch._export.serde.serialize import (
    canonicalize,
    deserialize,
    ExportedProgramDeserializer,
    ExportedProgramSerializer,
    serialize,
    SerializeError,
)
from torch._higher_order_ops.torchbind import enable_torchbind_tracing
from torch._subclasses.fake_tensor import FakeTensor, FakeTensorMode
from torch.export import Dim, export, load, save
<<<<<<< HEAD
=======
import torch.export._trace
>>>>>>> eb5381da
from torch.fx.experimental.symbolic_shapes import is_concrete_int
from torch.testing._internal.common_utils import (
    find_library_location,
    instantiate_parametrized_tests,
    IS_FBCODE,
    IS_MACOS,
    IS_SANDCASTLE,
    IS_WINDOWS,
    parametrize,
    run_tests,
    TemporaryFileName,
    TestCase,
)


def get_filtered_export_db_tests():
    return [
        (name, case)
        for name, case in all_examples().items()
        if case.support_level == SupportLevel.SUPPORTED
    ]


def cleanup_op(opname):
    ns, name = opname.split("::")
    if not hasattr(torch.ops, ns):
        return
    actual_ns = getattr(torch.ops, ns)
    if not hasattr(actual_ns, name):
        return
    delattr(actual_ns, name)


@unittest.skipIf(not torchdynamo.is_dynamo_supported(), "dynamo doesn't support")
class TestSerialize(TestCase):
    def test_predispatch_export_with_autograd_op(self):
        class Foo(torch.nn.Module):
            def __init__(self):
                super().__init__()

            def forward(self, x):
                with torch.enable_grad():
                    return x + x

        inp = (torch.ones(10),)
        with torch.no_grad():
            from torch.export._trace import _export
            ep = _export(Foo(), inp, pre_dispatch=True)

        buffer = io.BytesIO()
        torch.export.save(ep, buffer)
        buffer.seek(0)
        loaded_ep = torch.export.load(buffer)

        exp_out = ep.module()(*inp)
        actual_out = loaded_ep.module()(*inp)
        self.assertEqual(exp_out, actual_out)
        self.assertEqual(exp_out.requires_grad, actual_out.requires_grad)

    def test_export_example_inputs_preserved(self):
        class MyModule(torch.nn.Module):
            """A test module with that has multiple args and uses kwargs"""
            def __init__(self):
                super().__init__()
                self.p = torch.nn.Parameter(torch.ones(2, 3))

            def forward(self, x, y, use_p=False):
                out = x + y
                if use_p:
                    out += self.p
                return out

        model = MyModule().eval()
        random_inputs = (torch.rand([2, 3]), torch.rand([2, 3]))
        exp_program = torch.export.export(model, random_inputs, {"use_p": True})

        output_buffer = io.BytesIO()
        # Tests that example inputs are preserved when saving and loading module.
        torch.export.save(exp_program, output_buffer)
        loaded_model = torch.export.load(output_buffer)
        # Extract the example inputs from before and after saving.
        orig_args, orig_kwargs = exp_program.example_inputs
        loaded_args, loaded_kwargs = loaded_model.example_inputs
        # Run both modules and confirm that outputs match.
        orig_out = exp_program.module()(*orig_args, **orig_kwargs)
        loaded_out = loaded_model.module()(*loaded_args, **loaded_kwargs)
        self.assertEqual(orig_out, loaded_out)

    def test_serialize_multiple_returns_from_node(self) -> None:
        class MyModule(torch.nn.Module):
            def __init__(self):
                super().__init__()

            def forward(self, x, w, b):
                return torch.nn.functional.layer_norm(
                    x,
                    x.size()[1:],
                    weight=w,
                    bias=b,
                    eps=1e-5,
                )

        exported_module = export(
            MyModule(),
            (
                torch.ones([512, 512], requires_grad=True),
                torch.ones([512]),
                torch.ones([512]),
            ),
        )

        serialized = ExportedProgramSerializer().serialize(exported_module)
        node = serialized.exported_program.graph_module.graph.nodes[-1]
        self.assertEqual(node.target, "torch.ops.aten.native_layer_norm.default")
        # aten::native_layer_norm returns 3 tensors
        self.assertEqual(len(node.outputs), 3)

        # check the names are unique
        seen = set()
        for output in node.outputs:
            name = output.as_tensor.name
            self.assertNotIn(name, seen)
            seen.add(name)

    def test_serialize_list_returns(self) -> None:
        class MyModule(torch.nn.Module):
            def __init__(self):
                super().__init__()

            def forward(self, x):
                return torch.split(x, 2)

        input = torch.arange(10.0).reshape(5, 2)
        input.requires_grad = True
        exported_module = export(MyModule(), (input,)).run_decompositions()

        serialized = ExportedProgramSerializer().serialize(exported_module)
        node = serialized.exported_program.graph_module.graph.nodes[-1]
        # split.Tensor gets decomposed to split_with_sizes by the core ATen decomposition table
        self.assertEqual(node.target, "torch.ops.aten.split_with_sizes.default")
        self.assertEqual(len(node.outputs), 1)
        # Input looks like:
        # tensor([[0, 1],
        #         [2, 3],
        #         [4, 5],
        #         [6, 7],
        #         [8, 9]])
        # Output looks like:
        # (tensor([[0, 1],
        #          [2, 3]]),
        #  tensor([[4, 5],
        #          [6, 7]]),
        #  tensor([[8, 9]]))
        self.assertEqual(len(node.outputs[0].as_tensors), 3)

        # check the names are unique
        seen = set()
        for output in node.outputs[0].as_tensors:
            name = output.name
            self.assertNotIn(name, seen)
            seen.add(name)

    def test_multi_return_some_unused(self) -> None:
        """
        Make sure the serialized output matches the op schema, even if some of
        the arguments are never used in the graph.
        """

        class MyModule(torch.nn.Module):
            def __init__(self):
                super().__init__()

            def forward(self, x):
                return torch.ops.aten.var_mean.correction(x, [1])[0]

        exported_module = export(
            MyModule(),
            (torch.ones([512, 512], requires_grad=True),),
        ).run_decompositions()

        serialized = ExportedProgramSerializer().serialize(exported_module)
        node = serialized.exported_program.graph_module.graph.nodes[-1]
        self.assertEqual(node.target, "torch.ops.aten.var_mean.correction")
        self.assertEqual(len(node.outputs), 2)

        # check the names are unique
        seen = set()
        for output in node.outputs:
            name = output.as_tensor.name
            self.assertNotIn(name, seen)
            seen.add(name)

    def test_kwargs_default(self) -> None:
        """
        Tests that the kwargs default values are serialized even if they are not
        specified
        """
        class Foo(torch.nn.Module):
            def forward(self, x: torch.Tensor) -> torch.Tensor:
                values = torch.randn(3, 2)
                return torch.searchsorted(x, values, side="right", right=True)

        f = Foo()

        x, _ = torch.sort(torch.randn(3, 4))
        exported_module = export(f, (x,)).run_decompositions()
        serialized = ExportedProgramSerializer().serialize(exported_module)

        node = serialized.exported_program.graph_module.graph.nodes[-1]
        self.assertEqual(node.target, "torch.ops.aten.searchsorted.Tensor")
        self.assertEqual(len(node.inputs), 4)
        self.assertEqual(node.inputs[2].name, "right")
        self.assertEqual(node.inputs[2].arg.as_bool, True)
        self.assertEqual(node.inputs[3].name, "side")
        self.assertEqual(node.inputs[3].arg.as_string, "right")

    def test_canonicalize(self) -> None:
        class Module(torch.nn.Module):
            def forward(self, x: torch.Tensor, y: torch.Tensor) -> torch.Tensor:
                a = y + x
                b = x + y
                return b + a

        ep = torch.export.export(Module(), (torch.randn(3, 2), torch.randn(3, 2)))
        s = ExportedProgramSerializer().serialize(ep)
        c = canonicalize(s.exported_program)
        g = c.graph_module.graph
        self.assertLess(
            g.nodes[0].inputs[0].arg.as_tensor.name,
            g.nodes[1].inputs[0].arg.as_tensor.name
        )

@unittest.skipIf(IS_WINDOWS, "Windows not supported for this test")
@unittest.skipIf(not torchdynamo.is_dynamo_supported(), "dynamo doesn't support")
class TestDeserialize(TestCase):
<<<<<<< HEAD
    def _check_graph_nodes(self, gm1, gm2, _check_meta=True):
        # TODO: The _check_meta flag bypasses checking for
        # source_fn/nn_module_stack as there is an issue with
        # roundtripping the source_fn value on torch.ops.map nodes
        # original source_fn: <functorch.experimental._map.MapWrapper object at 0x7f80a0549930>
        # deserialized source_fn: 'functorch.experimental._map.map'

        self.assertEqual(len(gm1.graph.nodes), len(gm2.graph.nodes))

        for node1, node2 in zip(gm1.graph.nodes, gm2.graph.nodes):
            self.assertEqual(node1.op, node2.op)
            if node1.op == "call_function":
                # Check "val" metadata
                val1 = node1.meta.get("val", None)
                val2 = node2.meta.get("val", None)
                if val1 is None or val2 is None:
                    # Either both are None
                    self.assertEqual(val1, val2)
                elif isinstance(val1, FakeTensor) and isinstance(val2, FakeTensor):
                    # Or both are fake tensors with the same shape/dtype
                    self.assertEqual(len(val1.shape), len(val2.shape))
                    for s1, s2 in zip(val1.shape, val2.shape):
                        if is_concrete_int(s1) and is_concrete_int(s2):
                            self.assertEqual(s1, s2)
                        else:
                            self.assertEqual(str(s1), str(s2))
                    self.assertEqual(val1.dtype, val2.dtype)
                elif isinstance(val1, (list, tuple)) and isinstance(val2, (list, tuple)):
                    # Or both are fake tensors lists with one element and with the
                    # same shape/dtype
                    for v1, v2 in zip(pytree.tree_leaves(val1), pytree.tree_leaves(val2)):
                        if isinstance(v1, FakeTensor):
                            self.assertEqual(v1.shape, v2.shape)
                            self.assertEqual(v1.dtype, v2.dtype)
                else:
                    # For expressions like 's0 < 10' can only compare through string
                    self.assertEqual(str(val1), str(val2))

                # Check "stack_trace" metadata
                self.assertEqual(
                    node1.meta.get("stack_trace", None),
                    node2.meta.get("stack_trace", None),
                )

                if node1.target == torch.ops.higher_order.cond:
                    true_graph1 = getattr(gm1, node1.args[1].target)
                    true_graph2 = getattr(gm2, node2.args[1].target)
                    self._check_graph_nodes(true_graph1, true_graph2)

                    false_graph1 = getattr(gm1, node1.args[2].target)
                    false_graph2 = getattr(gm2, node2.args[2].target)
                    self._check_graph_nodes(false_graph1, false_graph2)
                elif node1.target == torch.ops.higher_order.map_impl:
                    map_graph1 = getattr(gm1, node1.args[0].target)
                    map_graph2 = getattr(gm2, node2.args[0].target)
                    self._check_graph_nodes(map_graph1, map_graph2, False)

=======
    def setUp(self):
        if IS_SANDCASTLE or IS_FBCODE:
            torch.ops.load_library(
                "//caffe2/test/cpp/jit:test_custom_class_registrations"
            )
        elif IS_MACOS:
            raise unittest.SkipTest("non-portable load_library call used in test")
        else:
            lib_file_path = find_library_location('libtorchbind_test.so')
            if IS_WINDOWS:
                lib_file_path = find_library_location('torchbind_test.dll')
            torch.ops.load_library(str(lib_file_path))

    def _check_graph_nodes(self, gm1, gm2, _check_meta=True):
        # TODO: The _check_meta flag bypasses checking for
        # source_fn/nn_module_stack as there is an issue with
        # roundtripping the source_fn value on torch.ops.map nodes
        # original source_fn: <functorch.experimental._map.MapWrapper object at 0x7f80a0549930>
        # deserialized source_fn: 'functorch.experimental._map.map'

        self.assertEqual(len(gm1.graph.nodes), len(gm2.graph.nodes))

        for node1, node2 in zip(gm1.graph.nodes, gm2.graph.nodes):
            self.assertEqual(node1.op, node2.op)
            if node1.op == "call_function":
                # Check "val" metadata
                val1 = node1.meta.get("val", None)
                val2 = node2.meta.get("val", None)
                if val1 is None or val2 is None:
                    # Either both are None
                    self.assertEqual(val1, val2)
                elif isinstance(val1, FakeTensor) and isinstance(val2, FakeTensor):
                    # Or both are fake tensors with the same shape/dtype
                    self.assertEqual(len(val1.shape), len(val2.shape))
                    for s1, s2 in zip(val1.shape, val2.shape):
                        if is_concrete_int(s1) and is_concrete_int(s2):
                            self.assertEqual(s1, s2)
                        else:
                            self.assertEqual(str(s1), str(s2))
                    self.assertEqual(val1.dtype, val2.dtype)
                elif isinstance(val1, (list, tuple)) and isinstance(val2, (list, tuple)):
                    # Or both are fake tensors lists with one element and with the
                    # same shape/dtype
                    for v1, v2 in zip(pytree.tree_leaves(val1), pytree.tree_leaves(val2)):
                        if isinstance(v1, FakeTensor):
                            self.assertEqual(v1.shape, v2.shape)
                            self.assertEqual(v1.dtype, v2.dtype)
                else:
                    # For expressions like 's0 < 10' can only compare through string
                    self.assertEqual(str(val1), str(val2))

                # Check "stack_trace" metadata
                self.assertEqual(
                    node1.meta.get("stack_trace", None),
                    node2.meta.get("stack_trace", None),
                )

                if node1.target == torch.ops.higher_order.cond:
                    true_graph1 = getattr(gm1, node1.args[1].target)
                    true_graph2 = getattr(gm2, node2.args[1].target)
                    self._check_graph_nodes(true_graph1, true_graph2)

                    false_graph1 = getattr(gm1, node1.args[2].target)
                    false_graph2 = getattr(gm2, node2.args[2].target)
                    self._check_graph_nodes(false_graph1, false_graph2)
                elif node1.target == torch.ops.higher_order.map_impl:
                    map_graph1 = getattr(gm1, node1.args[0].target)
                    map_graph2 = getattr(gm2, node2.args[0].target)
                    self._check_graph_nodes(map_graph1, map_graph2, False)

>>>>>>> eb5381da
            if (
                _check_meta and
                node1.op not in ("get_attr", "placeholder", "output")
            ):
                # Check "nn_module_stack" metadata
                # TODO nn_module_stack is not roundtrippable.
                # self.assertEqual(
                #     node1.meta.get("nn_module_stack", None),
                #     node2.meta.get("nn_module_stack", None),
                # )
                # Check "source_fn_stack" metadata
                self.assertEqual(
                    node1.meta.get("source_fn_stack", None),
                    node2.meta.get("source_fn_stack", None),
                )

<<<<<<< HEAD
    def check_graph(self, fn, inputs, dynamic_shapes=None, _check_meta=True, use_pre_dispatch=True) -> None:
        """Export a graph, serialize it, deserialize it, and compare the results."""
        def _check_graph(pre_dispatch):
            if pre_dispatch:
                ep = torch.export._trace._export(fn, copy.deepcopy(inputs), {}, dynamic_shapes=dynamic_shapes, pre_dispatch=True)
            else:
                ep = torch.export.export(fn, copy.deepcopy(inputs), {}, dynamic_shapes=dynamic_shapes)
=======
    def check_graph(self, fn, inputs, dynamic_shapes=None, _check_meta=True, use_pre_dispatch=True, strict=True) -> None:
        """Export a graph, serialize it, deserialize it, and compare the results."""
        def _check_graph(pre_dispatch):
            if pre_dispatch:
                ep = torch.export._trace._export(
                    fn,
                    copy.deepcopy(inputs),
                    {},
                    dynamic_shapes=dynamic_shapes,
                    pre_dispatch=True,
                    strict=strict
                )
            else:
                ep = torch.export.export(
                    fn,
                    copy.deepcopy(inputs),
                    {},
                    dynamic_shapes=dynamic_shapes,
                    strict=strict
                )
>>>>>>> eb5381da
            ep.graph.eliminate_dead_code()

            serialized_artifact = serialize(ep, opset_version={"aten": 0})
            deserialized_ep = deserialize(serialized_artifact, expected_opset_version={"aten": 0})
            deserialized_ep.graph.eliminate_dead_code()

            orig_outputs = ep.module()(*copy.deepcopy(inputs))
            loaded_outputs = deserialized_ep.module()(*copy.deepcopy(inputs))
<<<<<<< HEAD

            flat_orig_outputs = pytree.tree_leaves(orig_outputs)
            flat_loaded_outputs = pytree.tree_leaves(loaded_outputs)

            for orig, loaded in zip(flat_orig_outputs, flat_loaded_outputs):
                self.assertEqual(type(orig), type(loaded))
                if isinstance(orig, torch.Tensor):
                    if orig.is_meta:
                        self.assertEqual(orig, loaded)
                    else:
                        self.assertTrue(torch.allclose(orig, loaded))
                else:
                    self.assertEqual(orig, loaded)
            self._check_graph_nodes(ep.graph_module, deserialized_ep.graph_module, _check_meta)

=======

            flat_orig_outputs = pytree.tree_leaves(orig_outputs)
            flat_loaded_outputs = pytree.tree_leaves(loaded_outputs)

            for orig, loaded in zip(flat_orig_outputs, flat_loaded_outputs):
                self.assertEqual(type(orig), type(loaded))
                if isinstance(orig, torch.Tensor):
                    if orig.is_meta:
                        self.assertEqual(orig, loaded)
                    else:
                        self.assertTrue(torch.allclose(orig, loaded))
                else:
                    self.assertEqual(orig, loaded)
            self._check_graph_nodes(ep.graph_module, deserialized_ep.graph_module, _check_meta)

>>>>>>> eb5381da
        if use_pre_dispatch:
            _check_graph(pre_dispatch=True)
            _check_graph(pre_dispatch=False)
        else:
            _check_graph(pre_dispatch=False)

    def test_auto_functionalize(self):
        try:
            lib = torch.library.Library("mylib", "FRAGMENT")  # noqa: TOR901
            torch.library.define(
                "mylib::foo1",
                "(Tensor(a!) x, Tensor[] y, Tensor(b!) z, SymInt w, Tensor n) -> Tensor",
                tags=torch.Tag.pt2_compliant_tag,
                lib=lib,
            )
            torch.library.define(
                "mylib::foo2",
                "(Tensor(a!) x, Tensor[] y, Tensor(b!) z, SymInt w, Tensor n) -> (Tensor, Tensor)",
                tags=torch.Tag.pt2_compliant_tag,
                lib=lib,
            )
            torch.library.define(
                "mylib::foo3",
                "(Tensor(a!) x, Tensor[] y, Tensor(b!) z, SymInt w, Tensor n) -> ()",
                tags=torch.Tag.pt2_compliant_tag,
                lib=lib,
            )

            @torch.library.impl("mylib::foo1", "cpu", lib=lib)
            @torch.library.impl_abstract("mylib::foo1")
            def foo1_impl(x, y, z, w, n):
                x.add_(y[0] + w)
                z.add_(y[1] + n)
                return n + n

            @torch.library.impl("mylib::foo2", "cpu", lib=lib)
            @torch.library.impl_abstract("mylib::foo2")
            def foo2_impl(x, y, z, w, n):
                x.add_(y[0] + w)
                z.add_(y[1] + n)
                return (n + n, n * n)

            @torch.library.impl("mylib::foo3", "cpu", lib=lib)
            @torch.library.impl_abstract("mylib::foo3")
            def foo3_impl(x, y, z, w, n):
                x.add_(y[0] + w)
                z.add_(y[1] + n)
                return

            class M(torch.nn.Module):
                def forward(self, x, y, z, n):
                    n = torch.ops.mylib.foo1(x, y, z, 2, n)
                    torch.ops.mylib.foo3(x, y, z, 2, n)
                    return torch.ops.mylib.foo2(x, y, z, 2, n)

            x = torch.randn(3)
            y = (torch.randn(3), torch.randn(3))
            z = torch.randn(3)
            n = torch.randn(3)
            orig_args = (x, y, z, n)

            # TODO Auto_functionalize is not supported on pre_dispatch IR
            self.check_graph(M(), orig_args, use_pre_dispatch=False)

        finally:
            cleanup_op("mylib::foo")
            del lib

    def test_multi_return(self) -> None:
        """
        Test multiple return from a single node (ex. layer_norm has 2 outputs)
        """
        class MyModule(torch.nn.Module):
            def __init__(self):
                super().__init__()

            def forward(self, x, w, b):
                return torch.nn.functional.layer_norm(
                    x,
                    x.size()[1:],
                    weight=w,
                    bias=b,
                    eps=1e-5,
                )

        inputs = (
            torch.ones([512, 512], requires_grad=True),
            torch.ones([512]),
            torch.ones([512]),
        )
        self.check_graph(MyModule(), inputs)

    def test_basic(self) -> None:
        class MyModule(torch.nn.Module):
            def __init__(self):
                super().__init__()

            def forward(self, x):
                x = x + x
                x = x * x
                x = x / x
                return x, x.clone()

        inputs = (torch.ones([512], requires_grad=True),)
        self.check_graph(MyModule(), inputs)

    def test_dynamic(self) -> None:
        class DynamicShapeSimpleModel(torch.nn.Module):
            def __init__(self):
                super().__init__()

            def forward(self, a, b, c) -> torch.Tensor:
                d = (torch.matmul(a, b) + c) / 2
                d_s0 = d.shape[0]
                d_s1 = d.shape[1]
                d_s3 = d_s0 * d_s1
                e = d.view(d_s3)
                return torch.cat([e, e])

        inputs = (torch.randn(2, 4), torch.randn(4, 7), torch.randn(2, 7))
        dim0_ac = torch.export.Dim("dim0_ac")
        dynamic_shapes = {"a": {0: dim0_ac}, "b": None, "c": {0: dim0_ac}}
        self.check_graph(DynamicShapeSimpleModel(), inputs, dynamic_shapes)

    def test_sym_bool(self):
        class Module(torch.nn.Module):
            def forward(self, x, y):
                assert x.size(0) in y
                return x + y

        f = Module()
        self.check_graph(f, (torch.ones(1), torch.ones(3)))

    def test_shape(self):
        class Foo(torch.nn.Module):
            def forward(self, x):
                z, y = x.size()
                return z + y + x[0], z

        inputs = (torch.ones(2, 3),)
        dim0_x, dim1_x = torch.export.dims("dim0_x", "dim1_x")
        dynamic_shapes = {"x": (dim0_x, dim1_x)}
        self.check_graph(Foo(), inputs, dynamic_shapes)

    def test_module(self):
        class M(torch.nn.Module):
            def __init__(self):
                super().__init__()
                self.linear1 = torch.nn.Linear(3, 3)
                self.relu = torch.nn.ReLU()
                self.linear2 = torch.nn.Linear(3, 5)

            def forward(self, x):
                x = self.linear1(x)
                x = self.linear1(x)
                x = torch.nn.functional.relu(x)
                x = self.linear2(x)
                return x

        inputs = (torch.randn(3, 3),)
        self.check_graph(M(), inputs)

    def test_module_meta(self):
        class M(torch.nn.Module):
            def __init__(self):
                super().__init__()
                self.p = torch.nn.Parameter(torch.ones(3, 3))

            def forward(self, x):
                return self.p + x

        with torch.device("meta"):
            mod = M()

        inputs = (torch.randn(3, 3, device="meta"),)
        self.check_graph(mod, inputs)

    def test_cond(self):
        from functorch.experimental.control_flow import cond
        inputs = torch.ones(4, 3), torch.zeros(4, 3)

        class M(torch.nn.Module):
            def forward(self, x, y):
                def t(x, y):
                    return x + y

                def f(x, y):
                    return x - y
                return cond(x[0][0] > 4, t, f, [x, y])

        self.check_graph(M(), inputs)

    def test_map(self):
        from functorch.experimental import control_flow

        def f(x, y):
            return x + y

        class Module(torch.nn.Module):
            def forward(self, xs, y):
                return control_flow.map(f, xs, y)

        g = Module()
        inputs = (torch.ones(3, 2, 2), torch.ones(2))
        self.check_graph(g, inputs, _check_meta=False)

    def test_tensor_tensor_list(self):
        try:
            from torch.library import Library
            lib = Library("_export", "FRAGMENT")  # noqa: TOR901
            lib.define(
                "_test_tensor_tensor_list_output(Tensor x, Tensor y) -> (Tensor, Tensor[])",
                tags=torch.Tag.pt2_compliant_tag)

            def _test_tensor_tensor_list_output(x, y):
                return y, [x]

            lib.impl("_test_tensor_tensor_list_output", _test_tensor_tensor_list_output, "CPU")
            lib.impl("_test_tensor_tensor_list_output", _test_tensor_tensor_list_output, "Meta")

            class M(torch.nn.Module):
                def forward(self, x, y):
                    a, b = torch.ops._export._test_tensor_tensor_list_output.default(x, y)
                    return a + b[0]

            self.check_graph(M(), (torch.rand(3, 2), torch.rand(3, 2)))

        finally:
            cleanup_op("_export::_test_tensor_tensor_list_output")
            del lib

    def test_list_of_optional_tensors(self) -> None:
        class MyModule(torch.nn.Module):
            def __init__(self):
                super().__init__()

            def forward(self, x, y, z):
                indices = [None, None, torch.tensor([1, 3, 5, 7])]
                indexed = torch.ops.aten.index.Tensor(x + y, indices)
                return indexed + z

        inputs = (torch.rand(8, 8, 8), torch.rand(8, 8, 8), torch.rand(8, 8, 4))
        self.check_graph(MyModule(), inputs)

    def test_sym_ite(self):
        class Foo(torch.nn.Module):
            def forward(self, x):
                b = x.shape[0] == 5
                ret = torch.sym_ite(b, x.shape[0], x.shape[1])
                return ret

        dynamic_shapes = {'x': {0: Dim("dim0"), 1: Dim("dim1")}}
        self.check_graph(Foo(), (torch.ones(4, 5),), dynamic_shapes=dynamic_shapes)

    @parametrize(
        "name,case",
        get_filtered_export_db_tests(),
        name_fn=lambda name, case: f"case_{name}",
    )
    def test_exportdb_supported(self, name: str, case: ExportCase) -> None:
        model = case.model
        inputs = normalize_inputs(case.example_inputs)
        _check_meta = "map" not in name
        self.check_graph(model, inputs.args, _check_meta=_check_meta)

    def test_constraints(self):
        class Module(torch.nn.Module):
            def forward(self, x, y):
                n = x.item()
                torch._constrain_as_size(n, min=2)
                return y.sum() + torch.ones(n, 5).sum()

        f = Module()
        self.check_graph(f, (torch.tensor(3), torch.randn(4, 5)))

    def test_get_attr(self) -> None:
        class Module(torch.nn.Module):
            def forward(self, x):
                return x + torch.tensor(3)

        f = Module()
        self.check_graph(f, (torch.tensor(3),))

    def test_get_attr_list(self) -> None:
        class Module(torch.nn.Module):
            def forward(self, x):
                return torch.cat([x, torch.tensor([1, 1])])

        f = Module()
        self.check_graph(f, (torch.tensor([1, 1]),))

    @unittest.skipIf(not torch.cuda.is_available(), "Requires cuda")
    def test_device(self) -> None:
        class MyModule(torch.nn.Module):
            def __init__(self):
                super().__init__()
                self.conv = torch.nn.Conv2d(3, 16, 3, stride=1, bias=True)
                self.relu = torch.nn.ReLU()

            def forward(self, x):
                conv = self.conv(x)
                relu = self.relu(conv)
                mul = relu * 0.5
                return mul

        inp = torch.randn((1, 3, 224, 224), dtype=torch.float).to("cuda")
        model = MyModule().eval().cuda()
        self.check_graph(model, (inp,))

    def test_custom_obj_tuple_out(self):
        class MyModule(torch.nn.Module):
            def __init__(self):
                super().__init__()
                self.attr = torch.classes._TorchScriptTesting._Foo(10, 20)

            def forward(self, x):
                a = torch.ops._TorchScriptTesting.takes_foo_tuple_return(self.attr, x)
                y = a[0] + a[1]
                b = torch.ops._TorchScriptTesting.takes_foo(self.attr, y)
                return x + b

        m = MyModule()
        inputs = (torch.ones(2, 3),)
        with enable_torchbind_tracing():
            self.check_graph(m, inputs, strict=False)

    def test_custom_obj(self):
        class MyModule(torch.nn.Module):
            def __init__(self):
                super().__init__()
                self.attr = torch.classes._TorchScriptTesting._Foo(10, 20)

            def forward(self, x):
                a = torch.ops._TorchScriptTesting.takes_foo(self.attr, x)
                b = torch.ops._TorchScriptTesting.takes_foo(self.attr, a)
                return x + b

        m = MyModule()
        inputs = (torch.ones(2, 3),)
        with enable_torchbind_tracing():
            self.check_graph(m, inputs, strict=False)

    def test_custom_obj_list_out(self):
        class MyModule(torch.nn.Module):
            def __init__(self):
                super().__init__()
                self.attr = torch.classes._TorchScriptTesting._Foo(10, 20)

            def forward(self, x):
                a = torch.ops._TorchScriptTesting.takes_foo_list_return(self.attr, x)
                y = a[0] + a[1] + a[2]
                b = torch.ops._TorchScriptTesting.takes_foo(self.attr, y)
                return x + b

        m = MyModule()
        inputs = (torch.ones(2, 3),)
        with enable_torchbind_tracing():
            self.check_graph(m, inputs, strict=False)


instantiate_parametrized_tests(TestDeserialize)

@unittest.skipIf(not torchdynamo.is_dynamo_supported(), "dynamo doesn't support")
class TestSchemaVersioning(TestCase):
    def test_error(self):
        class Module(torch.nn.Module):
            def forward(self, x):
                return x + x

        f = Module()
        ep = export(f, (torch.randn(1, 3),))

        serialized_program = ExportedProgramSerializer().serialize(ep)
        serialized_program.exported_program.schema_version.major = -1
        with self.assertRaisesRegex(SerializeError, r"Serialized schema version .* does not match our current"):
            ExportedProgramDeserializer().deserialize(
                serialized_program.exported_program,
                serialized_program.state_dict,
                serialized_program.constants,
                serialized_program.example_inputs
            )


class TestOpVersioning(TestCase):
    """Test if serializer/deserializer behaves correctly if version mismatch."""

    def test_empty_model_opset_version_raises(self):
        compiler_opset_version = {"aten": 4}
        model_opset_version = None
        deserializer = ExportedProgramDeserializer(compiler_opset_version)
        with self.assertRaises(RuntimeError):
            deserializer._validate_model_opset_version(model_opset_version)

    def test_opset_mismatch_raises(self):
        compiler_opset_version = {"aten": 4}
        model_opset_version = {"aten": 3}
        deserializer = ExportedProgramDeserializer(compiler_opset_version)
        with self.assertRaises(NotImplementedError):
            deserializer._validate_model_opset_version(model_opset_version)

    def test_model_op_namespace_version_missing_from_deserializer_do_not_raises(self):
        compiler_opset_version = {"aten": 3}
        model_opset_version = {"aten": 3, "custom": 4}
        deserializer = ExportedProgramDeserializer(compiler_opset_version)
        with self.assertLogs(level='WARN') as log:
            deserializer._validate_model_opset_version(model_opset_version)
            self.assertIn("Compiler doesn't have a version table for op namespace", log.output[0])

# We didn't set up kwargs input yet
unittest.expectedFailure(
    TestDeserialize.test_exportdb_supported_case_fn_with_kwargs
)

# Failed to produce a graph during tracing. Tracing through 'f' must produce a single graph.
unittest.expectedFailure(
    TestDeserialize.test_exportdb_supported_case_scalar_output
)


@unittest.skipIf(not torchdynamo.is_dynamo_supported(), "dynamo doesn't support")
class TestSaveLoad(TestCase):
    def test_save_buffer(self):
        inp = (torch.tensor([0.1, 0.1]),)

        class Module(torch.nn.Module):
            def __init__(self):
                super().__init__()
                self.linear = torch.nn.Linear(2, 2)

            def forward(self, x):
                x = x + 1
                y = x.t()
                y = y.relu()
                y = self.linear(y)
                return y

        ep = export(Module(), inp)

        buffer = io.BytesIO()
        save(ep, buffer)
        buffer.seek(0)
        loaded_ep = load(buffer)

        self.assertTrue(torch.allclose(ep.module()(*inp), loaded_ep.module()(*inp)))

    def test_save_file(self):
        class Foo(torch.nn.Module):
            def forward(self, x):
                return x * x

        f = Foo()

        inp = (torch.randn(2, 2),)
        ep = export(f, inp)

        with tempfile.NamedTemporaryFile() as f:
            save(ep, f)
            f.seek(0)
            loaded_ep = load(f)

        self.assertTrue(torch.allclose(ep.module()(*inp), loaded_ep.module()(*inp)))

    def test_save_path(self):
        class Foo(torch.nn.Module):
            def forward(self, x, y):
                return x + y

        f = Foo()

        inp = (torch.tensor([6]), torch.tensor([7]))
        ep = export(f, inp)

        with TemporaryFileName() as fname:
            path = pathlib.Path(fname)
            save(ep, path)
            loaded_ep = load(path)

        self.assertTrue(torch.allclose(ep.module()(*inp), loaded_ep.module()(*inp)))

    def test_save_extra(self):
        inp = (torch.tensor([0.1, 0.1]),)

        class Foo(torch.nn.Module):
            def forward(self, x):
                return x * x + x

        f = Foo()

        ep = export(f, inp)

        buffer = io.BytesIO()
        save(ep, buffer, extra_files={"extra.txt": "moo"})
        buffer.seek(0)
        extra_files = {"extra.txt": ""}
        loaded_ep = load(buffer, extra_files=extra_files)

        self.assertTrue(torch.allclose(ep.module()(*inp), loaded_ep.module()(*inp)))
        self.assertEqual(extra_files["extra.txt"], "moo")

    def test_version_error(self):
        class Foo(torch.nn.Module):
            def forward(self, x):
                return x + x

        f = Foo()

        ep = export(f, (torch.randn(1, 3),))

        with tempfile.NamedTemporaryFile() as f:
            save(ep, f)
            f.seek(0)

            # Modify the version
            with zipfile.ZipFile(f, 'a') as zipf:
                zipf.writestr('version', "-1.1")

            with self.assertRaisesRegex(RuntimeError, r"Serialized version .* does not match our current"):
                f.seek(0)
                load(f)

    def test_save_constants(self):
        class Foo(torch.nn.Module):
            def __init__(self):
                super().__init__()
                self.a = torch.tensor(3)

            def forward(self, x):
                list_tensor = [torch.tensor(3), torch.tensor(4)]
                return x + self.a + list_tensor[0] + list_tensor[1]

        ep = export(Foo(), (torch.tensor(1),))
        buffer = io.BytesIO()
        save(ep, buffer)
        buffer.seek(0)
        loaded_ep = load(buffer)

        inp = (torch.tensor(1),)
        self.assertTrue(torch.allclose(ep.module()(*inp), loaded_ep.module()(*inp)))

@unittest.skipIf(not torchdynamo.is_dynamo_supported(), "dynamo doesn't support")
class TestSerializeCustomClass(TestCase):
    def setUp(self):
        if IS_SANDCASTLE or IS_FBCODE:
            torch.ops.load_library(
                "//caffe2/test/cpp/jit:test_custom_class_registrations"
            )
        elif IS_MACOS:
            raise unittest.SkipTest("non-portable load_library call used in test")
        else:
            lib_file_path = find_library_location('libtorchbind_test.so')
            if IS_WINDOWS:
                lib_file_path = find_library_location('torchbind_test.dll')
            torch.ops.load_library(str(lib_file_path))

    def test_custom_class(self):
        custom_obj = torch.classes._TorchScriptTesting._PickleTester([3, 4])

        class Foo(torch.nn.Module):
            def forward(self, x):
                return x + x

        f = Foo()

        inputs = (torch.zeros(4, 4),)
        ep = export(f, inputs)

        # Replace one of the values with an instance of our custom class
        for node in ep.graph.nodes:
            if node.op == "call_function" and node.target == torch.ops.aten.add.Tensor:
                with ep.graph.inserting_before(node):
                    custom_node = ep.graph.call_function(
                        torch.ops._TorchScriptTesting.take_an_instance.default,
                        (custom_obj,),
                    )
                    custom_node.meta["val"] = torch.ones(4, 4)
                    arg0, _ = node.args
                    node.args = (arg0, custom_node)

        serialized_vals = serialize(ep)

        ep_str = serialized_vals.exported_program.decode("utf-8")
        assert "class_fqn" in ep_str
        assert custom_obj._type().qualified_name() in ep_str

        deserialized_ep = deserialize(serialized_vals)

        for node in deserialized_ep.graph.nodes:
            if (
                node.op == "call_function" and
                node.target == torch.ops._TorchScriptTesting.take_an_instance.default
            ):
                arg = node.args[0]
                self.assertTrue(isinstance(arg, torch._C.ScriptObject))
                self.assertEqual(arg._type(), custom_obj._type())
                self.assertEqual(arg.__getstate__(), custom_obj.__getstate__())
                self.assertEqual(arg.top(), 7)

    def test_custom_class_containing_fake_tensor(self):
        class Foo(torch.nn.Module):
            def __init__(self):
                super().__init__()
                self.custom_obj = torch.classes._TorchScriptTesting._ContainsTensor(torch.rand(2, 3))

            def forward(self, x):
                return x + self.custom_obj.get()

        with FakeTensorMode():
            f = Foo()

        inputs = (torch.zeros(2, 3),)
        with enable_torchbind_tracing():
            ep = export(f, inputs, strict=False)

        serialized_vals = serialize(ep)
        ep = deserialize(serialized_vals)
        self.assertTrue(isinstance(ep.constants["custom_obj"].get(), FakeTensor))


if __name__ == '__main__':
    run_tests()<|MERGE_RESOLUTION|>--- conflicted
+++ resolved
@@ -27,10 +27,7 @@
 from torch._higher_order_ops.torchbind import enable_torchbind_tracing
 from torch._subclasses.fake_tensor import FakeTensor, FakeTensorMode
 from torch.export import Dim, export, load, save
-<<<<<<< HEAD
-=======
 import torch.export._trace
->>>>>>> eb5381da
 from torch.fx.experimental.symbolic_shapes import is_concrete_int
 from torch.testing._internal.common_utils import (
     find_library_location,
@@ -266,7 +263,19 @@
 @unittest.skipIf(IS_WINDOWS, "Windows not supported for this test")
 @unittest.skipIf(not torchdynamo.is_dynamo_supported(), "dynamo doesn't support")
 class TestDeserialize(TestCase):
-<<<<<<< HEAD
+    def setUp(self):
+        if IS_SANDCASTLE or IS_FBCODE:
+            torch.ops.load_library(
+                "//caffe2/test/cpp/jit:test_custom_class_registrations"
+            )
+        elif IS_MACOS:
+            raise unittest.SkipTest("non-portable load_library call used in test")
+        else:
+            lib_file_path = find_library_location('libtorchbind_test.so')
+            if IS_WINDOWS:
+                lib_file_path = find_library_location('torchbind_test.dll')
+            torch.ops.load_library(str(lib_file_path))
+
     def _check_graph_nodes(self, gm1, gm2, _check_meta=True):
         # TODO: The _check_meta flag bypasses checking for
         # source_fn/nn_module_stack as there is an issue with
@@ -324,78 +333,6 @@
                     map_graph2 = getattr(gm2, node2.args[0].target)
                     self._check_graph_nodes(map_graph1, map_graph2, False)
 
-=======
-    def setUp(self):
-        if IS_SANDCASTLE or IS_FBCODE:
-            torch.ops.load_library(
-                "//caffe2/test/cpp/jit:test_custom_class_registrations"
-            )
-        elif IS_MACOS:
-            raise unittest.SkipTest("non-portable load_library call used in test")
-        else:
-            lib_file_path = find_library_location('libtorchbind_test.so')
-            if IS_WINDOWS:
-                lib_file_path = find_library_location('torchbind_test.dll')
-            torch.ops.load_library(str(lib_file_path))
-
-    def _check_graph_nodes(self, gm1, gm2, _check_meta=True):
-        # TODO: The _check_meta flag bypasses checking for
-        # source_fn/nn_module_stack as there is an issue with
-        # roundtripping the source_fn value on torch.ops.map nodes
-        # original source_fn: <functorch.experimental._map.MapWrapper object at 0x7f80a0549930>
-        # deserialized source_fn: 'functorch.experimental._map.map'
-
-        self.assertEqual(len(gm1.graph.nodes), len(gm2.graph.nodes))
-
-        for node1, node2 in zip(gm1.graph.nodes, gm2.graph.nodes):
-            self.assertEqual(node1.op, node2.op)
-            if node1.op == "call_function":
-                # Check "val" metadata
-                val1 = node1.meta.get("val", None)
-                val2 = node2.meta.get("val", None)
-                if val1 is None or val2 is None:
-                    # Either both are None
-                    self.assertEqual(val1, val2)
-                elif isinstance(val1, FakeTensor) and isinstance(val2, FakeTensor):
-                    # Or both are fake tensors with the same shape/dtype
-                    self.assertEqual(len(val1.shape), len(val2.shape))
-                    for s1, s2 in zip(val1.shape, val2.shape):
-                        if is_concrete_int(s1) and is_concrete_int(s2):
-                            self.assertEqual(s1, s2)
-                        else:
-                            self.assertEqual(str(s1), str(s2))
-                    self.assertEqual(val1.dtype, val2.dtype)
-                elif isinstance(val1, (list, tuple)) and isinstance(val2, (list, tuple)):
-                    # Or both are fake tensors lists with one element and with the
-                    # same shape/dtype
-                    for v1, v2 in zip(pytree.tree_leaves(val1), pytree.tree_leaves(val2)):
-                        if isinstance(v1, FakeTensor):
-                            self.assertEqual(v1.shape, v2.shape)
-                            self.assertEqual(v1.dtype, v2.dtype)
-                else:
-                    # For expressions like 's0 < 10' can only compare through string
-                    self.assertEqual(str(val1), str(val2))
-
-                # Check "stack_trace" metadata
-                self.assertEqual(
-                    node1.meta.get("stack_trace", None),
-                    node2.meta.get("stack_trace", None),
-                )
-
-                if node1.target == torch.ops.higher_order.cond:
-                    true_graph1 = getattr(gm1, node1.args[1].target)
-                    true_graph2 = getattr(gm2, node2.args[1].target)
-                    self._check_graph_nodes(true_graph1, true_graph2)
-
-                    false_graph1 = getattr(gm1, node1.args[2].target)
-                    false_graph2 = getattr(gm2, node2.args[2].target)
-                    self._check_graph_nodes(false_graph1, false_graph2)
-                elif node1.target == torch.ops.higher_order.map_impl:
-                    map_graph1 = getattr(gm1, node1.args[0].target)
-                    map_graph2 = getattr(gm2, node2.args[0].target)
-                    self._check_graph_nodes(map_graph1, map_graph2, False)
-
->>>>>>> eb5381da
             if (
                 _check_meta and
                 node1.op not in ("get_attr", "placeholder", "output")
@@ -412,15 +349,6 @@
                     node2.meta.get("source_fn_stack", None),
                 )
 
-<<<<<<< HEAD
-    def check_graph(self, fn, inputs, dynamic_shapes=None, _check_meta=True, use_pre_dispatch=True) -> None:
-        """Export a graph, serialize it, deserialize it, and compare the results."""
-        def _check_graph(pre_dispatch):
-            if pre_dispatch:
-                ep = torch.export._trace._export(fn, copy.deepcopy(inputs), {}, dynamic_shapes=dynamic_shapes, pre_dispatch=True)
-            else:
-                ep = torch.export.export(fn, copy.deepcopy(inputs), {}, dynamic_shapes=dynamic_shapes)
-=======
     def check_graph(self, fn, inputs, dynamic_shapes=None, _check_meta=True, use_pre_dispatch=True, strict=True) -> None:
         """Export a graph, serialize it, deserialize it, and compare the results."""
         def _check_graph(pre_dispatch):
@@ -441,7 +369,6 @@
                     dynamic_shapes=dynamic_shapes,
                     strict=strict
                 )
->>>>>>> eb5381da
             ep.graph.eliminate_dead_code()
 
             serialized_artifact = serialize(ep, opset_version={"aten": 0})
@@ -450,7 +377,6 @@
 
             orig_outputs = ep.module()(*copy.deepcopy(inputs))
             loaded_outputs = deserialized_ep.module()(*copy.deepcopy(inputs))
-<<<<<<< HEAD
 
             flat_orig_outputs = pytree.tree_leaves(orig_outputs)
             flat_loaded_outputs = pytree.tree_leaves(loaded_outputs)
@@ -466,23 +392,6 @@
                     self.assertEqual(orig, loaded)
             self._check_graph_nodes(ep.graph_module, deserialized_ep.graph_module, _check_meta)
 
-=======
-
-            flat_orig_outputs = pytree.tree_leaves(orig_outputs)
-            flat_loaded_outputs = pytree.tree_leaves(loaded_outputs)
-
-            for orig, loaded in zip(flat_orig_outputs, flat_loaded_outputs):
-                self.assertEqual(type(orig), type(loaded))
-                if isinstance(orig, torch.Tensor):
-                    if orig.is_meta:
-                        self.assertEqual(orig, loaded)
-                    else:
-                        self.assertTrue(torch.allclose(orig, loaded))
-                else:
-                    self.assertEqual(orig, loaded)
-            self._check_graph_nodes(ep.graph_module, deserialized_ep.graph_module, _check_meta)
-
->>>>>>> eb5381da
         if use_pre_dispatch:
             _check_graph(pre_dispatch=True)
             _check_graph(pre_dispatch=False)
