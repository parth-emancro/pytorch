# Owner(s): ["module: inductor"]
import contextlib
import functools
import gc
import importlib
import sys
import unittest
import warnings

import torch

import torch._dynamo.config as dynamo_config
import torch.nn as nn
from torch._inductor import config
from torch._inductor.compile_fx import compile_fx_inner
from torch._inductor.cudagraph_trees import cudagraphify_impl as tree_cudagraphify_impl
from torch._inductor.test_case import TestCase as InductorTestCase
from torch.fx.experimental.proxy_tensor import make_fx
from torch.testing import FileCheck

from torch.testing._internal.common_cuda import TEST_MULTIGPU
from torch.testing._internal.common_utils import (
    instantiate_parametrized_tests,
    IS_CI,
    IS_LINUX,
    IS_WINDOWS,
    parametrize,
    skipIfRocm,
    TEST_CUDA_GRAPH,
    TEST_WITH_ASAN,
)
from torch.utils._python_dispatch import TorchDispatchMode

if IS_WINDOWS and IS_CI:
    sys.stderr.write(
        "Windows CI does not have necessary dependencies for test_torchinductor yet\n"
    )
    if __name__ == "__main__":
        sys.exit(0)
    raise unittest.SkipTest("requires sympy/functorch/filelock")

importlib.import_module("functorch")
importlib.import_module("filelock")

from torch.testing._internal.inductor_utils import HAS_CPU, HAS_CUDA

aten = torch.ops.aten
requires_cuda = unittest.skipUnless(HAS_CUDA, "requires cuda")
requires_multigpu = functools.partial(
    unittest.skipIf, not TEST_MULTIGPU, "requires multiple cuda devices"
)
from io import StringIO


def get_compile_fn(backend):
    if backend == "cudagraphs":
        return functools.partial(torch.compile, backend="cudagraphs")
    else:
        return functools.partial(torch.compile, mode="reduce-overhead")


class capture_stderr(list):
    """
    Replace sys.stderr with a temporary StringIO
    """

    def __enter__(self):
        self.sys_stderr = sys.stderr
        self.stringio = StringIO()
        sys.stderr = self.stringio
        return self

    def __exit__(self, *args):
        self.append(str(self.stringio.getvalue()))
        del self.stringio
        sys.stderr = self.sys_stderr


def cdata(t):
    return t.untyped_storage()._cdata


class TestCase(InductorTestCase):
    @classmethod
    def setUpClass(cls):
        super().setUpClass()
        cls._stack = contextlib.ExitStack()
        cls._stack.enter_context(
            config.patch(
                {
                    "debug": True,
                    "cpp.min_chunk_size": 1,
                    "triton.autotune_pointwise": False,  # too slow
                    "implicit_fallbacks": False,
                }
            )
        )

    @classmethod
    def tearDownClass(cls):
        cls._stack.close()
        super().tearDownClass()

    def setUp(self):
        torch._dynamo.reset()
        super().setUp()

    def tearDown(self):
        super().tearDown()
        torch._dynamo.reset()


if HAS_CUDA and not TEST_WITH_ASAN:

    def get_all_cudagraph_segments():
        segments = torch.cuda.memory_snapshot()
        return [segment for segment in segments if segment["segment_pool_id"] != (0, 0)]

    def all_live_blocks():
        blocks_addrs = []
        for segment in get_all_cudagraph_segments():
            addr = segment["address"]
            for block in segment["blocks"]:
                if block["state"] == "active_allocated":
                    blocks_addrs.append(addr)
                addr += block["size"]

        return blocks_addrs

    def all_live_block_count():
        return len(all_live_blocks())

    class CudaGraphTreeTests(TestCase):
        def setUp(self):
            super().setUp()
            self.graph_stack = contextlib.ExitStack()
            self.graph_stack.enter_context(
                config.patch(
                    {
                        "triton.cudagraphs": True,
                        "triton.cudagraph_trees": True,
                        "triton.fast_path_cudagraph_asserts": True,  # too slow
                        "triton.slow_path_cudagraph_asserts": True,
                    }
                )
            )
            self.graph_stack.enter_context(
                dynamo_config.patch(automatic_dynamic_shapes=True)
            )
            self.device_idx = torch.rand([0], device="cuda").device.index
            warnings.filterwarnings("ignore")

        def tearDown(self):
            super().tearDown()
            torch._dynamo.reset()
            gc.collect()
            torch.cuda.empty_cache()
            self.graph_stack.close()

            self.assertIsNone(self.get_manager())
            self.assertEqual(all_live_block_count(), 0)
            self.assertEqual(len(get_all_cudagraph_segments()), 0)
            warnings.resetwarnings()

        def get_manager(self, device_index=None):
            return torch._inductor.cudagraph_trees.get_container(
                self.device_idx if not device_index else device_index
            ).tree_manager

        def get_roots(self):
            return self.get_manager().get_roots()

        def curr_node(self):
            return self.get_manager().current_node

        def get_root_children(self):
            return [root.num_descendants() for root in self.get_roots()]

        def cudagraphify_impl(
            self, *args, is_inference=True, is_backward=False, **kwargs
        ):
            return tree_cudagraphify_impl(
                *args,
                **kwargs,
                device_index=self.device_idx,
                is_inference=is_inference,
                is_backward=is_backward,
            )

        @staticmethod
        def run_twc(fn, *args, **kwargs):
            fn(*args, **kwargs)
            return fn(*args, **kwargs)

        def num_checkpoints(self):
            return self.get_manager().debug_checkpointing_counter

        def test_run_simple(self):
            def foo(x):
                return x * x * x

            foo_opt = torch.compile(foo)
            ones = torch.ones([4, 4], device="cuda")
            zeros = torch.zeros([5, 5], device="cuda")
            self.run_twc(foo_opt, ones)
            self.run_twc(foo_opt, zeros)
            self.assertEqual(self.get_root_children(), [0, 0])

        def check_rng(self):
            @torch.compile(mode="reduce-overhead")
            def foo():
                return torch.rand([20])

            torch.manual_seed(0)

            out = foo()
            out2 = foo()
            out3 = foo()

            torch.manual_seed(0)

            self.assertEqual(out, foo())
            self.assertEqual(out2, foo())
            self.assertEqual(out3, foo())

        @torch._inductor.config.patch("fallback_random", True)
        def test_rng_trees(self):
            self.check_rng()

        @torch._inductor.config.patch("triton.cudagraph_trees", False)
        @torch._inductor.config.patch("fallback_random", True)
        def test_rng_non_trees(self):
            self.check_rng()

        def test_mutation_reinplaced(self):
            import torch.nn as nn

            class Model(nn.Module):
                def __init__(self):
                    super().__init__()

                def forward(self, input, other, out):
                    input = torch.logical_xor(input=input, other=other, out=out)
                    return input

            x = torch.rand([1, 2, 1, 4, 9, 7], dtype=torch.float32).cuda()
            y = torch.rand([1, 2, 1, 4, 9, 7], dtype=torch.float32).cuda()
            z = torch.rand([1, 2, 1, 4, 9, 7], dtype=torch.float16).cuda()

            model = Model().cuda()
            eag = model(x, y, z)
            with capture_stderr() as captured_output:
                opt = torch.compile(model.forward, mode="reduce-overhead")(x, y, z)

            FileCheck().check(
                "skipping cudagraphs due to mutation on input. Found from"
            ).check("torch.logical_xor").run(captured_output[0])

        @requires_multigpu()
        @parametrize("backend", ("inductor", "cudagraphs"))
        def test_multiple_devices_msg(self, backend):
            def foo(x, y):
                return (x + 1, y + 2)

            foo = get_compile_fn(backend)(foo)
            with capture_stderr() as captured_output:
                foo(torch.ones([10], device="cuda"), torch.ones([20]))

            FileCheck().check("skipping cudagraphs due to cpu device.").check(
                "y + 2"
            ).run(captured_output[0])

            with capture_stderr() as captured_output:
                foo(
                    torch.ones([10], device="cuda:0"), torch.ones([10], device="cuda:1")
                )

            FileCheck().check("skipping cudagraphs due to multiple devices").run(
                captured_output[0]
            )

<<<<<<< HEAD
        @parametrize("backend", ("inductor", "cudagraphs"))
        @torch._dynamo.config.patch("cudagraph_backend_keep_input_mutation", True)
        def test_mutation_on_inp(self, backend):
=======
        @torch._inductor.config.patch("triton.cudagraph_skip_dynamic_graphs", True)
        def test_skip_symbolic(self):
            @torch.compile(dynamic=True)
            def foo(x, y):
                return x + y

            with capture_stderr() as captured_output:
                foo(torch.rand([10], device="cuda"), torch.rand([10], device="cuda"))

            FileCheck().check(
                "skipping cudagraphs due to graph with symbolic shapes inputs"
            ).check("x + y").run(captured_output[0])

        def test_mutation(self):
            @torch.compile()
>>>>>>> eb5381da
            def foo(x):
                x.add_(2)
                return x

            foo = get_compile_fn(backend)(foo)

            def inp():
                return torch.ones([10], device="cuda")

            with capture_stderr() as captured_output:
                foo(inp())

            FileCheck().check("skipping cudagraphs due to mutation on input.").check(
                ".add_(2)"
            ).run(captured_output[0])

            # mutation on inp doesnt hit cudagraphs
            self.assertIsNone(self.get_manager())

            class Mod(torch.nn.Module):
                def __init__(self):
                    super().__init__()
                    self.buf = torch.ones([10], device="cuda")

                def forward(self, x):
                    self.buf.add_(x)
                    return self.buf + x

            @torch.compile()
            def foo(mod, x):
                return mod(x)

            mod = Mod()
            mod2 = Mod()

            for _ in range(3):
                self.assertEqual(foo(mod, inp()), mod2(inp()))
                self.assertEqual(mod.buf, mod2.buf)

            self.assertIsNotNone(self.get_manager())

        def test_function_compiled_multiple_times(self):
            def foo(x):
                y = foo2(x)
                y2 = foo2(y)
                return y + y2

            def foo2(x):
                torch._dynamo.graph_break()
                return x * x * x

            foo_opt = torch.compile(foo)
            ones = torch.ones([4, 4], device="cuda")
            foo(ones)
            foo_opt(ones)
            foo_opt(ones)
            self.assertEqual(foo_opt(ones), foo(ones))
            # paths
            children = self.get_root_children()
            # one root with two children
            self.assertEqual(children, [2])

        def test_end_recording_early(self):
            def foo(x):
                y = x * x * x
                torch._dynamo.graph_break()
                z = x + y
                return z

            @torch.compile
            def foo2(x):
                return x + 4

            foo_opt = torch.compile(foo)

            for _ in range(3):
                out = foo_opt(torch.ones([4, 4], device="cuda"))
                del out

                # when I tried inducing separate recordings via graph break,
                # the frame kept interferring by keeping outputs alive
                # this isnt great by simulates the logic.
                from torch._dynamo.mutation_guard import GenerationTracker

                GenerationTracker.generation -= 1

                out = foo2(torch.ones([4, 4], device="cuda"))
                del out

            foo_opt(torch.ones([4, 4], device="cuda"))

            # Two separate traces - one has a child, one doesnt
            self.assertEqual(self.get_root_children(), [1, 0])

        def test_execution_into_recording(self):
            def foo(x):
                y = x + x

                if y.sum() > 0:
                    return y + 10
                else:
                    return y - 10

            foo_opt = torch.compile(foo)
            inp = torch.zeros([4, 4], dtype=torch.float, device="cuda")
            self.assertEqual(foo_opt(inp), foo(inp))
            self.assertEqual(foo_opt(inp), foo(inp))

            inp.add_(1)
            out_eager = foo(inp)
            out_warmup = foo_opt(inp)
            self.assertEqual(out_warmup, out_eager)
            # warmup should be have storage deallocator hooked on
            self.assertEqual(all_live_block_count(), 1)

            out_live = foo_opt(inp)
            self.assertEqual(out_live, out_eager)

            # should be in recording mode, with storage deallocator hooked on
            self.assertEqual(all_live_block_count(), 1)
            # warmup should have been freed
            del out_warmup
            # should be in recording mode, with storage deallocator hooked on
            self.assertEqual(all_live_block_count(), 1)

            del out_live
            self.assertEqual(all_live_block_count(), 0)

            out = foo_opt(inp)
            self.assertEqual(foo(inp), out)

            # should be in execution mode
            self.assertEqual(all_live_block_count(), 0)

        def test_forward_with_skipped_cudagraphed_backward(self):
            @torch.compile(mode="reduce-overhead")
            def foo(x):
                return x * x * x

            for _ in range(3):
                inp = torch.rand([20, 20], device="cuda", requires_grad=True)
                out = foo(inp)

                def complex_memory_overlap_new(t):
                    return True

                try:
                    prev = torch._inductor.compile_fx.complex_memory_overlap
                    torch._inductor.compile_fx.complex_memory_overlap = (
                        complex_memory_overlap_new
                    )
                    back_inp = torch.empty_strided([20, 20], [0, 1], device="cuda")
                    out.backward(back_inp)
                finally:
                    torch._inductor.compile_fx.complex_memory_overlap = prev

            # we should not have cudagraph'd the backwards
            new_id = self.get_manager().new_graph_id().id
            self.assertEqual(new_id, 1)

            self.assertFalse(self.get_manager().running_forwards_with_pending_backwards)

        @parametrize("backend", ("inductor", "cudagraphs"))
        def test_forward_backward_not_called(self, backend):
            def foo(x, y):
                x_out = x * x * x
                torch._dynamo.graph_break()
                y_out = y * y * y
                return x_out, y_out

            foo = get_compile_fn(backend)(foo)

            for _ in range(3):
                inps = [
                    torch.rand([20, 20], requires_grad=True, device="cuda")
                    for _ in range(2)
                ]
                x_out, y_out = foo(inps[0], inps[1])
                x_out.sum().backward()

            self.assertFalse(self.get_manager().running_forwards_with_pending_backwards)

            # we should not have cudagraph'd the y backward
            new_id = self.get_manager().new_graph_id().id
            self.assertEqual(new_id, 3)

        def _test_unaligned_static_input_impl(self):
            def fn(x, y):
                return (x + y,)

            def get_aligned_inputs():
                return [torch.rand([5, 5], device="cuda") for _ in range(2)]

            mod = make_fx(fn)(*get_aligned_inputs())

            mode = torch._subclasses.FakeTensorMode()

            with mode:
                inps = [torch.rand([6, 5], device="cuda")[1:] for _ in range(2)]

            compiled_f = compile_fx_inner(mod, inps, num_fixed=1, cudagraphs=True)

            def get_unaligned_inputs():
                return [torch.rand([6, 5], device="cuda")[1:] for _ in range(2)]

            class CloneCounterMode(TorchDispatchMode):
                def __init__(self):
                    self.count = 0

                def __torch_dispatch__(self, func, types, args=(), kwargs=None):
                    kwargs = {} if kwargs is None else kwargs
                    self.count += func is torch.ops.aten.clone.default
                    return func(*args, **kwargs)

            for _ in range(3):
                with CloneCounterMode() as m:
                    compiled_f(get_unaligned_inputs())
                    self.assertEqual(m.count, 2)

                    compiled_f(get_aligned_inputs())
                    self.assertEqual(m.count, 2)

        def test_unaligned_static_input_trees(self):
            self._test_unaligned_static_input_impl()

        @torch._inductor.config.patch("triton.cudagraph_trees", False)
        def test_unaligned_static_input_non_trees(self):
            self._test_unaligned_static_input_impl()

        @torch._inductor.config.patch("triton.cudagraphs", False)
        def test_unaligned_static_input_no_cudagraphs(self):
            self._test_unaligned_static_input_impl()

        def test_sparsity(self):
            def foo(view_6, buf31):
                return aten._sparse_coo_tensor_with_dims_and_tensors(
                    1,
                    1,
                    [1000000, 64],
                    view_6,
                    buf31,
                    dtype=torch.float32,
                    layout=torch.sparse_coo,
                    device="cuda",
                    pin_memory=None,
                )

            foo_opt = torch.compile(foo)

            view_6 = torch.zeros([1, 102397], dtype=torch.int64, device="cuda")
            buf31 = torch.rand([102397, 64], device="cuda")

            for _ in range(3):
                self.assertEqual(foo_opt(view_6, buf31), foo(view_6, buf31))

        def test_accumulate_multiple_recordings(self):
            def foo(x):
                y = x + x + x
                torch._dynamo.graph_break()
                if y.sum() <= 0:
                    return y
                else:
                    return y * 10

            foo_opt = torch.compile(foo)

            # two separate compilations & recordings
            out1 = self.run_twc(foo_opt, torch.zeros([5], device="cuda"))

            # out1 gets manually freed
            out2 = self.run_twc(foo_opt, torch.zeros([6], device="cuda"))

            self.assertEqual(all_live_block_count(), 1)

            out3 = self.run_twc(foo_opt, torch.ones([5], device="cuda"))

            self.assertEqual(out3, foo(torch.ones([5], device="cuda")))

            self.assertEqual(all_live_block_count(), 1)
            del out1, out2
            self.assertEqual(all_live_block_count(), 1)

            del out3
            gc.collect()
            self.assertEqual(all_live_block_count(), 0)

        @torch._inductor.config.patch("freezing", True)
        def test_constant_output(self):
            class Mod(torch.nn.Module):
                def __init__(self):
                    super().__init__()
                    self.param = torch.nn.Parameter(
                        torch.tensor([float(i) for i in range(10)], device="cuda")
                    )

                def forward(self, inp):
                    return self.param, self.param[0:2], inp + 2

            inp = torch.tensor([2], device="cuda")
            m = Mod()
            with torch.no_grad():
                out_eager = m(inp)

                m_comp = torch.compile(m)
                for _ in range(3):
                    self.assertEqual(out_eager, m_comp(inp))

        def test_live_outputs_multiple_graphs(self):
            def foo(x):
                x = x + x + x
                y = x + 1
                torch._dynamo.graph_break()
                z = x * x
                if z.sum() > 0:
                    return y + 1
                else:
                    return y

            foo_opt = torch.compile(foo)

            self.run_twc(foo_opt, torch.zeros([5], device="cuda"))
            self.assertEqual(self.num_checkpoints(), 0)
            out = self.run_twc(foo_opt, torch.ones([5], device="cuda"))

            self.assertEqual(all_live_block_count(), 1)

            del out
            self.assertEqual(all_live_block_count(), 0)

            # we need to checkpoint from function to warmup y + 1,
            # and then again to record it
            self.assertEqual(self.num_checkpoints(), 2)

        def test_expanded_inputs(self):
            x = torch.rand(1, 512, device="cuda").expand(4, 512)

            def foo(x):
                return x + 4 + torch.ones([4, 512], device="cuda")

            foo_opt = torch.compile()(foo)

            for _ in range(3):
                self.assertEqual(foo_opt(x), foo(x))

            self.assertFalse(self.get_manager().new_graph_id().id == 0)

        @torch._inductor.config.patch("triton.skip_cudagraph_warmup", True)
        def test_tensor_dies_between_checkpoint(self):
            def foo(args):
                x = args[0]
                args.clear()
                return x + 1, x + 2

            inp = torch.rand([4], device="cuda")
            inp_list = [inp]
            foo_cg = self.cudagraphify_impl(foo, inp_list, ())
            foo_cg(inp_list)
            foo_cg([inp])

            out1, out2 = foo_cg([inp])
            inp = [out1]

            del out1, out2

            def foo2(args):
                x = args[0]
                args.clear()
                return [x * x * x]

            self.assertEqual(self.num_checkpoints(), 0)
            foo2_cg = self.cudagraphify_impl(foo2, inp, ())

            x = foo2_cg(inp)[0]

            self.assertEqual(self.num_checkpoints(), 1)
            # out2 dies between the previous recording and the new one,
            # need to be manually deallocated after the checkpoint

            self.assertEqual(all_live_block_count(), 1)
            del x
            self.assertEqual(all_live_block_count(), 0)

        def test_aliased_storage_single_weakref(self):
            @torch.compile(mode="reduce-overhead")
            def foo(x):
                x = x * 20
                x_alias = x[0]
                y = x * 10
                y_alias = y[0]
                torch._dynamo.graph_break()
                ind = torch.tensor(4, device="cuda")
                x_alias2 = x[ind:]
                y_alias2 = y[ind:]
                return x, x_alias, x_alias2, y_alias, y_alias2

            for _ in range(4):
                outs = foo(torch.rand([20, 20], device="cuda"))

                ptr_to_ref = {
                    out.untyped_storage().data_ptr(): out.untyped_storage()._cdata
                    for out in outs
                }

                self.assertEqual(len(ptr_to_ref), 2)
                for out in outs:
                    self.assertEqual(
                        ptr_to_ref[out.untyped_storage().data_ptr()],
                        out.untyped_storage()._cdata,
                    )
                del outs
                del out

            node = self.get_manager().current_node
            self.assertEqual(len(list(node.path_live_weakrefs())), 0)
            self.assertFalse(self.get_manager().new_graph_id().id == 0)

        def test_aliasing_static_ref(self):
            class Mod(torch.nn.Linear):
                def forward(self, x):
                    return self.weight.T @ x, self.weight.T, self.weight[0:4]

            m = Mod(10, 10).cuda()

            @torch.compile(mode="reduce-overhead")
            def foo(mod, x):
                return mod(x)

            @torch.compile(mode="reduce-overhead")
            def foo2(x):
                return x[2:]

            x = torch.rand([10, 10], device="cuda", requires_grad=True)
            param_c = cdata(m.weight)
            for _ in range(3):
                out1, alias_1, alias_2 = foo(m, x)
                self.assertEqual(len({param_c, cdata(alias_1), cdata(alias_2)}), 1)

                out2 = foo2(out1)
                out2.sum().backward()
                self.assertEqual(cdata(out1), cdata(out2))

            node = self.curr_node()
            first_node = next(node._path_from_root)
            self.assertFalse(first_node.unaliased_in_all_paths[0])
            self.assertTrue(first_node.cached_tensor_outputs[0] is None)

        @skipIfRocm
        def test_checkpointing_resets_persistent_refs(self):
            @torch.compile(mode="reduce-overhead")
            def foo(x):
                return x @ x

            def inp():
                return torch.rand([20, 20], device="cuda", requires_grad=False)

            for _ in range(3):
                foo(inp())

            self.assertEqual(self.num_checkpoints(), 0)

            out = foo(inp())
            out_id = id(out)
            del out
            self.assertEqual(id(foo(inp())), out_id)

            @torch.compile(mode="reduce-overhead")
            def foo2(x):
                return x[0], x @ x

            for i in range(2):
                out = foo(inp())

                from torch._dynamo.mutation_guard import GenerationTracker

                GenerationTracker.generation -= 1

                out_alias, out2 = foo2(out)
                del out_alias

                self.assertEqual(all_live_block_count(), 2)
                del out
                self.assertEqual(all_live_block_count(), 1)
                del out2
                self.assertEqual(all_live_block_count(), 0)

                self.assertEqual(self.num_checkpoints(), i + 1)

            new_out = foo(inp())
            curr_node = self.curr_node()
            self.assertFalse(curr_node.unaliased_in_all_paths[0])
            self.assertFalse(out_id == id(new_out))

        def test_aliased_static_parameter(self):
            inp = torch.rand([20, 20], device="cuda")

            def foo(args):
                x = args[0]
                args.clear()
                return (x[0],)

            foo_cg = self.cudagraphify_impl(foo, [inp], (0,))

            for _ in range(3):
                out = foo_cg([inp])[0]
                self.assertEqual(cdata(inp), cdata(out))

            node = self.curr_node()
            self.assertEqual(node.cached_tensor_outputs, [None])
            self.assertEqual(node.unaliased_in_all_paths, [False])

        def test_warmup_stream_sync(self):
            def foo(args):
                x = args[0]
                args.clear()
                x_orig = x
                for _ in range(100):
                    x = x @ x
                return (x,)

            inp = torch.rand([4096, 4096], device="cuda")
            ref = foo([inp])[0]
            torch.cuda.synchronize()

            user_stream = torch.cuda.Stream()
            with torch.cuda.stream(user_stream):
                foo_cg = self.cudagraphify_impl(foo, [inp], (0,))
                out = foo_cg([inp])[0]
                y = out + 1
                self.assertEqual(y, ref + 1)

        def test_unaligned_static_parameter(self):
            def gen_inp():
                inp = torch.ones([20], device="cuda")
                return [inp[1:]]

            def foo(args):
                x = args[0]
                args.clear()
                return (x + x,)

            foo_cg = self.cudagraphify_impl(foo, gen_inp(), (0,))

            for _ in range(3):
                out = foo_cg(gen_inp())
                self.assertEqual(out, foo(gen_inp()))
                del out

            node = self.curr_node()
            self.assertEqual(node.static_input_data_ptrs, [None])

        def test_amp_cache_disabled(self):
            @torch.compile()
            def foo(x):
                return x + x

            for _ in range(3):
                out = foo(torch.rand([4, 4], device="cuda", requires_grad=True))

            # amp cache for cudagraph outputs should be disabled
            t2 = torch.rand([4, 4], device="cuda")

            with torch.cuda.amp.autocast():
                run_once = out @ t2

                out.detach().zero_()

                run_twice = out @ t2

                self.assertNotEqual(run_once, run_twice)

        def test_multiple_insert_removal_caching(self):
            torch._C._set_cached_tensors_enabled(True)
            try:
                x = torch.rand([4], device="cuda")

                torch._C._add_cached_tensor(x)
                self.assertTrue(torch._C._is_cached_tensor(x))

                torch._C._add_cached_tensor(x)
                torch._C._remove_cached_tensor(x)

                self.assertFalse(torch._C._is_cached_tensor(x))
            finally:
                torch._C._set_cached_tensors_enabled(False)

        def test_accumulate_grad(self):
            # cudagraph trees shouldnt interfere with accumulation logic

            def compute_grad(grad_output, create_graph):
                x = torch.randn(5, 5, requires_grad=True, device="cuda")

                @torch.compile()
                def foo(x):
                    return x + 2

                y = foo(x)
                y.backward(grad_output, retain_graph=True)
                x_grad = x.grad
                x_grad_clone = x.grad.clone()
                y.backward(grad_output, create_graph=create_graph)
                return x_grad, x_grad_clone

            for _ in range(3):
                grad_output = torch.ones(5, 5, device="cuda")

                # Accumulate in-place when create_graph is False
                x_grad, x_grad_clone = compute_grad(grad_output, create_graph=False)
                self.assertEqual(x_grad, x_grad_clone * 2)

                # Accumulate out-of-place when create_graph is False
                x_grad, x_grad_clone = compute_grad(grad_output, create_graph=True)
                self.assertEqual(x_grad, x_grad_clone)

        def test_frozen_fn(self):
            @torch.compile()
            def foo(x):
                return x @ x

            for _ in range(3):
                out = foo(torch.rand([10, 10], device="cuda"))

            self.assertTrue(self.get_manager().new_graph_id().id == 1)
            frozen = torch._dynamo.run(foo)

            for _ in range(3):
                out = frozen(torch.rand([10, 10], device="cuda"))

            # didnt do additional recordings
            self.assertTrue(self.get_manager().new_graph_id().id == 2)

        def test_empty_cpu_tensor(self):
            def foo(x):
                return x @ x, torch.tensor([])

            foo_opt = torch.compile(foo)
            x = torch.rand([4], device="cuda")

            for _ in range(3):
                out_opt = foo_opt(x)
                self.assertEqual(foo(x), out_opt)

            self.assertTrue(self.get_manager().new_graph_id().id == 1)

        def test_output_alias(self):
            inp = torch.rand([20, 20], device="cuda")

            def foo(args):
                x = args[0]
                args.clear()
                out = x + x
                return (x, x[0])

            foo_cg = self.cudagraphify_impl(foo, [inp], ())

            for _ in range(3):
                out_1, out_2 = foo_cg([inp])
                self.assertEqual(cdata(out_1), cdata(out_2))
                del out_1, out_2
                self.assertEqual(len(list(self.curr_node().path_live_weakrefs())), 0)

            self.assertEqual(self.curr_node().cached_tensor_outputs, [None, None])

        def test_empty_storage(self):
            @torch.compile(mode="reduce-overhead")
            def foo(x):
                return (
                    (x + x + x),
                    torch.zeros([0], device="cuda"),
                    torch.zeros([100], device="cuda")[0:0],
                )

            inp = torch.rand([4], device="cuda")
            for _ in range(3):
                out = foo(inp)
                node = self.curr_node()
                self.assertEqual(len(list(node.path_live_weakrefs())), 2)

            @torch.compile(mode="reduce-overhead")
            def foo(x):
                return (x + x + x), torch.rand([4], device="cuda") + 10

            inp = torch.rand([0], device="cuda")
            for _ in range(3):
                out = foo(inp)
                node = self.curr_node()
                self.assertEqual(len(list(node.path_live_weakrefs())), 1)

        @torch._inductor.config.patch("triton.skip_cudagraph_warmup", True)
        def test_aliased_output_checkpoint(self):
            def foo(args):
                x = args[0]
                args.clear()
                y = x + 2
                return x + 1, y, y[0]

            inp = torch.rand([4, 4], device="cuda")
            foo_cg = self.cudagraphify_impl(foo, [inp], ())
            foo_cg([inp])
            foo_cg([inp])

            out1, out2, out3 = foo_cg([inp])
            inp = [out1]

            del out1, out2, out3

            def foo2(args):
                x = args[0]
                args.clear()
                return [x * x * x]

            self.assertEqual(self.num_checkpoints(), 0)
            foo2_cg = self.cudagraphify_impl(foo2, inp, ())

            x = foo2_cg(inp)[0]

            self.assertEqual(self.num_checkpoints(), 1)
            # out2 and out3 dies between the previous recording and the new one,
            # need to be manually deallocated after the checkpoint

            self.assertEqual(all_live_block_count(), 1)
            del x
            self.assertEqual(all_live_block_count(), 0)

        @skipIfRocm
        @unittest.skipIf(not IS_LINUX, "cpp contexts are linux only")
        @torch._inductor.config.patch("triton.cudagraph_trees_history_recording", True)
        def test_workspace_allocation_error(self):
            torch._C._cuda_clearCublasWorkspaces()

            prev = torch._inductor.cudagraph_trees.clear_cublas_manager

            try:
                torch._inductor.cudagraph_trees.clear_cublas_manager = (
                    contextlib.nullcontext
                )

                @torch.compile()
                def foo(x, y):
                    return x @ x

                inps = [torch.rand([400, 400], device="cuda") for _ in range(2)]

                thrown = False
                try:
                    foo(*inps)
                except Exception as e:
                    thrown = True
                    self.assertTrue("at::cuda::blas::gemm<float>" in str(e))
                    self.assertTrue(
                        "getCurrentCUDABlasHandle" in str(e)
                        or "getNewWorkspace" in str(e)
                    )

                self.assertTrue(thrown)

            finally:
                torch._C._cuda_clearCublasWorkspaces()
                torch._inductor.cudagraph_trees.clear_cublas_manager = prev
                torch._inductor.cudagraph_trees.get_container(
                    self.device_idx
                ).tree_manager = None

        def test_peristed_output_livenes(self):
            @torch.compile
            def foo(x):
                return x + x

            for _ in range(3):
                foo(torch.rand([2, 2], device="cuda"))

            node = self.get_manager().current_node
            self.assertEqual(len(list(node.path_live_weakrefs())), 0)

            out = foo(torch.rand([2, 2], device="cuda"))
            self.assertTrue(out is node.cached_tensor_outputs[0])
            self.assertEqual(len(list(node.path_live_weakrefs())), 1)

            out_ref = out[0:]
            del out
            self.assertEqual(len(list(node.path_live_weakrefs())), 1)

            del out_ref
            self.assertEqual(len(list(node.path_live_weakrefs())), 0)

        @torch._inductor.config.patch("triton.skip_cudagraph_warmup", True)
        def test_tensor_no_longer_in_pool(self):
            def foo(args):
                x = args[0]
                args.clear()
                return x + 1, x + 2

            inp = torch.rand([4], device="cuda")
            inp_list = [inp]
            foo_cg = self.cudagraphify_impl(foo, inp_list, ())
            x1, x2 = foo_cg(inp_list)

            def foo2(args):
                x = args[0]
                args.clear()
                return [x * x * x]

            inp_list = [x1]
            foo2_cg = self.cudagraphify_impl(foo2, inp_list, ())
            foo2_cg(inp_list)

            del x1, x2
            # TODO make configurable

            x1, x2 = foo_cg([inp])
            self.assertEqual(self.num_checkpoints(), 0)

            # input location has changed, should force recompile and checkpointing
            foo2_cg([torch.zeros_like(x1)])

            self.assertEqual(self.num_checkpoints(), 1)
            self.assertEqual(self.get_root_children(), [2])

        @torch._inductor.config.patch("triton.skip_cudagraph_warmup", True)
        def test_checkpoint_shared_output_storage_deallocation(self):
            def foo(args):
                x = args[0]
                args.clear()
                x_tmp = x + 1
                return x[0], x[1]

            inp = torch.rand([2, 2], device="cuda")
            inp_list = [inp]
            foo_cg = self.cudagraphify_impl(foo, inp_list, ())
            foo_cg(inp_list)
            foo_cg([inp])

            x1, x2 = foo_cg([inp])
            inp = [x1]

            def foo2(args):
                x = args[0]
                args.clear()
                y = x * x
                return y[0], y[1]

            foo2_cg = self.cudagraphify_impl(foo2, inp, ())
            foo2_cg(inp)

            self.assertEqual(self.num_checkpoints(), 1)
            self.assertEqual(
                x1.untyped_storage().data_ptr(), x2.untyped_storage().data_ptr()
            )
            self.assertEqual(all_live_block_count(), 1)
            del x1
            self.assertEqual(all_live_block_count(), 1)
            del x2
            self.assertEqual(all_live_block_count(), 0)

        @torch._inductor.config.patch("triton.skip_cudagraph_warmup", True)
        def test_cleanup(self):
            def test_closure():
                @torch.compile
                def foo(x):
                    return x + 1 + 2, x * 10

                foo(torch.rand([4], device="cuda"))
                return foo(torch.rand([4], device="cuda"))

            out1, out2 = test_closure()
            torch._dynamo.reset()

            # TODO - deallocate on tensor deallocation
            # self.assertTrue(self.get_manager() is not None)
            # del out1
            # self.assertTrue(self.get_manager() is not None)
            # del out2
            self.assertTrue(self.get_manager() is None)

        @torch._inductor.config.patch("triton.skip_cudagraph_warmup", True)
        def test_forward_backward(self):
            @torch.compile
            def foo(x):
                y = x * 2
                return torch.sin(y) * torch.nn.functional.dropout(x, p=0.4)

            inp = torch.rand([4, 4], requires_grad=True, device="cuda")
            out = foo(inp)
            out.sum().backward()

            self.assertEqual(self.get_root_children(), [1])

            # the three saved tensors should die in the backward
            # we kept alive the output
            self.assertEqual(self.curr_node().expected_dead_indices_before_graph, [])
            self.assertEqual(
                self.curr_node().expected_dead_indices_after_graph,
                [(0, 1), (0, 2)],
            )
            self.assertFalse(self.get_manager().new_graph_id().id == 0)

        def test_separate_recordings(self):
            def foo_unopt(x, y):
                return (x + 1) @ y

            foo = torch.compile(foo_unopt)

            foo_unopt(
                torch.ones([20, 20], device="cuda"), torch.ones([20, 20], device="cuda")
            )

            inps = [
                torch.ones([20, 20], device="cuda", requires_grad=False)
                for _ in range(2)
            ]

            out = foo(*inps)
            torch.cuda.synchronize()
            foo(*inps)
            torch.cuda.synchronize()
            foo(*inps)
            torch.cuda.synchronize()

            foo_unopt(
                torch.ones([20, 20], device="cuda"), torch.ones([20, 20], device="cuda")
            )

            inps2 = [
                torch.rand([40, 40], device="cuda", requires_grad=False)
                for _ in range(2)
            ]

            foo(*inps2)
            foo(*inps2)
            foo(*inps2)

            # two separate roots
            self.assertEqual(self.get_root_children(), [0, 0])

        def test_alias_of_parameter(self):
            class AliasMod(nn.Module):
                def __init__(self):
                    super().__init__()
                    self.param = torch.nn.Parameter(torch.rand([20, 20], device="cuda"))

                def forward(self, x):
                    return self.param[0], self.param, self.param + x

            @torch.compile(mode="reduce-overhead")
            def foo(mod, inp):
                return mod(inp)

            inp = torch.rand([20, 20], device="cuda")
            mod = AliasMod()

            storage_ref = torch.multiprocessing.reductions.StorageWeakRef(
                mod.param.untyped_storage()
            )

            for _ in range(3):
                outs = foo(mod, inp)

            self.assertEqual(mod(inp), outs)

            self.assertFalse(storage_ref.expired())

            node = self.get_manager().current_node
            self.assertEqual(len(list(node.path_live_weakrefs())), 1)

        def test_unstable_ptr(self):
            import torch

            @torch.compile(mode="reduce-overhead")
            def foo(m, inp):
                return m(inp)

            def f():
                l = []
                m = torch.nn.Linear(20, 20).cuda()
                for _ in range(4):
                    inp = torch.rand([20, 20], device="cuda")
                    foo(m, inp)
                    m.weight.data = torch.rand([20, 20], device="cuda")

            self.assertRaises(RuntimeError, f)

        @requires_multigpu()
        def test_manager_per_device(self):
            def test():
                def foo(args):
                    x = args[0]
                    args.clear()
                    return (x + 3,)

                inp = torch.rand([20, 20], device="cuda:1")

                inp_list = [inp]
                foo_cg = tree_cudagraphify_impl(
                    foo,
                    inp_list,
                    (),
                    device_index=1,
                    is_backward=False,
                    is_inference=True,
                )
                for _ in range(3):
                    self.assertEqual(foo_cg([inp]), foo([inp]))

                self.assertTrue(self.get_manager(device_index=0) is None)
                self.assertFalse(self.get_manager(device_index=1) is None)

            test()
            self.assertTrue(self.get_manager(device_index=1) is None)

        def test_error_on_dealloc_use(self):
            @torch.compile()
            def foo(x):
                return x * x * x

            inp = torch.rand([4], device="cuda")
            out = foo(inp)
            out2 = foo(inp)

            with self.assertRaisesRegex(Exception, "overwritten by a subsequent run."):
                out + out

            foo(inp)

            with self.assertRaisesRegex(Exception, "overwritten by a subsequent run."):
                out2 + out2

        @skipIfRocm
        @unittest.skipIf(not torch.backends.cudnn.is_available(), "requires cudnn")
        def test_conv_benchmark(self):
            with torch.backends.cudnn.flags(
                enabled=True, benchmark=True, deterministic=False
            ):
                m = torch.nn.Conv2d(5, 6, [3, 3]).cuda()
                inp = torch.randn([2, 5, 16, 16]).cuda()

                @torch.compile()
                def foo(m, inp):
                    return m(inp)

                foo(m, inp)

        def test_single_stream_use(self):
            @torch.compile()
            def foo(x):
                return (x * x * x).relu()

            inp = torch.rand([4], device="cuda", requires_grad=True)
            streams = set()
            streams_init = {seg["stream"] for seg in get_all_cudagraph_segments()}
            for _ in range(4):
                foo(inp).sum().backward()

            streams = {
                seg["stream"] for seg in get_all_cudagraph_segments()
            } - streams_init
            self.assertEqual(len(streams), 1)
            self.assertFalse(self.get_manager().new_graph_id().id == 0)

        @torch._dynamo.config.patch("assume_static_by_default", False)
        def test_dynamic_backward(self):
            def foo(x):
                x = torch.cat([x, x])
                return torch.addmm(x, x, x).relu(), x.size(0)

            opt_foo = torch.compile(mode="reduce-overhead")(foo)

            def run_test(foo, inp):
                r, s = foo(inp)
                r.sum().backward()
                g = inp.grad.clone()
                inp.grad = None
                r = r.clone()
                return r, s, g

            def run_big_test(inp):
                r0, s0, g0 = run_test(foo, inp)
                r1, s1, g1 = run_test(opt_foo, inp)
                r2, s2, g2 = run_test(opt_foo, inp)
                self.assertEqual(r0, r1)
                self.assertEqual(r0, r2)
                self.assertEqual(s0, s1)
                self.assertEqual(s0, s2)
                self.assertEqual(g0, g1)
                self.assertEqual(g0, g2)

            inp = torch.randn(2, 4, device="cuda", requires_grad=True)
            run_big_test(inp)

            inp = torch.randn(3, 6, device="cuda", requires_grad=True)
            run_big_test(inp)

        def test_dynamic_warmup(self):
            COUNTER = 0

            def f(inps):
                i, x = inps
                inps.clear()
                nonlocal COUNTER
                COUNTER += 1
                return x * 2

            x = torch.randn(2, device="cuda")
            inp_list = [2, x]
            foo_cg = self.cudagraphify_impl(f, inp_list, ())
            foo_cg(inp_list)  # warmup
            foo_cg([2, x])  # record
            foo_cg([2, x])  # replay
            self.assertEqual(COUNTER, 2)

            # Switching the size will require a warmup again
            x = torch.randn(3, device="cuda")
            inp_list = [3, x]
            foo_cg(inp_list)  # warmup
            foo_cg([3, x])  # record
            foo_cg([3, x])  # replay
            self.assertEqual(COUNTER, 4)

        def test_forward_generation(self):
            def foo(x):
                return x * x * x

            def foo2(x):
                return x * 12

            foo_opt = torch.compile(foo)
            foo2_opt = torch.compile(foo2)
            ones = torch.ones([4, 4], device="cuda", requires_grad=True)

            out = foo_opt(ones)
            out2 = foo2_opt(out)

            self.assertEqual(all_live_block_count(), 2)

            self.assertTrue(self.get_manager().running_forwards_with_pending_backwards)

            out2.sum().backward()
            self.assertFalse(self.get_manager().running_forwards_with_pending_backwards)

            del out
            del out2

            foo2_opt(foo_opt(ones)).sum().backward()

            out = foo_opt(ones.detach())
            self.assertFalse(self.get_manager().running_forwards_with_pending_backwards)
            self.assertFalse(self.get_manager().new_graph_id().id == 0)

        def test_warn_on_pending_backward(self):
            @torch.compile
            def foo(x):
                return x * x * x

            out = foo(torch.rand([4, 4], device="cuda", requires_grad=True))
            out = foo(torch.rand([4, 4], device="cuda", requires_grad=True))

            warnings.resetwarnings()
            with warnings.catch_warnings(record=True) as w:
                out = foo(torch.rand([4, 4], device="cuda", requires_grad=True))

            FileCheck().check(
                "Unable to hit fast path of CUDAGraphs because of pending"
            ).run(str(w[0]))
            self.assertTrue(self.get_manager().new_graph_id().id == 0)

        def test_mark_step(self):
            @torch.compile
            def foo(x):
                return x * x * x

            torch.compiler.cudagraph_mark_step_begin()
            out = foo(torch.rand([4, 4], device="cuda", requires_grad=True))

            torch.compiler.cudagraph_mark_step_begin()
            out = foo(torch.rand([4, 4], device="cuda", requires_grad=True))
            self.assertFalse(self.get_manager().new_graph_id().id == 0)

        @torch._dynamo.config.patch("capture_scalar_outputs", True)
        def test_incompatible_cudagraph_ops_item(self):
            @torch.compile(mode="reduce-overhead")
            def foo(x):
                return x.item()

            self.assertEqual(foo(torch.tensor(3.0, device="cuda")), 3.0)
            self.assertEqual(foo(torch.tensor(6.0, device="cuda")), 6.0)

        @torch._dynamo.config.patch("capture_dynamic_output_shape_ops", True)
        def test_incompatible_cudagraph_ops_nonzero(self):
            @torch.compile(mode="reduce-overhead")
            def foo(x):
                return x.nonzero()

            self.assertEqual(
                foo(torch.tensor([1, 0, 2], device="cuda")), torch.tensor([[0], [2]])
            )
            self.assertEqual(
                foo(torch.tensor([1, 0, 0], device="cuda")), torch.tensor([[0]])
            )

        def test_storage_access_error(self):
            x = torch.rand([4], device="cuda")
            torch._C._set_storage_access_error_msg(x, "custom error msg")

            with self.assertRaisesRegex(Exception, "custom error msg"):
                device = x.untyped_storage()

    instantiate_parametrized_tests(CudaGraphTreeTests)

if __name__ == "__main__":
    from torch._inductor.test_case import run_tests

    if not TEST_CUDA_GRAPH:
        if __name__ == "__main__":
            sys.exit(0)
        raise unittest.SkipTest("cuda graph test is skipped")

    if HAS_CPU or HAS_CUDA:
        run_tests(needs="filelock")<|MERGE_RESOLUTION|>--- conflicted
+++ resolved
@@ -20,11 +20,9 @@
 
 from torch.testing._internal.common_cuda import TEST_MULTIGPU
 from torch.testing._internal.common_utils import (
-    instantiate_parametrized_tests,
     IS_CI,
     IS_LINUX,
     IS_WINDOWS,
-    parametrize,
     skipIfRocm,
     TEST_CUDA_GRAPH,
     TEST_WITH_ASAN,
@@ -50,13 +48,6 @@
     unittest.skipIf, not TEST_MULTIGPU, "requires multiple cuda devices"
 )
 from io import StringIO
-
-
-def get_compile_fn(backend):
-    if backend == "cudagraphs":
-        return functools.partial(torch.compile, backend="cudagraphs")
-    else:
-        return functools.partial(torch.compile, mode="reduce-overhead")
 
 
 class capture_stderr(list):
@@ -253,16 +244,15 @@
                 opt = torch.compile(model.forward, mode="reduce-overhead")(x, y, z)
 
             FileCheck().check(
-                "skipping cudagraphs due to mutation on input. Found from"
+                "skipping cudagraphs due to mutaton on input. Found from"
             ).check("torch.logical_xor").run(captured_output[0])
 
         @requires_multigpu()
-        @parametrize("backend", ("inductor", "cudagraphs"))
-        def test_multiple_devices_msg(self, backend):
+        def test_multiple_devices_msg(self):
+            @torch.compile()
             def foo(x, y):
                 return (x + 1, y + 2)
 
-            foo = get_compile_fn(backend)(foo)
             with capture_stderr() as captured_output:
                 foo(torch.ones([10], device="cuda"), torch.ones([20]))
 
@@ -279,11 +269,6 @@
                 captured_output[0]
             )
 
-<<<<<<< HEAD
-        @parametrize("backend", ("inductor", "cudagraphs"))
-        @torch._dynamo.config.patch("cudagraph_backend_keep_input_mutation", True)
-        def test_mutation_on_inp(self, backend):
-=======
         @torch._inductor.config.patch("triton.cudagraph_skip_dynamic_graphs", True)
         def test_skip_symbolic(self):
             @torch.compile(dynamic=True)
@@ -299,20 +284,17 @@
 
         def test_mutation(self):
             @torch.compile()
->>>>>>> eb5381da
             def foo(x):
                 x.add_(2)
                 return x
 
-            foo = get_compile_fn(backend)(foo)
-
             def inp():
                 return torch.ones([10], device="cuda")
 
             with capture_stderr() as captured_output:
                 foo(inp())
 
-            FileCheck().check("skipping cudagraphs due to mutation on input.").check(
+            FileCheck().check("skipping cudagraphs due to mutaton on input.").check(
                 ".add_(2)"
             ).run(captured_output[0])
 
@@ -462,15 +444,13 @@
 
             self.assertFalse(self.get_manager().running_forwards_with_pending_backwards)
 
-        @parametrize("backend", ("inductor", "cudagraphs"))
-        def test_forward_backward_not_called(self, backend):
+        def test_forward_backward_not_called(self):
+            @torch.compile(mode="reduce-overhead")
             def foo(x, y):
                 x_out = x * x * x
                 torch._dynamo.graph_break()
                 y_out = y * y * y
                 return x_out, y_out
-
-            foo = get_compile_fn(backend)(foo)
 
             for _ in range(3):
                 inps = [
@@ -1504,7 +1484,6 @@
             with self.assertRaisesRegex(Exception, "custom error msg"):
                 device = x.untyped_storage()
 
-    instantiate_parametrized_tests(CudaGraphTreeTests)
 
 if __name__ == "__main__":
     from torch._inductor.test_case import run_tests
