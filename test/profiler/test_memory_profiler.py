# Owner(s): ["oncall: profiler"]
import functools
import gc
import re
import textwrap
from typing import Iterator, List, Optional, Tuple

import torch
from torch._C._profiler import _EventType
from torch.profiler import _memory_profiler, _utils
from torch.testing._internal.common_utils import run_tests, skipIfTorchDynamo, TestCase


profile = functools.partial(
    torch.profiler.profile, record_shapes=True, profile_memory=True, with_stack=True
)


@skipIfTorchDynamo("TorchDynamo removes profiler altogether.")
class TestMemoryProfiler(TestCase):
    def test_config_check(self) -> None:
        with torch.profiler.profile() as prof:
            pass

        pattern = r"record_shapes=True, profile_memory=True, with_stack=True"
        with self.assertRaisesRegex(ValueError, pattern):
            prof._memory_profile()

        with torch.profiler.profile(record_shapes=True, with_stack=True) as prof:
            pass

        pattern = r"^profile_memory=True required for memory profiling\.$"
        with self.assertRaisesRegex(ValueError, pattern):
            prof._memory_profile()

        with profile() as prof:
            pass

        self.assertIsInstance(prof._memory_profile(), _memory_profiler.MemoryProfile)


class ScaleLayer(torch.nn.Module):
    def __init__(self) -> None:
        super().__init__()
        self.scale = torch.nn.Parameter(torch.rand(()), requires_grad=True)

    def forward(self, x: torch.Tensor) -> torch.Tensor:
        return x * self.scale


@skipIfTorchDynamo("TorchDynamo changes Python calls that memory profiling relies on.")
class TestIdentifyGradients(TestCase):
    def gradient_detected(
        self,
        prof: torch.profiler.profile,
        ctx: _EventType,
        grad_tensor: torch.Tensor,
        parameter: Optional[torch.Tensor] = None,
    ) -> None:

        # This is not an exhaustive check, but for the purpose of unit testing
        # it is sufficient.
        def key_matches_tensor(key, tensor) -> bool:
            # Vacuous case.
            if tensor is None:
                return True

            if key is None:
                return False

            return tensor.storage().data_ptr() == key.storage.ptr

        tree = prof.profiler.kineto_results.experimental_event_tree()
        for node in _utils.traverse_dfs(tree):
            for p_key, p_grad_key in _memory_profiler.extract_gradients(node):
                if node.tag == ctx and key_matches_tensor(p_grad_key, grad_tensor):
                    if parameter is None:
                        return True  # Don't need to check parameter; we're done.

                    elif p_key is not None:
                        # For a complex workflow a gradient could correspond to
                        # different parameters at different points in a trace.
                        # However this will not happen in the relatively simple
                        # cases tested here, so if `extract_gradients` identifies
                        # the parameter corresponding to a particular gradient it
                        # must be the one we expect.
                        self.assertTrue(key_matches_tensor(p_key, parameter))
                        return True

        return False

    def assertGradientDetected(self, name: str, *args, **kwargs) -> None:
        self.assertTrue(
            self.gradient_detected(*args, **kwargs),
            f"Failed to identify gradient `{name}` from profile.",
        )

    def assertOnlyGradients(
        self, prof: torch.profiler.profile, tensors: Iterator[torch.Tensor]
    ) -> None:
        allowed_set = {t.storage().data_ptr() for t in tensors}

        tree = prof.profiler.kineto_results.experimental_event_tree()
        for node in _utils.traverse_dfs(tree):
            for _, p_grad_key in _memory_profiler.extract_gradients(node):
                self.assertTrue(
                    p_grad_key.storage.ptr in allowed_set,
                    f"Tensor wrongly marked as gradient: {node.name}: {p_grad_key}",
                )

    def test_extract_gradients_low_level(self) -> None:
        x = torch.ones((1,))
        w0 = torch.ones((1,), requires_grad=True)
        w1 = torch.ones((1,), requires_grad=True)

        def check(cold_start: bool):
            self.assertEqual(w0.grad is None, cold_start)
            self.assertEqual(w1.grad is None, cold_start)
            with profile() as prof:
                z = x.expand(4) * w0
                (z * w1).sum().backward()

            # Gradient detection through op inspection does not provide a
            # reference to the parameter corresponding to the gradient.
            self.assertGradientDetected("w0", prof, _EventType.TorchOp, w0.grad)
            self.assertGradientDetected("w1", prof, _EventType.TorchOp, w1.grad)
            self.assertOnlyGradients(prof, (w0.grad, w1.grad))

        check(cold_start=True)
        check(cold_start=False)

    def test_extract_gradients_from_module(self) -> None:
        model = torch.nn.Sequential(torch.nn.Linear(2, 1), ScaleLayer())
        named_parameters = {name: p for name, p in model.named_parameters()}
        self.assertEqual(len(named_parameters), 3)

        def assert_only_gradients(prof: torch.profiler.profile):
            gradients = tuple(i.grad for i in named_parameters.values())
            self.assertFalse(any(i is None for i in gradients))
            self.assertOnlyGradients(prof, gradients)

        def check(cold_start: bool):
            x = torch.ones((2, 2))
            with profile() as prof:
                model(x).sum().backward()

            for name, p in named_parameters.items():
                # The first time we run a module none of the `.grad` fields
                # have been initialized. This is fine; in that case we can
                # detect everything we need in the profiled section.
                self.assertNotEqual(
                    self.gradient_detected(prof, _EventType.PyCall, p.grad, p),
                    cold_start,
                    name,
                )

                # Op based detection should still identify the gradients.
                self.assertGradientDetected(name, prof, _EventType.TorchOp, p.grad)
            assert_only_gradients(prof)

            # We can detect gradients even when `.backward()` is not called.
            with profile() as prof:
                model(torch.ones((2, 2)))

            for name, p in named_parameters.items():
                self.assertGradientDetected(name, prof, _EventType.PyCall, p.grad, p)
                self.assertFalse(
                    self.gradient_detected(prof, _EventType.TorchOp, p.grad), name
                )
            assert_only_gradients(prof)

        check(cold_start=True)
        check(cold_start=False)

    def _test_extract_gradients_from_optimizer(self, set_to_none: bool) -> None:

        x = torch.ones((1,))
        w0 = torch.ones((1,), requires_grad=True)
        w1 = torch.ones((1,), requires_grad=True)
        optimizer = torch.optim.SGD((w0, w1), lr=0.1, momentum=0.9)

        def check(cold_start: bool):
            self.assertEqual(w0.grad is None, cold_start)
            self.assertEqual(w1.grad is None, cold_start)
            with profile() as prof:
                optimizer.zero_grad(set_to_none=set_to_none)
                z = x.expand(4) * w0
                (z * w1).sum().backward()
                optimizer.step()

            # Optimizer instrumentation runs late in the step, so we can detect
            # gradients for both cold and warm start.
            self.assertGradientDetected("w0", prof, _EventType.PyCall, w0.grad, w0)
            self.assertGradientDetected("w1", prof, _EventType.PyCall, w1.grad, w1)

            self.assertGradientDetected("w0", prof, _EventType.TorchOp, w0.grad)
            self.assertGradientDetected("w1", prof, _EventType.TorchOp, w1.grad)
            self.assertOnlyGradients(prof, (w0.grad, w1.grad))

            with profile() as prof:
                for _ in range(2):
                    optimizer.zero_grad(set_to_none=set_to_none)
                    z = x.expand(4) * w0
                    (z * w1).sum().backward()
                    optimizer.step()

            # Inspected state is cached, so if we replace gradients (as is the
            # case for `set_to_none=True`) our python instrumentation will not
            # see them.
            # TODO(robieta): Should `.step()` be excluded from caching?
            self.assertNotEqual(
                self.gradient_detected(prof, _EventType.PyCall, w0.grad, w0),
                set_to_none,
            )

            self.assertNotEqual(
                self.gradient_detected(prof, _EventType.PyCall, w1.grad, w1),
                set_to_none,
            )

            if set_to_none:
                with self.assertRaisesRegex(AssertionError, "Tensor wrongly marked"):
                    self.assertOnlyGradients(prof, (w0.grad, w1.grad))

        check(cold_start=True)
        check(cold_start=False)

    def test_extract_gradients_from_optimizer(self) -> None:
        self._test_extract_gradients_from_optimizer(set_to_none=False)

    def test_extract_gradients_from_optimizer_set_to_none(self) -> None:
        self._test_extract_gradients_from_optimizer(set_to_none=True)

    def test_extract_gradients_from_module_and_optimizer(self) -> None:
        # Module and optimizer are thoroughly tested individually and should be
        # additive. Thus we can manage with a lightweight check that they don't
        # interact adversely.
        model = torch.nn.Sequential(torch.nn.Linear(2, 1), ScaleLayer())
        optimizer = torch.optim.SGD(model.parameters(), lr=0.1, momentum=0.9)
        with profile() as prof:
            model(torch.ones((2, 2))).sum().backward()
            optimizer.step()

        self.assertGradientDetected(
            "weight", prof, _EventType.PyCall, model[0].weight.grad, model[0].weight
        )


class TestDataFlow(TestCase):
    @staticmethod
    def formatSchemas(
        prof: torch.profiler.profile, indent: int = 12
    ) -> Tuple[Tuple[str, Tuple[bool, ...]], ...]:
        tree = prof.profiler.kineto_results.experimental_event_tree()
        out: List[Tuple[str, Tuple[bool, ...]]] = []
        for node in _utils.traverse_dfs(tree):
            if node.tag == _EventType.TorchOp:
                e = node.extra_fields
                schemas = _memory_profiler.SchemaMatcher.match_schemas(e)
                name = node.name
                if len(schemas) == 1:
                    name = f"{name}.{schemas[0].overload_name}"
                elif len(schemas) > 1:
                    name = f"{name}.{{{', '.join(s.overload_name for s in schemas)}}}"

                out.append((name, _memory_profiler.SchemaMatcher.inputs_are_mutable(e)))
        return tuple(out)

    def test_match_schemas(self) -> None:
        with profile() as prof:
            x = torch.ones((1,)).mul(2).add_(2)
            _ = torch.sin(x, out=torch.empty_like(x))

        self.assertEqual(
            self.formatSchemas(prof),
            (
                ("aten::ones.", (False,) * 5),
                ("aten::empty.memory_format", (False,) * 6),
                #
                # fill_.Scalar(Tensor(a!) self, Scalar value) -> Tensor(a!)
                ("aten::fill_.Scalar", (True, False)),
                ("aten::mul.Tensor", (False, False)),
                ("aten::to.dtype", (False,) * 5),
                ("aten::_to_copy.", (False,) * 7),
                ("aten::empty_strided.", (False,) * 6),
                #
                # copy_(Tensor(a!) self, Tensor src, bool non_blocking=False) -> Tensor(a!)
                ("aten::copy_.", (True, False, False)),
                #
                # add_.Tensor(Tensor(a!) self, Tensor other, *, Scalar alpha=1) -> Tensor(a!)
                ("aten::add_.Tensor", (True, False, False)),
                ("aten::to.dtype", (False,) * 5),
                ("aten::_to_copy.", (False,) * 7),
                ("aten::empty_strided.", (False,) * 6),
                #
                # copy_(Tensor(a!) self, Tensor src, bool non_blocking=False) -> Tensor(a!)
                ("aten::copy_.", (True, False, False)),
                ("aten::empty_like.", (False,) * 6),
                ("aten::empty_strided.", (False,) * 6),
                #
                # sin.out(Tensor self, *, Tensor(a!) out) -> Tensor(a!)
                ("aten::sin.out", (False, True)),
            ),
        )

    def test_match_schemas_backward(self) -> None:
        x = torch.ones((1,))
        w = torch.ones((1,), requires_grad=True)
        with profile() as prof:
            torch.mul(x, w).backward()

        self.assertEqual(
            self.formatSchemas(prof),
            (
                ("aten::mul.Tensor", (False, False)),
                ("aten::ones_like.", (False,) * 6),
                ("aten::empty_like.", (False,) * 6),
                ("aten::empty_strided.", (False,) * 6),
                #
                # fill_.Scalar(Tensor(a!) self, Scalar value) -> Tensor(a!)
                ("aten::fill_.Scalar", (True, False)),
                ("autograd::engine::evaluate_function: MulBackward0", ()),
                #
                # Cannot find schema, all inputs presumed mutable
                ("MulBackward0", (True,)),
                ("aten::mul.Tensor", (False, False)),
                (
                    "autograd::engine::evaluate_function: torch::autograd::AccumulateGrad",
                    (),
                ),
                #
                # Cannot find schema, all inputs presumed mutable
                ("torch::autograd::AccumulateGrad", (True,)),
                ("aten::detach.", (False,)),
                ("detach", (True,)),
            ),
        )

<<<<<<< HEAD
    def test_data_flow_leaf(self) -> None:
        x = torch.ones((1,))
        y = torch.ones((1,))
        with profile() as prof, torch.no_grad():
            # torch._C._jit_get_schemas_for_operator will reject any name that
            # is missing a namespace. (denoted by the presence of "::") We want
            # to check that we skip both annotations which have no schema
            # (return empty tuple from SchemaMatcher.lookup_schemas) and
            # annotations which cannot have schema (return None from
            # SchemaMatcher.lookup_schemas).
            with torch.profiler.record_function("Namespaced::Annotation"):
                with torch.profiler.record_function("My Annotation"):
                    x.zero_()
                    y.zero_()
                    x0 = torch.ones_like(x)
                    y0 = torch.zeros_like(y)

        leaf_events = prof._memory_profile()._data_flow_graph.leaf_events
        leaf_names = " ".join(node.name for node in leaf_events)

        # `record_function` makes a Tensor to hold its handle which is not
        # relevant for this test.
        record_fn_pattern = r"aten::zeros aten::empty \[memory\] \[memory\] "

        self.assertExpectedInline(
            re.sub(record_fn_pattern, "", leaf_names),
            """aten::zero_ aten::zero_ aten::ones_like aten::zeros_like""",
        )

    def test_data_flow_leaf_non_op_allocations(self) -> None:
        x = torch.ones((1,))
        with profile() as prof, torch.no_grad():
            x.mul(2)
            gc.collect()

        # The python arg parser will convert the python scalar `2` to a Tensor
        # to pass to `aten::mul`. As a result there is no op that "owns" the
        # allocation. The Tensor deletions also do not happen in an op; they
        # are collected as a result of the Python objects going out of scope.
        leaf_events = prof._memory_profile()._data_flow_graph.leaf_events
        self.assertExpectedInline(
            " ".join(node.name for node in leaf_events),
            """[memory] aten::mul [memory] [memory]""",
        )

    def test_data_flow_leaf_backward(self) -> None:
        x = torch.ones((1,))
        w = torch.ones((1,), requires_grad=True)
        with profile() as prof:
            (x * w).sin().backward()

        leaf_events = prof._memory_profile()._data_flow_graph.leaf_events
        self.assertExpectedInline(
            textwrap.indent("\n".join(node.name for node in leaf_events), " " * 12),
            """\
            aten::mul
            aten::sin
            aten::ones_like
            SinBackward0
            [memory]
            MulBackward0
            [memory]
            torch::autograd::AccumulateGrad
            [memory]
            [memory]""",
=======
    def test_match_schemas_tensorlist(self) -> None:
        x = torch.ones((1,))
        y = torch.ones((1,))
        with profile() as prof:
            torch.cat([x, y], axis=0)

        self.assertEqual(
            self.formatSchemas(prof),
            (("aten::cat.", (False, False)),),
>>>>>>> c2b2b2b4
        )


if __name__ == "__main__":
    run_tests()<|MERGE_RESOLUTION|>--- conflicted
+++ resolved
@@ -336,7 +336,17 @@
             ),
         )
 
-<<<<<<< HEAD
+    def test_match_schemas_tensorlist(self) -> None:
+        x = torch.ones((1,))
+        y = torch.ones((1,))
+        with profile() as prof:
+            torch.cat([x, y], axis=0)
+
+        self.assertEqual(
+            self.formatSchemas(prof),
+            (("aten::cat.", (False, False)),),
+        )
+
     def test_data_flow_leaf(self) -> None:
         x = torch.ones((1,))
         y = torch.ones((1,))
@@ -402,17 +412,6 @@
             torch::autograd::AccumulateGrad
             [memory]
             [memory]""",
-=======
-    def test_match_schemas_tensorlist(self) -> None:
-        x = torch.ones((1,))
-        y = torch.ones((1,))
-        with profile() as prof:
-            torch.cat([x, y], axis=0)
-
-        self.assertEqual(
-            self.formatSchemas(prof),
-            (("aten::cat.", (False, False)),),
->>>>>>> c2b2b2b4
         )
 
 
