# Owner(s): ["module: ProxyTensor"]

from torch.testing._internal.common_utils import TestCase, run_tests, IS_WINDOWS
import torch
import unittest
import warnings
import torch.nn.utils._stateless as stateless
import operator
from collections.abc import Iterable
from torch.testing._internal.common_device_type import instantiate_device_type_tests
from torch.testing._internal.common_methods_invocations import DecorateInfo
from torch.testing._internal.common_methods_invocations import op_db, wrapper_set_seed
from torch._subclasses.fake_tensor import DynamicOutputShapeException

from torch._decomp import decomposition_table
from torch.testing._internal.common_device_type import ops
from torch._C import _disabled_torch_function_impl
from torch.fx.experimental.proxy_tensor import make_fx, DecompositionInterpreter, get_isolated_graphmodule, has_proxy
from torch.utils._pytree import tree_map
from torch import nn
import re

import types
import functools
import itertools

aten = torch.ops.aten

try:
    import sympy  # noqa: F401
    # TODO(jansel): these tests fail on windows
    HAS_SYMPY = not IS_WINDOWS
except ImportError:
    HAS_SYMPY = False
skipIfNoSympy = unittest.skipIf(not HAS_SYMPY, "no sympy")
HAS_CUDA = torch.cuda.is_available()


def process_failures():
    """
    Takes file containing failures like

    FAILED test/test_proxy_tensor.py::TestProxyTensorOpInfoCPU::test_make_fx_symbolic_exhaustive___getitem___cpu_float32 - RuntimeError: aten.size.default - couldn't find symbolic meta function/decomposition  # noqa: B950

    and processes them into a list of opinfo xfails
    """
    f = open('pytest_failures')
    failures = f.readlines()
    failures = [i.strip() for i in failures]

    def process_failure_string(s, matcher):
        out = re.search(matcher, s)
        return out.groups()

    SYMBOLIC_TRACE_MATCH = r'exhaustive_(.*)_cpu.*: (.*)'
    failures = [process_failure_string(s, SYMBOLIC_TRACE_MATCH) for s in failures]

    def create_normalized_name(op):
        if op.variant_test_name == '':
            s = op.name
        else:
            s = f"{op.name}.{op.variant_test_name}"
        return s.replace('.', '_')

    remap_opinfo = {create_normalized_name(op): (op.name, op.variant_test_name) for op in op_db}

    print("symbolic_tensor_failures = {")
    for failure, reason in failures:
        print(f"    xfail{remap_opinfo[failure]},  # {reason}")
    print("}")


def copy_func(f):
    """Based on http://stackoverflow.com/a/6528148/190597 (Glenn Maynard)"""
    g = types.FunctionType(f.__code__, f.__globals__, name=f.__name__,
                           argdefs=f.__defaults__,
                           closure=f.__closure__)
    g = functools.update_wrapper(g, f)
    g.__kwdefaults__ = f.__kwdefaults__
    return g


# Copied from functorch
def xfail(op_name, variant_name='', *, device_type=None, dtypes=None):
    return (op_name, variant_name, device_type, dtypes, True)


def skip(op_name, variant_name='', *, device_type=None, dtypes=None):
    return (op_name, variant_name, device_type, dtypes, False)


def skipOps(test_case_name, base_test_name, to_skip):
    all_opinfos = op_db
    for xfail in to_skip:
        op_name, variant_name, device_type, dtypes, expected_failure = xfail
        matching_opinfos = [o for o in all_opinfos
                            if o.name == op_name and o.variant_test_name == variant_name]
        assert len(matching_opinfos) >= 1, f"Couldn't find OpInfo for {xfail}"
        for opinfo in matching_opinfos:
            decorators = list(opinfo.decorators)
            if expected_failure:
                decorator = DecorateInfo(unittest.expectedFailure,
                                         test_case_name, base_test_name,
                                         device_type=device_type, dtypes=dtypes)
                decorators.append(decorator)
            else:
                decorator = DecorateInfo(unittest.skip("Skipped!"),
                                         test_case_name, base_test_name,
                                         device_type=device_type, dtypes=dtypes)
                decorators.append(decorator)
            opinfo.decorators = tuple(decorators)

    # This decorator doesn't modify fn in any way
    def wrapped(fn):
        return fn
    return wrapped


USE_TORCHVISION = False
try:
    import torchvision
    USE_TORCHVISION = True
except ImportError:
    warnings.warn("Couldn't import torchvision. Some of our tests use it, try "
                  "to install it with commands from pytorch.org, post-fixed with "
                  "`--no-deps` to avoid overwriting the pytorch installation",
                  UserWarning)


def _create_new_input(x):
    if not isinstance(x, torch.Tensor):
        return x
    if x.dtype != torch.float:
        return x + 1
    if x.is_leaf:
        return torch.rand_like(x, requires_grad=x.requires_grad)
    else:
        return torch.rand_like(x)

"""
Delays a cos being executed on the unwraptensor until its used. Simulates a CommTensor used
"""
class UnwrapTensor(torch.Tensor):
    @staticmethod
    def __new__(cls, tensor: torch.Tensor):
        r = torch.Tensor._make_wrapper_subclass(
            cls,
            tensor.size(),
            dtype=tensor.dtype,
            device=tensor.device,
            layout=tensor.layout,
            requires_grad=tensor.requires_grad,
        )
        r._tensor = tensor
        return r

    def __repr__(self):
        # TODO: consider all_gather the local tensors for better debugging
        return f"UnwrapTensor({self._tensor})"

    __torch_function__ = _disabled_torch_function_impl

    @classmethod
    def __torch_dispatch__(cls, func, types, args=(), kwargs=None):
        def unwrap(e):
            ret = e
            if isinstance(e, UnwrapTensor):
                ret = e._tensor.cos()

            return ret

        args = tree_map(unwrap, args)
        kwargs = tree_map(unwrap, kwargs)
        return func(*args, **kwargs)

class TestGenericProxyTensor(TestCase):
    # WARNING: if any of your inputs are index tensors, DO NOT use this
    # function
    def _test(self, f, inps):
        fx_f = make_fx(f, tracing_mode=self.tracing_mode)(*inps)
        new_inps = tree_map(_create_new_input, inps)
        r1 = fx_f(*new_inps)
        r2 = f(*new_inps)
        self.assertEqual(r1, r2)

    def test_make_fx_simple(self):
        def f(x):
            return torch.sin(x)
        self._test(f, (torch.randn(3),))

    def test_scalar_device(self, device='cpu'):
        def f(a, b):
            return a + b
        self._test(f, [torch.randn(3, device=device), torch.tensor(5)])

    def test_isolated_graphmodule(self):
        def is_any_sum(gm):
            return any(node.target == torch.ops.aten.sum.default for node in gm.graph.nodes)

        def is_any_digamma(gm):
            return any(node.target == torch.ops.aten.digamma.default for node in gm.graph.nodes)

        def is_any_sigmoid(gm):
            return any(node.target == torch.ops.aten.sigmoid.default for node in gm.graph.nodes)

        def inner(x):
            return torch.sum(x)

        def f(x):
            gm = get_isolated_graphmodule(inner, (x,), {})
            self.assertTrue(is_any_sum(gm))
            return x + torch.randn(x.shape)

        # get_isolated_graphmodule uses make_fx internally that shouldn't be traced
        # by the outer make_fx call
        traced = make_fx(f)(torch.randn(3))
        self.assertFalse(is_any_sum(traced))

        # When factory functions are used, they should not be traced
        # by the outer make_fx call
        def inner_with_factory():
            val = torch.tensor(float(1))
            val.add_(2)
            return torch.full((10, 10), val).sum()

        def f1(x):
            gm = get_isolated_graphmodule(inner_with_factory, (), {})
            self.assertTrue(is_any_sum(gm))
            return torch.sigmoid(x)

        def f2(x):
            gm = get_isolated_graphmodule(f1, (x,), {})
            self.assertFalse(is_any_sum(gm))
            self.assertTrue(is_any_sigmoid(gm))
            return torch.digamma(x)

        traced = make_fx(f2)(torch.randn(3))
        self.assertFalse(is_any_sum(traced))
        self.assertFalse(is_any_sigmoid(traced))
        self.assertTrue(is_any_digamma(traced))

        # Verify nested make_fx calls don't make factory functions to be leaked
        # into the outer graph
        def f2(x):
            gm = make_fx(f1)(x)
            self.assertFalse(is_any_sum(gm))
            self.assertTrue(is_any_sigmoid(gm))
            return torch.digamma(x)

        traced = make_fx(f2)(torch.randn(3))
        self.assertFalse(is_any_sum(traced))
        self.assertTrue(is_any_sigmoid(traced))
        self.assertTrue(is_any_digamma(traced))

        # Verify interaction with non-ProxyTensor modes
        from torch.testing._internal.logging_tensor import LoggingTensorMode

        def f1_logging(x):
            with LoggingTensorMode():
                gm = get_isolated_graphmodule(inner_with_factory, (), {})
            self.assertTrue(is_any_sum(gm))
            return torch.sigmoid(x)

        def f2_logging(x):
            with LoggingTensorMode(), LoggingTensorMode():
                gm = get_isolated_graphmodule(f1_logging, (x,), {})
            self.assertFalse(is_any_sum(gm))
            self.assertTrue(is_any_sigmoid(gm))
            return torch.digamma(x)

        traced = make_fx(f2_logging)(torch.randn(3))
        self.assertFalse(is_any_sum(traced))
        self.assertFalse(is_any_sigmoid(traced))
        self.assertTrue(is_any_digamma(traced))

        # Verify interaction with another tensor subclass
        # This case currently doesn't work and should raise an error
        # See: https://github.com/pytorch/pytorch/pull/81764#issuecomment-1200472068
        from torch.testing._internal.logging_tensor import LoggingTensor

        def f1_logging_tensor(x):
            gm = get_isolated_graphmodule(inner_with_factory, (), {})
            self.assertTrue(is_any_sum(gm))
            return torch.sigmoid(x)

        def f2_logging_tensor(x):
            x = LoggingTensor(x)
            gm = get_isolated_graphmodule(f1_logging_tensor, (x,), {})
            self.assertFalse(is_any_sum(gm))
            self.assertTrue(is_any_sigmoid(gm))
            return torch.digamma(x)

        traced = make_fx(f2_logging_tensor)(torch.randn(3))
        self.assertFalse(is_any_sum(traced))
        self.assertFalse(is_any_sigmoid(traced))  # this fails, sigmoid is traced with LoggingTensor
        self.assertTrue(is_any_digamma(traced))

    def test_proxy_tensor_mode_with_decomp_table_preserves_proxy(self):
        def f(x):
            y = x.new_zeros(x.size())
            y.copy_(x)
            return y

        def _new_zeros_decomp(inp, size, dtype=None, layout=None, device=None, pin_memory=None):
            return torch.zeros(size, dtype=inp.dtype, device=inp.device)

        factory_func_decomp = {torch.ops.aten.new_zeros.default: _new_zeros_decomp}

        # When new_zeros() decomposes into torch.zero(), we expect ProxyTensorMode
        # to still be (re-entrantly) enabled, so that the `torch.zero()` call
        # returns a ProxyTensor.
        out = make_fx(f, decomposition_table=factory_func_decomp)(torch.ones(2))
        self.assertExpectedInline(out.code, """\



def forward(self, x_1):
    zeros = torch.ops.aten.zeros.default([2], dtype = torch.float32, device = device(type='cpu'), pin_memory = False)
    copy_ = torch.ops.aten.copy_.default(zeros, x_1);  zeros = x_1 = None
    return copy_
    """)

    def test_make_fx_reentrant_dispatch(self):
        def f(x):
            return torch.ops.aten.norm.Scalar(x, 2.0)

        def norm_decomp(x, p=2.0):
            if p != 2.0:
                raise RuntimeError("can't handle with p != 2")
            return torch.sqrt(torch.sum(torch.square(x)))

        decomp = {torch.ops.aten.norm.Scalar: norm_decomp}

        traced = make_fx(f, decomposition_table=decomp, tracing_mode=self.tracing_mode)(torch.rand(3))

        for n in traced.graph.nodes:
            self.assertTrue("square" not in str(n.target))
            self.assertTrue("norm" not in str(n.target))

    @unittest.skipIf(not USE_TORCHVISION, "test requires torchvision")
    def test_resnet18_backward_trace(self):
        mod = torchvision.models.resnet18()

        # An old version of this test called the module directly.  This works
        # for tracing_mode == "real", but for fake tensors, we also have to
        # ensure that the parameters and buffers get wrapped in fake tensors
        # because free fake tensors are not supported.  Fortunately stateless
        # does precisely this for us.
        def f(x, params, buffers):
            for p in params.values():
                p.grad = None
            loss = stateless.functional_call(mod, {**params, **buffers}, (x,)).sum()
            # I could have done this with the functional API, but there is
            # plenty of exercising this; I want to show mutating API still
            # works
            loss.backward()
            return [p.grad for p in params.values()]

        inp = torch.randn(3, 3, 250, 250)
        self._test(f, [inp, dict(mod.named_parameters()), dict(mod.named_buffers())])

    def test_varargs(self):
        def f(*args):
            return sum(args)

        self._test(f, [torch.randn(2), torch.randn(2)])

    def test_proxy_tensor(self):
        def f_grad(x):
            val = x.cos().cos().sum()
            return torch.autograd.grad(val, x)

        def f_backward(x):
            val = x.cos().cos().sum()
            val.backward()
            return x.grad

        for f in [f_grad, f_backward]:
            self._test(f, [torch.randn(3, requires_grad=True)])

    def test_inplace_metadata(self):
        def f(x):
            x = x.clone()
            x.unsqueeze_(-1)
            assert x.shape[-1] == 1
            return x

        self._test(f, [torch.randn(5)])

    def test_mode_tracing_factory_function(self):
        def f(x):
            return x + torch.randn(x.shape)

        # default behavior should trace factory functions
        traced = make_fx(f, tracing_mode=self.tracing_mode)(torch.randn(3))
        self.assertTrue(
            any(
                node.target == aten.randn.default
                for node in traced.graph.nodes
            )
        )

    def test_make_fx_overloads(self):
        def f(x):
            return x.cos() + torch.randn(x.shape)

        traced = make_fx(f, tracing_mode=self.tracing_mode)(torch.randn(3))

        self.assertTrue(all([isinstance(node.target, torch._ops.OpOverload)
                             for node in traced.graph.nodes if node.op == 'call_function']))

    def test_tensor_constants(self):
        def f():
            val = torch.tensor(float('inf'))
            return torch.full((100, 100), val)

        self._test(f, [])

    def test_allclose(self):
        def f(a, b):
            return torch.allclose(a, b)

        self.assertRaisesRegex(
            RuntimeError, "data-dependent",
            lambda: make_fx(f, tracing_mode=self.tracing_mode)(
                torch.zeros(3), torch.zeros(3)
            )
        )

    def test_constant_proxy_tensor_mut(self):
        def f():
            val = torch.tensor(float(1))
            val.add_(2)
            return torch.full((100, 100), val)

        g = make_fx(f, tracing_mode=self.tracing_mode)()
        self.assertEqual(g(), f())
        # In case we mutated shared state in the g graph!
        self.assertEqual(g(), f())

    def test_constant_unbind(self):
        def f():
            val = torch.tensor([2])
            r, = torch.unbind(val, 0)
            return r.item()

        g = make_fx(f, tracing_mode=self.tracing_mode)()
        self.assertEqual(g(), f())

    def test_constant_blowup(self):
        def f():
            val = torch.tensor([2])
            blowup = val.repeat(1000)
            return blowup.sum().item()

        self.assertRaisesRegex(
            RuntimeError, "data-dependent",
            lambda: make_fx(f, tracing_mode=self.tracing_mode)()
        )

    def test_constant_random(self):
        def f():
            val = torch.tensor([2.0])
            val.normal_()
            return val.item()

        self.assertRaisesRegex(
            RuntimeError, "data-dependent",
            lambda: make_fx(f, tracing_mode=self.tracing_mode)()
        )

    def test_decomposition_interpreter(self):
        def fn(x):
            return torch.nn.functional.silu(x)

        x = torch.rand((4, 4))
        fx_module = make_fx(fn, tracing_mode=self.tracing_mode, decomposition_table=None)(x)

        found_silu = False
        for n in fx_module.graph.nodes:
            if n.target == torch.ops.aten.silu or n.target == torch.ops.aten.silu.default:
                found_silu = True

        self.assertTrue(found_silu)

        new_graph = torch.fx.Graph()
        silu_decomp_table = {torch.ops.aten.silu.default: decomposition_table[torch.ops.aten.silu.default]}
        DecompositionInterpreter(
            fx_module,
            new_graph=new_graph,
            decomposition_table=silu_decomp_table,
        ).run(x)

        decomposed_module = torch.fx.GraphModule(fx_module, new_graph)

        for n in decomposed_module.graph.nodes:
            self.assertTrue(n.target != torch.ops.aten.silu)
            self.assertTrue(n.target != torch.ops.aten.silu.default)

        self.assertEqual(fx_module(x), decomposed_module(x))

    def test_make_fx_model_fwd_bwd(self):
        class Foo(torch.nn.Module):
            def __init__(self):
                super().__init__()
                self.linear = torch.nn.Linear(5, 5)

            def forward(self, x):
                return self.linear(x).relu()

        model = Foo()

        def f(x, params):
            out = stateless.functional_call(model, params, x).sum()
            out.backward()
            return list(params.values())
        input = torch.randn(3, 5, requires_grad=True)
        params = dict(model.named_parameters())
        fx_f = make_fx(f, tracing_mode=self.tracing_mode)(input, params)
        # fx may change the order of parameters in list, so using set() to compare
        self.assertTrue(
            torch.allclose(fx_f(input, params)[0], f(input, params)[0])
            or
            torch.allclose(fx_f(input, params)[0], f(input, params)[1])
        )
        self.assertTrue(
            torch.allclose(fx_f(input, params)[1], f(input, params)[0])
            or
            torch.allclose(fx_f(input, params)[1], f(input, params)[1])
        )

    def test_make_fx_model_double_param(self):
        class Emformer(torch.nn.Module):
            def __init__(
                self,
                input_dim: int = 256,
            ) -> None:
                super().__init__()

                self.layer_norm = torch.nn.LayerNorm(input_dim)

            def forward(mod_self, x):  # noqa: B902
                self.assertTrue(isinstance(mod_self.layer_norm.weight, torch.Tensor))
                y = mod_self.layer_norm(x)
                self.assertTrue(isinstance(mod_self.layer_norm.weight, torch.Tensor))
                z = mod_self.layer_norm(y)
                return z


        gm = make_fx(Emformer())(torch.randn(16, 1, 256))
        ops = set([n.target for n in gm.graph.nodes if n.op == 'call_function'])
        self.assertEqual(len(ops), 2)


    def test_make_fx_model_fwd_bwd_wgtupdate(self):
        class Foo(torch.nn.Module):
            def __init__(self):
                super().__init__()
                self.linear = torch.nn.Linear(5, 5)

            def forward(self, x):
                return self.linear(x).relu()

        model = Foo()

        def f(args, params, buffers):
            for p in params.values():
                p.grad = None
            if not isinstance(args, Iterable):
                args = [args]
            params_and_buffers = {**params, **buffers}
            out = stateless.functional_call(model, params_and_buffers, args)
            out.sum().backward()
            return [p - 1e-4 * p.grad for p in params.values()]

        input = torch.randn(3, 5, requires_grad=True)
        params = dict(model.named_parameters())
        buffers = dict(model.named_buffers())
        fx_f = make_fx(f, tracing_mode=self.tracing_mode)(input, params, buffers)
        # fx may change the order of parameters in list, so using set() to compare
        # also there is a numerical difference in results so changing atol from 1e-08 to 1e-03
        self.assertTrue(
            torch.allclose(fx_f(input, params, buffers)[0], f(input, params, buffers)[0], atol=1e-03)
            or
            torch.allclose(fx_f(input, params, buffers)[0], f(input, params, buffers)[1], atol=1e-03)
        )
        self.assertTrue(
            torch.allclose(fx_f(input, params, buffers)[1], f(input, params, buffers)[0], atol=1e-03)
            or
            torch.allclose(fx_f(input, params, buffers)[1], f(input, params, buffers)[1], atol=1e-03)
        )

    def test_trace_subclasses(self):
        def f1(x):
            x = UnwrapTensor(x)
            y = x * 2
            return y

        def f2(x):
            wrapped = UnwrapTensor(x)
            y = x * wrapped
            return y

        inp = [torch.randn(5)]
        self._test(f1, inp)
        self._test(f2, inp)

    def test_partial_decomp(self):
        def f(a, b, c):
            x = torch.addmm(a, b, c)
            y = torch.addmm(a, b, c, beta=2, alpha=1)
            return x + y
        inps = [torch.randn(5, 5), torch.randn(5, 5), torch.randn(5, 5)]
        fx_g = make_fx(f)(*inps)

        def addmm(a, b, c, beta=1, alpha=1):
            if beta == 1 and alpha == 1:
                return NotImplemented
            return beta * a + alpha * (b @ c)

        decomposed_fx = make_fx(f, {aten.addmm.default: addmm})(*inps)

        self.assertEqual(fx_g(*inps), decomposed_fx(*inps))
        self.assertEqual(len([n for n in fx_g.graph.nodes if n.target == aten.addmm.default]), 2)
        self.assertEqual(len([n for n in decomposed_fx.graph.nodes if n.target == aten.addmm.default]), 1)

    def test_decomp_of_capture(self):
        val = torch.randn(5)

        def f(x):
            return x.t() + val.t()

        def nop(x):
            return x.cos()

        traced = make_fx(f, decomposition_table={torch.ops.aten.t.default: nop})(torch.randn(5))
        self.assertEqual(len([n for n in traced.graph.nodes if n.target == torch.ops.aten.t.default]), 0)


    @unittest.skipIf(not HAS_CUDA, 'CUDA-only test')
    def test_amp_cache(self):
        layer = torch.nn.Conv2d(3, 3, 3).cuda()

        def f(x, w):
            return torch.nn.functional.conv2d(x, w, stride=layer.stride)

        inp = torch.randn(4, 3, 10, 10, device='cuda')
        with torch.autocast('cuda'):
            out_graph = make_fx(f)(inp, layer.weight).graph
            out_graph2 = make_fx(f)(inp, layer.weight).graph

        self.assertEqual(len(out_graph.nodes), len(out_graph2.nodes))
        for a, b in zip(out_graph.nodes, out_graph2.nodes):
            self.assertEqual(a.op, b.op)

    def test_has_proxy(self):
        foo = torch.randn(5)

        def f(x):
            self.assertFalse(has_proxy(foo))
            self.assertTrue(has_proxy(x))
            y = x.cos()
            self.assertTrue(has_proxy(y))
            return y

        self.assertFalse(has_proxy(torch.randn(5)))
        make_fx(f)(torch.randn(5))

    def test_strides(self):
        def f(x):
            self.assertTrue(x.is_contiguous())
            self.assertFalse(x.is_contiguous(memory_format=torch.channels_last))
            x = x.permute(0, 3, 1, 2)
            self.assertFalse(x.is_contiguous())
            self.assertTrue(x.is_contiguous(memory_format=torch.channels_last))
            return x
        make_fx(f)(torch.randn(2, 3, 4, 5))

        def f(x):
            self.assertTrue(x.is_contiguous())
            y = x[:, 1]
            self.assertFalse(y.is_contiguous())
            y = x[:, ::2]
            self.assertFalse(y.is_contiguous())
            return x.cos()

        make_fx(f)(torch.randn(2, 3, 4, 5))

    def test_pr_86917(self):
        # Tests the issue brought up here https://github.com/pytorch/pytorch/pull/86917#issuecomment-1283155344
        def f(a, b):
            return torch.ops.aten.nll_loss_forward(a, b, None, 1, 10)

        self._test(f, [torch.randn(1, 10), torch.zeros(1, dtype=torch.long)])

class TestGenericProxyTensorReal(TestGenericProxyTensor):
    tracing_mode = "real"


class TestGenericProxyTensorFake(TestGenericProxyTensor):
    tracing_mode = "fake"


def xfail_inherited_tests(tests):
    """
    Given a list of test names which are defined by a superclass of the
    class this decorates, mark them as expected failure.  This is useful
    if you are doing poor man's parameterized tests by subclassing a generic
    test class.
    """
    def deco(cls):
        for t in tests:
            # NB: expectedFailure operates by mutating the method in question,
            # which is why you have to copy the function first
            setattr(cls, t, unittest.expectedFailure(copy_func(getattr(cls, t))))
        return cls
    return deco


@skipIfNoSympy
@xfail_inherited_tests([
    "test_mode_tracing_factory_function",
    "test_make_fx_overloads",
    "test_resnet18_backward_trace",
    "test_trace_subclasses",
])
class TestGenericProxyTensorSymbolic(TestGenericProxyTensor):
    tracing_mode = "symbolic"


del TestGenericProxyTensor


class TestRealProxyTensor(TestCase):
    pass

class TestFakeProxyTensor(TestCase):
    def test_issue82547(self):
        x = nn.Parameter(torch.randn(3, 3))

        def f():
            return torch.ops.aten.t.default(x)
        self.assertRaisesRegex(Exception, "non-Fake Tensor", lambda: make_fx(f, tracing_mode="fake")())

        class A(torch.Tensor):
            pass

        x = A(torch.randn(3, 3))
        self.assertRaisesRegex(TypeError, "no implementation found", lambda: make_fx(f, tracing_mode="fake")())

    def test_use_fake_and_tensor(self):
        def f(x, y):
            z = torch.tensor([2.0, 3.0])
            return x + y + z

        g = make_fx(f, tracing_mode="fake")(torch.randn(2), torch.randn(2))
        x, y = torch.randn(2), torch.randn(2)
        self.assertEqual(g(x, y), f(x, y))

    def test_alias(self):
        def f(x):
            return torch.ops.aten.alias(x)

        r = str(make_fx(f, tracing_mode="fake")(torch.randn(2)).code).strip()
        # NB: this should not have a detach call
        self.assertExpectedInline(r, """\
def forward(self, x_1):
    alias = torch.ops.aten.alias.default(x_1);  x_1 = None
    return alias""")

    def test_meta(self):
        def f(x):
            a = x.cos()
            b = torch.var_mean(a, dim=0)
            c = b * 2
            return c

        out = make_fx(f, tracing_mode="fake")(torch.randn(5, 5))
        for n in out.graph.nodes:
            if n.op == 'output':
                continue
            self.assertTrue('val' in n.meta)

def _get_node(fx_g, cond):
    for n in fx_g.graph.nodes:
        if cond(n):
            return n
    raise AssertionError

def _get_free_symbols(shape_env):
    vars = tuple(shape_env.var_to_val.keys())
    return len([var for var in vars if var not in shape_env.replacements])

def _trace(f, *args):
    inps = [torch.randn(arg) for arg in args]
    return make_fx(f, tracing_mode="symbolic")(*inps)

# TODO: Need to test the guards themselves specifically as well
@skipIfNoSympy
class TestSymbolicTracing(TestCase):
    def _test_dynamic(self, fn, trace_inputs, test_inputs, assert_eq=True):
        """
        Tests fn traced with trace_inputs against test_inputs
        Also returns shape env
        """
        trace_inputs = [torch.randn(shape) for shape in trace_inputs]
        traced_f = make_fx(fn, tracing_mode="symbolic")(*trace_inputs)
        for input in test_inputs:
            input = [torch.randn(shape) for shape in input]
            rx, ry = traced_f(*input), fn(*input)
            if assert_eq:
                self.assertEqual(rx, ry)
        return traced_f.shape_env


    def test_unary(self):
        def f(x):
            assert x.shape[0] < 20
            return x.cos()
        test_inputs = []
        test_inputs.append([(2, 5)])
        test_inputs.append([(6, 8)])
        shape_env = self._test_dynamic(f, [(3, 4)], test_inputs)
        self.assertTrue(shape_env.evaluate_guards_for_args(torch.randn(4, 5)))
        self.assertFalse(shape_env.evaluate_guards_for_args(torch.randn(25, 5)))
        # TODO: There should eventually be guards for contiguity, but they're
        # not currently being done yet
        assert len(shape_env.guards) == 1, "\n" + shape_env.format_guards()

    def test_binary_broadcast(self):
        def f(a, b):
            c = a * b
            return c

        test_inputs = []
        test_inputs.append([(1, 5), (3, 1)])
        test_inputs.append([(1, 4), (4, 1)])
        shape_env = self._test_dynamic(f, [(1, 2), (3, 1)], test_inputs)
        assert len(shape_env.guards) == 0

    def test_multiply_shape(self):
        def f(a):
            return torch.empty(a.shape[0] * 2)

        r = str(make_fx(f, tracing_mode="symbolic")(torch.empty(4)).code).strip()
        self.assertExpectedInline(r, """\
def forward(self, a_1):
    sym_size = torch.ops.aten.sym_size(a_1, 0);  a_1 = None
    mul = sym_size * 2;  sym_size = None
    empty = torch.ops.aten.empty.memory_format([mul], device = device(type='cpu'), pin_memory = False);  mul = None
    detach = torch.ops.aten.detach.default(empty);  empty = None
    return detach""")


    def test_neg_shape(self):
        def f(a):
            return torch.empty(-a.shape[0] + 10)

        r = str(make_fx(f, tracing_mode="symbolic")(torch.empty(2)).code).strip()
        self.assertExpectedInline(r, """\
def forward(self, a_1):
    sym_size = torch.ops.aten.sym_size(a_1, 0);  a_1 = None
    neg = -sym_size;  sym_size = None
    add = neg + 10;  neg = None
    empty = torch.ops.aten.empty.memory_format([add], device = device(type='cpu'), pin_memory = False);  add = None
    detach = torch.ops.aten.detach.default(empty);  empty = None
    return detach""")

    def test_sqrt_size(self):
        def f(a):
            return a / a.size(-1) ** 0.5

        r = str(make_fx(f, tracing_mode="symbolic")(torch.empty(4)).code).strip()
        self.assertExpectedInline(r, """\
def forward(self, a_1):
    sym_size = torch.ops.aten.sym_size(a_1, 0)
    pow_1 = sym_size ** 0.5;  sym_size = None
    div = torch.ops.aten.div.Tensor(a_1, pow_1);  a_1 = pow_1 = None
    return div""")


    def test_symint_to_tensor(self):
        def f(a):
            return a / a.shape[0]

        r = str(make_fx(f, tracing_mode="symbolic")(torch.empty(4)).code).strip()
        self.assertExpectedInline(r, """\
def forward(self, a_1):
    sym_size = torch.ops.aten.sym_size(a_1, 0)
    div = torch.ops.aten.div.Tensor(a_1, sym_size);  a_1 = sym_size = None
    return div""")

        r = str(make_fx(f, tracing_mode="symbolic", decomposition_table=decomposition_table)(torch.empty(4)).code).strip()
        self.assertExpectedInline(r, """\
def forward(self, a_1):
    sym_size = torch.ops.aten.sym_size(a_1, 0)
    sym_float = torch.fx.experimental.symbolic_shapes.sym_float(sym_size);  sym_size = None
    div = torch.ops.prims.div.default(a_1, sym_float);  a_1 = sym_float = None
    return div""")

    def test_cat(self):
        def f(a, b):
            val = torch.mul(a, b)
            out = torch.cat([val, val])
            if out.shape[0] * out.shape[1] > 20:
                out = out.cos()
            return out

        test_inputs = []
        test_inputs.append([(1, 5), (6, 1)])
        test_inputs.append([(1, 4), (3, 1)])
        shape_env = self._test_dynamic(f, [(1, 6), (8, 1)], test_inputs)
        self.assertTrue(shape_env.evaluate_guards_for_args(torch.randn(1, 10), torch.randn(6, 1)))
        self.assertFalse(shape_env.evaluate_guards_for_args(torch.randn(1, 2), torch.randn(4, 1)))
        assert len(shape_env.guards) == 1

    def test_new_empty(self):
        def f(a, b):
            return a.new_empty(b.shape[0], b.shape[1] * 2)

        self._test_dynamic(f, [(2, 4), (4, 5)], [[(2, 3), (5, 7)], [(3, 7), (9, 3)]], assert_eq=False)

    def test_size_with_tensor(self):
        def f(tensor):
            max_size = torch.tensor([800, 1216], dtype=torch.int64)
            batch_shape = [2] + list(tensor.shape[:-2]) + list(max_size)
            return tensor.new_empty(batch_shape)

        a = torch.randn(3, 800, 1199)
        self.assertRaisesRegex(
            RuntimeError, "data-dependent", lambda: make_fx(f, tracing_mode="symbolic")(a)
        )

    def test_expand(self):
        def f(a):
            b = torch.mul(a, a)
            c = b.expand(a.shape)
            return c

        self._test_dynamic(f, [(3,)], [[(3,)], [(4,)], [(2,)]])
        self._test_dynamic(f, [(5, 1)], [[(4, 1)], [(3, 1)], [(6, 1)]])

    def test_metadata(self):
        def f(a, b):
            d = a.new_empty(a.shape[0] + b.shape[0])
            return d
        fx_g = make_fx(f, tracing_mode="symbolic")(torch.randn(5), torch.randn(4))
        meta_c = _get_node(fx_g, lambda x: x.target == aten.new_empty.default)
        meta_d = _get_node(fx_g, lambda x: x.target == operator.add)
        self.assertTrue(meta_c.meta['val'].shape[0].get_pyobj().expr == meta_d.meta['val'].node.expr)

    def test_metadata_fresh(self):
        def f(x):
            assert x.shape[0] == 3
            return x.cos()

        fx_g = make_fx(f, tracing_mode="symbolic")(torch.randn(3))
        meta_cos = _get_node(fx_g, lambda x: x.target == aten.cos.default)
        meta_inp = _get_node(fx_g, lambda x: x.op == 'placeholder')
        self.assertTrue(meta_cos.meta['val'].shape[0].get_pyobj().expr == 3)
        # Checks if the input expr has been updated even though the constraint
        # happened afterwards
        self.assertTrue(meta_inp.meta['val'].shape[0].get_pyobj().expr == 3)




    def test_return_symint(self):
        def f(x):
            return x.shape[0], x.cos(), x.shape[0] / 5
        self._test_dynamic(f, [(5,)], [[(4,)], [(12,)]])

        def f(x):
            return x.shape
        self._test_dynamic(f, [(5, 3)], [[(4, 6)]])

    def test_rmethod(self):
        def f(x):
            return x.size(0) + x
        self._test_dynamic(f, [(5,)], [[(4,)], [(12,)]])

    def test_mega_guard(self):
        def f(a, b):
            assert a.shape[0] == b.shape[0] * 2
            assert b.shape[0] == 8
            return a.cos()
        fx_g = make_fx(f, tracing_mode="symbolic")(torch.randn(16), torch.randn(8))
        self.assertExpectedInline(str(fx_g.shape_env.get_guard_expr()), "Eq(s1, 8) & Eq(s0, 2*s1)")

    def test_sym_storage_offset(self):
        def f(x, y):
            return x + y

        inp = (torch.randn(8)[3:], torch.randn(5))
        fx_g = make_fx(f, tracing_mode="symbolic")(*inp)
        inp = (torch.randn(8)[3:], torch.randn(5))
        self.assertEqual(fx_g(*inp), f(*inp))

    def _assert_no_guards(self, fx_g, free_symbols):
        assert _get_free_symbols(fx_g.shape_env) == free_symbols, fx_g.shape_env.var_to_val
        assert len(fx_g.shape_env.get_nontrivial_guards()) == 0, fx_g.shape_env.format_guards()

    def test_guards_equal(self):
        def f(a, b):
            return a * b

        # NB: Numbers are carefully chosen to avoid duck shaping from applying

        fx_g = _trace(f, (5, 6), (5, 6))
        self._assert_no_guards(fx_g, 2)

        fx_g = _trace(f, (5, 6, 7), (5, 6, 7))
        self._assert_no_guards(fx_g, 3)

        fx_g = _trace(f, (5, 1), (1, 6))
        self._assert_no_guards(fx_g, 2)

        def f(a, b, c, d):
            a = a + b
            cat = torch.cat([c, d])
            return a + cat

        fx_g = _trace(f, 7, 7, 4, 3)
        self._assert_no_guards(fx_g, 2)

        def f(a, b, c, d, e):
            vals = [a, b, c, d, e]
            x = a
            for idx in range(len(vals) - 1):
                x = torch.cat([x, vals[idx]]) + vals[idx + 1]
            return x

        fx_g = _trace(f, 2, 4, 8, 16, 32)
        self._assert_no_guards(fx_g, 1)

        def f(a, b):
            a = a.view(b.shape[0])
            return a + b.sum()

        fx_g = _trace(f, (4, 2), 8)
        self._assert_no_guards(fx_g, 2)

        fx_g = _trace(f, (4, 2), (8, 5))
        self._assert_no_guards(fx_g, 3)

        fx_g = _trace(f, (2, 3, 4), 24)
        self._assert_no_guards(fx_g, 3)

    def test_nonidentity_transitive_guards(self):
        def f(a, b, c, d, e):
            vals = [a, b, c, d, e]
            cat_vals = []
            for idx in range(len(vals) - 1):
                cat_vals.append(torch.cat([vals[idx], vals[idx]]))
            final_vals = []
            for a, b in reversed(list(zip(cat_vals, vals[1:]))):
                final_vals.append(a + b)
            return final_vals

        fx_g = _trace(f, 2, 4, 8, 16, 32)
        self._assert_no_guards(fx_g, 1)





make_fx_failures = {
    # unknown
    xfail('allclose'),
    xfail('equal'),
    # empty
    skip('new_empty'),
    skip('empty_like'),
    skip('empty'),
    # flaky
    skip('linalg.lstsq', 'grad_oriented'),
    skip('nn.functional.max_unpool1d', '', device_type='cpu'),
    skip('nn.functional.max_unpool2d', '', device_type='cpu'),
    skip('nn.functional.max_unpool3d', '', device_type='cpu'),
    skip('linalg.lstsq'),  # flaky, probably just a precision issue

    # data-dependent control flow
    xfail('cov'),
    xfail('istft'),
    xfail('nn.functional.gaussian_nll_loss'),
    xfail('tensor_split'),
    xfail('corrcoef'),
    xfail('quantile'),
    xfail('nanquantile'),
    xfail('narrow'),

    # Seems like it's creating a sparse tensor that isn't captured by tensor.is_sparse
    xfail('sparse.sampled_addmm'),

    # proxy tensor doesn't support sparse correctly right now
    skip('to_sparse'),
    # segfaults
    skip('block_diag'),
}

fake_tensor_failures = {
    # FakeTensor fallback doesn't work
    xfail('segment_reduce', 'lengths'),
    xfail('multinomial'),
    xfail('cholesky'),
    xfail('cholesky_inverse'),
    # ASAN failures due to divide by 0
    skip('nn.functional.nll_loss'),
}

symbolic_tensor_failures = {
    # Needs complex-value support
    xfail('polar'),
    xfail('linalg.eig'),
    xfail('linalg.eigvals'),
    skip('masked.logsumexp', ''),  # Tensors of type TensorImpl do not have numel
    xfail('masked.amax', ''),  # aten._to_copy.default - couldn't find symbolic meta function/decomposition
    xfail('masked.amin', ''),  # aten._to_copy.default - couldn't find symbolic meta function/decomposition
    xfail('masked.argmax', ''),  # broadcast_to(): argument 'size' (position 2) must be tuple of ints, but found ...
    xfail('masked.argmin', ''),  # broadcast_to(): argument 'size' (position 2) must be tuple of ints, but found ...
    xfail('masked.cumprod', ''),  # aten._to_copy.default - couldn't find symbolic meta function/decomposition
    xfail('masked.cumsum', ''),  # aten._to_copy.default - couldn't find symbolic meta function/decomposition
    xfail('masked.log_softmax', ''),  # aten._to_copy.default - couldn't find symbolic meta function/decomposition
    xfail('masked.logaddexp', ''),  # aten.logaddexp.default - couldn't find symbolic meta function/decomposition
    xfail('masked.mean', ''),  # ones() received an invalid combination of arguments - got (torch.Size, device=torch.device, ...
    xfail('masked.median', ''),  # aten.nanmedian.dim - couldn't find symbolic meta function/decomposition
    xfail('masked.norm', ''),  # aten.linalg_vector_norm.default - couldn't find symbolic meta function/decomposition
    xfail('masked.prod', ''),  # aten._to_copy.default - couldn't find symbolic meta function/decomposition
    xfail('masked.softmax', ''),  # aten._to_copy.default - couldn't find symbolic meta function/decomposition
    xfail('masked.softmin', ''),  # aten._to_copy.default - couldn't find symbolic meta function/decomposition
    xfail('masked.std', ''),  # ones() received an invalid combination of arguments - got (torch.Size, device=torch.device, d...
    xfail('masked.sum', ''),  # aten._to_copy.default - couldn't find symbolic meta function/decomposition
    xfail('masked.var', ''),  # ones() received an invalid combination of arguments - got (torch.Size, device=torch.device, d...
    xfail('addmv', ''),  # aten.addmv.default - couldn't find symbolic meta function/decomposition
    xfail('addr', ''),  # aten.size.default - couldn't find symbolic meta function/decomposition
    xfail('aminmax', ''),  # aten.aminmax.default - couldn't find symbolic meta function/decomposition
<<<<<<< HEAD
    xfail('argsort', ''),  # aten.sort.default - couldn't find symbolic meta function/decomposition
=======
    xfail('argmax', ''),  # aten.argmax.default - couldn't find symbolic meta function/decomposition
    xfail('argmin', ''),  # aten.argmin.default - couldn't find symbolic meta function/decomposition
>>>>>>> 133e61af
    xfail('argwhere', ''),  # aten.nonzero.default - couldn't find symbolic meta function/decomposition
    xfail('baddbmm', ''),  # aten.baddbmm.default - couldn't find symbolic meta function/decomposition
    xfail('bucketize', ''),  # aten.bucketize.Tensor - couldn't find symbolic meta function/decomposition
    xfail('cartesian_prod', ''),  # Tensors of type TensorImpl do not have numel
    xfail('cdist', ''),  # aten.size.default - couldn't find symbolic meta function/decomposition
    xfail('cholesky_solve', ''),  # Could not run 'aten::_cholesky_solve_helper' with arguments from the 'Meta' back...
    xfail('chunk', ''),  # aten.size.default - couldn't find symbolic meta function/decomposition
    xfail('column_stack', ''),  # Tensors of type TensorImpl do not have numel
    xfail('combinations', ''),
    xfail('count_nonzero', ''),  # Could not run 'aten::count_nonzero.dim_IntList' with arguments from the 'Meta' ba...
    xfail('cross', ''),  # aten.linalg_cross.default - couldn't find symbolic meta function/decomposition
    xfail('cummax', ''),  # aten.cummax.default - couldn't find symbolic meta function/decomposition
    xfail('cummin', ''),  # aten.cummin.default - couldn't find symbolic meta function/decomposition
    xfail('cumprod', ''),  # aten.cumprod.default - couldn't find symbolic meta function/decomposition
    xfail('cumulative_trapezoid', ''),  # aten.slice.Tensor - couldn't find symbolic meta function/decomposition
    xfail('deg2rad', ''),  # aten.deg2rad.default - couldn't find symbolic meta function/decomposition
    xfail('diff', ''),  # aten.empty_like.default - couldn't find symbolic meta function/decomposition
    xfail('dist', ''),  # aten.dist.default - couldn't find symbolic meta function/decomposition
    xfail('dsplit', ''),  # aten.slice.Tensor - couldn't find symbolic meta function/decomposition
    xfail('fft.fft2', ''),  # aten.size.default - couldn't find symbolic meta function/decomposition
    xfail('fft.fft', ''),  # aten.size.default - couldn't find symbolic meta function/decomposition
    xfail('fft.fftn', ''),  # aten.size.default - couldn't find symbolic meta function/decomposition
    xfail('fft.fftshift', ''),  # aten.size.default - couldn't find symbolic meta function/decomposition
    xfail('fft.hfft2', ''),  # aten.size.default - couldn't find symbolic meta function/decomposition
    xfail('fft.hfft', ''),  # aten._to_copy.default - couldn't find symbolic meta function/decomposition
    xfail('fft.hfftn', ''),  # aten.size.default - couldn't find symbolic meta function/decomposition
    xfail('fft.ifft2', ''),  # aten.size.default - couldn't find symbolic meta function/decomposition
    xfail('fft.ifft', ''),  # aten.size.default - couldn't find symbolic meta function/decomposition
    xfail('fft.ifftn', ''),  # aten.size.default - couldn't find symbolic meta function/decomposition
    xfail('fft.ifftshift', ''),  # aten.size.default - couldn't find symbolic meta function/decomposition
    xfail('fft.ihfft2', ''),  # aten.size.default - couldn't find symbolic meta function/decomposition
    xfail('fft.ihfft', ''),  # aten.size.default - couldn't find symbolic meta function/decomposition
    xfail('fft.ihfftn', ''),  # aten.size.default - couldn't find symbolic meta function/decomposition
    xfail('fft.irfft2', ''),  # aten.size.default - couldn't find symbolic meta function/decomposition
    xfail('fft.irfft', ''),  # aten._to_copy.default - couldn't find symbolic meta function/decomposition
    xfail('fft.irfftn', ''),  # aten.size.default - couldn't find symbolic meta function/decomposition
    xfail('fft.rfft2', ''),  # aten.size.default - couldn't find symbolic meta function/decomposition
    xfail('fft.rfft', ''),  # aten.size.default - couldn't find symbolic meta function/decomposition
    xfail('fft.rfftn', ''),  # aten.size.default - couldn't find symbolic meta function/decomposition
    xfail('unflatten', ''),  # RuntimeError: Trying to call aten.size on a tensor with symbolic shapes...
    xfail('frexp', ''),  # aten.frexp.Tensor - couldn't find symbolic meta function/decomposition
    xfail('geqrf', ''),  # aten.geqrf.default - couldn't find symbolic meta function/decomposition
    xfail('gradient', ''),  # aten.size.default - couldn't find symbolic meta function/decomposition
    xfail('histc', ''),  # Could not run 'aten::histc' with arguments from the 'Meta' backend. This could be because...
    xfail('histogram', ''),  # Could not run 'aten::histogram.bin_ct' with arguments from the 'Meta' backend. This c...
    xfail('histogramdd', ''),  # aten._histogramdd_bin_edges.default - couldn't find symbolic meta function/decomposition
    xfail('hsplit', ''),  # aten.size.default - couldn't find symbolic meta function/decomposition
    xfail('i0', ''),  # aten.i0.default - couldn't find symbolic meta function/decomposition
    xfail('index_reduce', ''),  # Float
    xfail('inner', ''),  # aten.size.default - couldn't find symbolic meta function/decomposition
    xfail('isclose', ''),  # The underlying op of 'aten.stride' has no overload name '_schema'
    xfail('isin', ''),  # aten.isin.Tensor_Tensor - couldn't find symbolic meta function/decomposition
    xfail('kron', ''),  # aten.size.default - couldn't find symbolic meta function/decomposition
    xfail('kthvalue', ''),  # aten.kthvalue.default - couldn't find symbolic meta function/decomposition
    xfail('linalg.cholesky', ''),  # aten.linalg_cholesky_ex.default - couldn't find symbolic meta function/decomposition
    xfail('linalg.cholesky_ex', ''),  # aten.linalg_cholesky_ex.default - couldn't find symbolic meta function/decomposition
    xfail('linalg.cond', ''),  # Tensors of type TensorImpl do not have numel
    xfail('linalg.cross', ''),  # aten.linalg_cross.default - couldn't find symbolic meta function/decomposition
    xfail('linalg.det', ''),  # aten._linalg_det.default - couldn't find symbolic meta function/decomposition
    xfail('linalg.det', 'singular'),  # aten._linalg_det.default - couldn't find symbolic meta function/decomposition
    xfail('linalg.eigh', ''),  # aten._linalg_eigh.default - couldn't find symbolic meta function/decomposition
    xfail('linalg.eigvalsh', ''),  # aten._linalg_eigh.default - couldn't find symbolic meta function/decomposition
    xfail('linalg.householder_product', ''),  # aten.linalg_householder_product.default - couldn't find symbolic meta funct...
    xfail('linalg.inv', ''),  # aten.linalg_inv_ex.default - couldn't find symbolic meta function/decomposition
    xfail('linalg.inv_ex', ''),  # aten.linalg_inv_ex.default - couldn't find symbolic meta function/decomposition
    xfail('linalg.ldl_factor', ''),  # aten.linalg_ldl_factor_ex.default - couldn't find symbolic meta function/decomposition
    xfail('linalg.ldl_factor_ex', ''),  # aten.linalg_ldl_factor_ex.default - couldn't find symbolic meta function/decompos...
    xfail('linalg.ldl_solve', ''),  # aten.linalg_ldl_solve.default - couldn't find symbolic meta function/decomposition
    xfail('linalg.lu', ''),  # aten.linalg_lu.default - couldn't find symbolic meta function/decomposition
    xfail('linalg.lu_factor', ''),  # aten.linalg_lu_factor_ex.default - couldn't find symbolic meta function/decomposition
    xfail('linalg.lu_factor_ex', ''),  # aten.linalg_lu_factor_ex.default - couldn't find symbolic meta function/decomposition
    xfail('linalg.lu_solve', ''),  # aten.linalg_lu_solve.default - couldn't find symbolic meta function/decomposition
    xfail('linalg.matrix_power'),  # RuntimeError: Trying to call aten.size on a tensor with symbolic shape
    xfail('linalg.matrix_norm', ''),  # aten.linalg_vector_norm.default - couldn't find symbolic meta function/decomposition
    xfail('linalg.matrix_rank', ''),  # aten.size.default - couldn't find symbolic meta function/decomposition
    xfail('linalg.matrix_rank', 'hermitian'),  # aten.size.default - couldn't find symbolic meta function/decomposition
    xfail('linalg.multi_dot', ''),  # aten.size.default - couldn't find symbolic meta function/decomposition
    xfail('linalg.norm', ''),  # TensorImpl do not have numel
    xfail('linalg.norm', 'subgradients_at_zero'),  # TensorImpl do not have numel
    xfail('linalg.pinv', ''),  # aten.linalg_pinv.atol_rtol_tensor - couldn't find symbolic meta function/decomposition
    xfail('linalg.pinv', 'singular'),  # aten.linalg_cholesky_ex.default - couldn't find symbolic meta function/decomposition
    xfail('linalg.pinv', 'hermitian'),  # aten.linalg_pinv.atol_rtol_tensor - couldn't find symbolic meta function/decompo...
    xfail('linalg.qr', ''),  # aten.linalg_qr.default - couldn't find symbolic meta function/decomposition
    xfail('linalg.slogdet', ''),  # aten._linalg_slogdet.default - couldn't find symbolic meta function/decomposition
    xfail('linalg.solve', ''),  # aten._linalg_solve_ex.default - couldn't find symbolic meta function/decomposition
    xfail('linalg.solve_ex', ''),  # aten._linalg_solve_ex.default - couldn't find symbolic meta function/decomposition
    xfail('linalg.solve_triangular', ''),  # aten.linalg_solve_triangular.default - couldn't find symbolic meta function/de...
    xfail('linalg.svd', ''),  # aten._linalg_svd.default - couldn't find symbolic meta function/decomposition
    xfail('linalg.svdvals', ''),  # aten._linalg_svd.default - couldn't find symbolic meta function/decomposition
    xfail('linalg.tensorinv', ''),  # aten.size.default - couldn't find symbolic meta function/decomposition
    xfail('linalg.tensorsolve', ''),  # aten.size.default - couldn't find symbolic meta function/decomposition
    xfail('linalg.vander', ''),  # aten.size.default - couldn't find symbolic meta function/decomposition
    xfail('logaddexp2', ''),  # aten.logaddexp2.default - couldn't find symbolic meta function/decomposition
    xfail('logaddexp', ''),  # aten.logaddexp.default - couldn't find symbolic meta function/decomposition
    xfail('logcumsumexp', ''),  # aten.logcumsumexp.default - couldn't find symbolic meta function/decomposition
    xfail('logdet', ''),  # aten.size.default - couldn't find symbolic meta function/decomposition
    xfail('lu', ''),  # aten.linalg_lu_factor_ex.default - couldn't find symbolic meta function/decomposition
    xfail('lu_solve', ''),  # aten.linalg_lu_solve.default - couldn't find symbolic meta function/decomposition
    xfail('lu_unpack', ''),  # aten.lu_unpack.default - couldn't find symbolic meta function/decomposition
    xfail('masked_fill', ''),  # expected predicate to be bool, got torch.float32
    xfail('masked_scatter', ''),  # aten.masked_scatter.default - couldn't find symbolic meta function/decomposition
    xfail('masked_select', ''),  # aten.masked_select.default - couldn't find symbolic meta function/decomposition
    xfail('matrix_exp', ''),  # aten.linalg_matrix_exp.default - couldn't find symbolic meta function/decomposition
    xfail('median', ''),  # Could not run 'aten::median' with arguments from the 'Meta' backend. This could be becau...
    xfail('meshgrid', 'list_of_tensors'),  # Tensors of type TensorImpl do not have numel
    xfail('meshgrid', 'variadic_tensors'),  # Tensors of type TensorImpl do not have numel
    xfail('min', 'reduction_with_dim'),  # aten.min.dim - couldn't find symbolic meta function/decomposition
    xfail('mode', ''),  # aten.mode.default - couldn't find symbolic meta function/decomposition
    xfail('nanquantile', ''),  # Could not run 'aten::equal' with arguments from the 'Meta' backend.
    xfail('narrow', ''),  # aten.size.default - couldn't find symbolic meta function/decomposition
    xfail('nn.functional.adaptive_avg_pool3d', ''),  # aten._adaptive_avg_pool3d.default - couldn't find symbolic meta func...
    xfail('nn.functional.adaptive_max_pool1d', ''),  # aten.size.default - couldn't find symbolic meta function/decomposition
    xfail('nn.functional.adaptive_max_pool2d', ''),  # aten.adaptive_max_pool2d.default - couldn't find symbolic meta funct...
    xfail('nn.functional.adaptive_max_pool3d', ''),  # argument 'output_size' (position 2) must be tupl...
    xfail('nn.functional.avg_pool3d', ''),  # aten.avg_pool3d.default - couldn't find symbolic meta function/decomposition
    xfail('nn.functional.bilinear', ''),  # aten.size.default - couldn't find symbolic meta function/decomposition
    xfail('nn.functional.binary_cross_entropy', ''),  # aten.new_empty.default - couldn't find symbolic meta function/decom...
    xfail('nn.functional.cosine_embedding_loss', ''),  # The underlying op of 'aten.stride' has no overload name '_schema'
    xfail('nn.functional.cosine_similarity', ''),  # aten.size.default - couldn't find symbolic meta function/decomposition
    xfail('nn.functional.cross_entropy', ''),  # aten.size.default - couldn't find symbolic meta function/decomposition
    xfail('nn.functional.ctc_loss'),  # aten._ctc_loss.Tensor - couldn't find symbolic meta function/decomposition
    xfail('nn.functional.embedding_bag', ''),  # aten._embedding_bag_forward_only.default - couldn't find symbolic meta fun...
    xfail('nn.functional.embedding', ''),  # argument 'size' must be tuple of ints, but found element of type tor...
    xfail('nn.functional.fractional_max_pool2d', ''),  # argument 'size' must be tuple of ints, but found element of t...
    xfail('nn.functional.fractional_max_pool3d', ''),  # argument 'size' must be tuple of ints, but found element of t...
    xfail('nn.functional.grid_sample', ''),  # aten.grid_sampler_2d.default - couldn't find symbolic meta function/decompos...
    xfail('nn.functional.hinge_embedding_loss', ''),  # aten.empty_like.default - couldn't find symbolic meta function/deco...
    xfail('nn.functional.interpolate', 'area'),  # aten.size.default - couldn't find symbolic meta function/decomposition
    xfail('nn.functional.interpolate', 'bicubic'),  # aten.upsample_bicubic2d.vec - couldn't find symbolic meta function/d...
    xfail('nn.functional.interpolate', 'bilinear'),  # aten.upsample_bilinear2d.vec - couldn't find symbolic meta function...
    xfail('nn.functional.interpolate', 'linear'),  # aten.upsample_linear1d.vec - couldn't find symbolic meta function/dec...
    xfail('nn.functional.interpolate', 'nearest'),  # aten.upsample_nearest1d.vec - couldn't find symbolic meta function/d...
    xfail('nn.functional.interpolate', 'trilinear'),  # aten.upsample_trilinear3d.vec - couldn't find symbolic meta functi...
    xfail('nn.functional.margin_ranking_loss', ''),  # The underlying op of 'aten.stride' has no overload name '_schema'
    xfail('nn.functional.max_pool1d', ''),  # Trying to call aten.size on a tensor with symbolic shapes.
    xfail('nn.functional.max_pool3d', ''),  # aten.max_pool3d_with_indices.default - couldn't find symbolic meta function/d...
    xfail('nn.functional.max_unpool1d', 'grad'),  # aten.max_unpool2d.default - couldn't find symbolic meta function/decom...
    xfail('nn.functional.max_unpool2d', 'grad'),  # aten.max_unpool2d.default - couldn't find symbolic meta function/decom...
    xfail('nn.functional.max_unpool3d', 'grad'),  # aten.max_unpool3d.default - couldn't find symbolic meta function/decom...
    xfail('nn.functional.multi_margin_loss', ''),  # Could not run 'aten::multi_margin_loss' with arguments from the...
    xfail('nn.functional.multilabel_margin_loss', ''),  # Could not run 'aten::multilabel_margin_loss_forward' with ...
    xfail('nn.functional.pad', 'reflect'),  # aten.reflection_pad1d.default - couldn't find symbolic meta function/decompo...
    xfail('nn.functional.pad', 'replicate'),  # aten.replication_pad1d.default - couldn't find symbolic meta function/deco...
    xfail('nn.functional.pdist', ''),  # Could not run 'aten::_pdist_forward' with arguments from the 'Meta' backend...
    xfail('nn.functional.pixel_shuffle', ''),  # aten.pixel_shuffle.default - couldn't find symbolic meta function/decompos...
    xfail('nn.functional.pixel_unshuffle', ''),  # aten.pixel_unshuffle.default - couldn't find symbolic meta function/deco...
    xfail('nn.functional.rrelu', ''),  # aten.empty_like.default - couldn't find symbolic meta function/decomposition
    xfail('nn.functional.smooth_l1_loss', ''),  # aten.size.default - couldn't find symbolic meta function/decomposition
    xfail('nn.functional.unfold', ''),  # aten.im2col.default - couldn't find symbolic meta function/decomposition
    xfail('nn.functional.upsample_bilinear', ''),  # aten.upsample_bilinear2d.vec - couldn't find symbolic meta function/de...
    xfail('nn.functional.upsample_nearest', ''),  # aten.upsample_nearest1d.vec - couldn't find symbolic meta function/deco...
    xfail('nonzero', ''),  # aten.nonzero.default - couldn't find symbolic meta function/decomposition
    xfail('norm', 'nuc'),  # aten._linalg_svd.default - couldn't find symbolic meta function/decomposition
    xfail('normal', ''),  # aten.normal.Tensor_Tensor - couldn't find symbolic meta function/decomposition
    xfail('normal', 'number_mean'),  # aten.normal.float_Tensor - couldn't find symbolic meta function/decomposition
    xfail('ormqr', ''),  # aten.ormqr.default - couldn't find symbolic meta function/decomposition
    xfail('outer', ''),  # aten.size.default - couldn't find symbolic meta function/decomposition
    xfail('pca_lowrank', ''),  # aten.mm.default - couldn't find symbolic meta function/decomposition
    xfail('pinverse', ''),  # aten.linalg_pinv.atol_rtol_tensor - couldn't find symbolic meta function/decomposition
    xfail('polygamma', 'polygamma_n_0'),  # aten.polygamma.default - couldn't find symbolic meta function/decomposition
    xfail('polygamma', 'polygamma_n_1'),  # aten.polygamma.default - couldn't find symbolic meta function/decomposition
    xfail('polygamma', 'polygamma_n_2'),  # aten.polygamma.default - couldn't find symbolic meta function/decomposition
    xfail('polygamma', 'polygamma_n_3'),  # aten.polygamma.default - couldn't find symbolic meta function/decomposition
    xfail('polygamma', 'polygamma_n_4'),  # aten.polygamma.default - couldn't find symbolic meta function/decomposition
    xfail('put', ''),  # aten.clone.default - couldn't find symbolic meta function/decomposition
    xfail('quantile', ''),  # Could not run 'aten::equal' with arguments from the 'Meta' backend.
    xfail('qr', ''),  # aten.linalg_qr.default - couldn't find symbolic meta function/decomposition
    xfail('rad2deg', ''),  # aten.rad2deg.default - couldn't find symbolic meta function/decomposition
    xfail('renorm', ''),  # aten.renorm.default - couldn't find symbolic meta function/decomposition
    xfail('repeat_interleave', ''),  # Cannot call sizes() on tensor with symbolic sizes/strides
    xfail('reshape_as', ''),  # aten.size.default - couldn't find symbolic meta function/decomposition
    xfail('resize_', ''),  # aten.clone.default - couldn't find symbolic meta function/decomposition
    xfail('resize_as_', ''),  # aten.clone.default - couldn't find symbolic meta function/decomposition
    xfail('roll', ''),  # Tensors of type TensorImpl do not have numel
    xfail('round', ''),  # aten.round.default - couldn't find symbolic meta function/decomposition
    xfail('round', 'decimals_0'),  # aten.round.decimals - couldn't find symbolic meta function/decomposition
    xfail('round', 'decimals_3'),  # aten.round.decimals - couldn't find symbolic meta function/decomposition
    xfail('round', 'decimals_neg_3'),  # aten.round.decimals - couldn't find symbolic meta function/decomposition
    xfail('searchsorted', ''),  # Could not run 'aten::searchsorted.Tensor' with arguments from the 'Meta' backend. ...
    xfail('segment_reduce', 'offsets'),  # aten.segment_reduce.default - couldn't find symbolic meta function/decomposition
    xfail('special.airy_ai', ''),  # aten.special_airy_ai.default - couldn't find symbolic meta function/decomposition
    xfail('special.bessel_y0', ''),  # aten.special_bessel_y0.default - couldn't find symbolic meta function/decomposition
    xfail('special.bessel_y1', ''),  # aten.special_bessel_y1.default - couldn't find symbolic meta function/decomposition
    xfail('special.chebyshev_polynomial_t', ''),  # aten.special_chebyshev_polynomial_t.default - couldn't find symbolic me...
    xfail('special.chebyshev_polynomial_u', ''),  # aten.special_chebyshev_polynomial_u.default - couldn't find symbolic me...
    xfail('special.hermite_polynomial_h', ''),  # aten.special_hermite_polynomial_h.default - couldn't find symbolic meta f...
    xfail('special.hermite_polynomial_he', ''),  # aten.special_hermite_polynomial_he.default - couldn't find symbolic meta...
    xfail('special.laguerre_polynomial_l', ''),  # aten.special_laguerre_polynomial_l.default - couldn't find symbolic meta...
    xfail('special.modified_bessel_i0', ''),  # aten.special_modified_bessel_i0.default - couldn't find symbolic meta funct...
    xfail('special.modified_bessel_i1', ''),  # aten.special_modified_bessel_i1.default - couldn't find symbolic meta funct...
    xfail('special.modified_bessel_k0', ''),  # aten.special_modified_bessel_k0.default - couldn't find symbolic meta funct...
    xfail('special.modified_bessel_k1', ''),  # aten.special_modified_bessel_k1.default - couldn't find symbolic meta funct...
    xfail('special.polygamma', 'special_polygamma_n_0'),  # aten.polygamma.default - couldn't find symbolic meta function/...
    xfail('special.scaled_modified_bessel_k0', ''),  # aten.special_scaled_modified_bessel_k0.default - couldn't find symbo...
    xfail('special.scaled_modified_bessel_k1', ''),  # aten.special_scaled_modified_bessel_k1.default - couldn't find symbo...
    xfail('split', ''),  # 'torch._C.SymIntNode' and 'int'
    xfail('stft', ''),  # argument 'size' must be tuple of ints, but found element of type torch._C.SymIntNode at...
    xfail('sum_to_size', ''),  # aten.size.default - couldn't find symbolic meta function/decomposition
    xfail('svd', ''),  # aten._linalg_svd.default - couldn't find symbolic meta function/decomposition
    xfail('svd_lowrank', ''),  # aten.mm.default - couldn't find symbolic meta function/decomposition
    xfail('symeig', ''),  # aten.symeig.default - couldn't find symbolic meta function/decomposition
    xfail('take_along_dim', ''),  # dtype of indices should be Long but got Float
    xfail('take', ''),  # aten.take.default - couldn't find symbolic meta function/decomposition
    xfail('tensordot', ''),  # aten.size.default - couldn't find symbolic meta function/decomposition
    xfail('trapz', ''),  # aten.size.default - couldn't find symbolic meta function/decomposition
    xfail('trapezoid', ''),  # aten.size.default - couldn't find symbolic meta function/decomposition
    xfail('triangular_solve', ''),  # aten.triangular_solve.default - couldn't find symbolic meta function/decomposition
    xfail('view_as_complex', ''),  # aten.view_as_complex.default - couldn't find symbolic meta function/decomposition
    xfail('view_as', ''),  # aten.size.default - couldn't find symbolic meta function/decomposition
    xfail('vsplit', ''),  # aten.size.default - couldn't find symbolic meta function/decomposition
    xfail('unique_consecutive', ''),  # aten.unique_consecutive.default - couldn't find symbolic meta function/decomposition
    xfail('unique', ''),  # aten._unique2.default - couldn't find symbolic meta function/decomposition
}
symbolic_tensor_segfaults = {
    skip('nn.functional.batch_norm')  # Segfault??
}

symbolic_tensor_failures.update(symbolic_tensor_segfaults)

inplace_symbolic_tensor_failures = {
    xfail('abs', ''),  # aten.abs_.default - couldn't find symbolic meta function/decomposition
    xfail('acos', ''),  # aten.acos_.default - couldn't find symbolic meta function/decomposition
    xfail('acosh', ''),  # aten.acosh_.default - couldn't find symbolic meta function/decomposition
    xfail('addbmm', ''),  # aten.addbmm_.default - couldn't find symbolic meta function/decomposition
    xfail('addcdiv', ''),  # aten.addcdiv_.default - couldn't find symbolic meta function/decomposition
    xfail('addcmul', ''),  # aten.addcmul_.default - couldn't find symbolic meta function/decomposition
    xfail('addmm', ''),  # aten.addmm_.default - couldn't find symbolic meta function/decomposition
    xfail('addmm', 'decomposed'),  # aten.addmm_.default - couldn't find symbolic meta function/decomposition
    xfail('asin', ''),  # aten.asin_.default - couldn't find symbolic meta function/decomposition
    xfail('asinh', ''),  # aten.asinh_.default - couldn't find symbolic meta function/decomposition
    xfail('atan2', ''),  # aten.atan2_.default - couldn't find symbolic meta function/decomposition
    xfail('atan', ''),  # aten.atan_.default - couldn't find symbolic meta function/decomposition
    xfail('atanh', ''),  # aten.atanh_.default - couldn't find symbolic meta function/decomposition
    xfail('ceil', ''),  # aten.ceil_.default - couldn't find symbolic meta function/decomposition
    xfail('clamp', ''),  # aten.clamp_.Tensor - couldn't find symbolic meta function/decomposition
    xfail('clamp_max', ''),  # aten.clamp_max_.Tensor - couldn't find symbolic meta function/decomposition
    xfail('clamp_min', ''),  # aten.clamp_min_.Tensor - couldn't find symbolic meta function/decomposition
    xfail('conj_physical', ''),  # aten.conj_physical_.default - couldn't find symbolic meta function/decomposition
    xfail('copysign', ''),  # aten.copysign_.Tensor - couldn't find symbolic meta function/decomposition
    xfail('cos', ''),  # aten.cos_.default - couldn't find symbolic meta function/decomposition
    xfail('cosh', ''),  # aten.cosh_.default - couldn't find symbolic meta function/decomposition
    xfail('cumsum', ''),  # aten.cumsum_.default - couldn't find symbolic meta function/decomposition
    xfail('digamma', ''),  # aten.digamma_.default - couldn't find symbolic meta function/decomposition
    xfail('div', 'floor_rounding'),  # aten.div_.Tensor_mode - couldn't find symbolic meta function/decomposition
    xfail('div', 'trunc_rounding'),  # aten.div_.Tensor_mode - couldn't find symbolic meta function/decomposition
    xfail('eq', ''),  # aten.eq_.Tensor - couldn't find symbolic meta function/decomposition
    xfail('erf', ''),  # aten.erf_.default - couldn't find symbolic meta function/decomposition
    xfail('erfc', ''),  # aten.erfc_.default - couldn't find symbolic meta function/decomposition
    xfail('erfinv', ''),  # aten.erfinv_.default - couldn't find symbolic meta function/decomposition
    xfail('exp2', ''),  # aten.exp2_.default - couldn't find symbolic meta function/decomposition
    xfail('exp', ''),  # aten.exp_.default - couldn't find symbolic meta function/decomposition
    xfail('expm1', ''),  # aten.expm1_.default - couldn't find symbolic meta function/decomposition
    xfail('float_power', ''),  # the base given to float_power_ has dtype Float but the operation's result requires dtype Double
    xfail('floor', ''),  # aten.floor_.default - couldn't find symbolic meta function/decomposition
    xfail('floor_divide', ''),  # aten.floor_divide_.Tensor - couldn't find symbolic meta function/decomposition
    xfail('fmod', ''),  # aten.fmod_.Tensor - couldn't find symbolic meta function/decomposition
    xfail('frac', ''),  # aten.frac_.default - couldn't find symbolic meta function/decomposition
    xfail('ge', ''),  # aten.ge_.Tensor - couldn't find symbolic meta function/decomposition
    xfail('gt', ''),  # aten.gt_.Tensor - couldn't find symbolic meta function/decomposition
    xfail('heaviside', ''),  # aten.heaviside_.default - couldn't find symbolic meta function/decomposition
    xfail('hypot', ''),  # aten.hypot_.default - couldn't find symbolic meta function/decomposition
    xfail('igamma', ''),  # aten.igamma_.default - couldn't find symbolic meta function/decomposition
    xfail('igammac', ''),  # aten.igammac_.default - couldn't find symbolic meta function/decomposition
    xfail('le', ''),  # aten.le_.Tensor - couldn't find symbolic meta function/decomposition
    xfail('lerp', ''),  # aten.lerp_.default - couldn't find symbolic meta function/decomposition
    xfail('lgamma', ''),  # aten.lgamma_.default - couldn't find symbolic meta function/decomposition
    xfail('log10', ''),  # aten.log10_.default - couldn't find symbolic meta function/decomposition
    xfail('log1p', ''),  # aten.log1p_.default - couldn't find symbolic meta function/decomposition
    xfail('log2', ''),  # aten.log2_.default - couldn't find symbolic meta function/decomposition
    xfail('log', ''),  # aten.log_.default - couldn't find symbolic meta function/decomposition
    xfail('logit', ''),  # aten.logit_.default - couldn't find symbolic meta function/decomposition
    xfail('lt', ''),  # aten.lt_.Tensor - couldn't find symbolic meta function/decomposition
    xfail('mvlgamma', 'mvlgamma_p_1'),  # aten.mvlgamma_.default - couldn't find symbolic meta function/decomposition
    xfail('mvlgamma', 'mvlgamma_p_3'),  # aten.mvlgamma_.default - couldn't find symbolic meta function/decomposition
    xfail('mvlgamma', 'mvlgamma_p_5'),  # aten.mvlgamma_.default - couldn't find symbolic meta function/decomposition
    xfail('nan_to_num', ''),  # aten.nan_to_num_.default - couldn't find symbolic meta function/decomposition
    xfail('ne', ''),  # aten.ne_.Tensor - couldn't find symbolic meta function/decomposition
    xfail('neg', ''),  # aten.neg_.default - couldn't find symbolic meta function/decomposition
    xfail('nextafter', ''),  # aten.nextafter_.default - couldn't find symbolic meta function/decomposition
    xfail('nn.functional.celu', ''),  # aten.celu_.default - couldn't find symbolic meta function/decomposition
    xfail('nn.functional.dropout3d', ''),  # aten.squeeze_.dim - couldn't find symbolic meta function/decomposition
    xfail('nn.functional.elu', ''),  # aten.elu_.default - couldn't find symbolic meta function/decomposition
    xfail('nn.functional.hardsigmoid', ''),  # aten.hardsigmoid_.default - couldn't find symbolic meta function/decomposition
    xfail('nn.functional.mish', ''),  # aten.mish_.default - couldn't find symbolic meta function/decomposition
    xfail('nn.functional.selu', ''),  # aten.elu_.default - couldn't find symbolic meta function/decomposition
    xfail('nn.functional.threshold', ''),  # aten.threshold_.default - couldn't find symbolic meta function/decomposition
    xfail('pow', ''),  # aten.pow_.Tensor - couldn't find symbolic meta function/decomposition
    xfail('reciprocal', ''),  # aten.reciprocal_.default - couldn't find symbolic meta function/decomposition
    xfail('remainder', ''),  # aten.remainder_.Tensor - couldn't find symbolic meta function/decomposition
    xfail('rsqrt', ''),  # aten.rsqrt_.default - couldn't find symbolic meta function/decomposition
    xfail('sgn', ''),  # aten.sgn_.default - couldn't find symbolic meta function/decomposition
    xfail('sigmoid', ''),  # aten.sigmoid_.default - couldn't find symbolic meta function/decomposition
    xfail('sign', ''),  # aten.sign_.default - couldn't find symbolic meta function/decomposition
    xfail('sin', ''),  # aten.sin_.default - couldn't find symbolic meta function/decomposition
    xfail('sinc', ''),  # aten.sinc_.default - couldn't find symbolic meta function/decomposition
    xfail('sinh', ''),  # aten.sinh_.default - couldn't find symbolic meta function/decomposition
    xfail('sqrt', ''),  # aten.sqrt_.default - couldn't find symbolic meta function/decomposition
    xfail('square', ''),  # aten.pow_.Scalar - couldn't find symbolic meta function/decomposition
    xfail('squeeze', ''),  # aten.squeeze_.default - couldn't find symbolic meta function/decomposition
    xfail('t', ''),  # aten.t_.default - couldn't find symbolic meta function/decomposition
    xfail('tan', ''),  # aten.tan_.default - couldn't find symbolic meta function/decomposition
    xfail('tanh', ''),  # aten.tanh_.default - couldn't find symbolic meta function/decomposition
    xfail('transpose', ''),  # aten.transpose_.default - couldn't find symbolic meta function/decomposition
    xfail('tril', ''),  # aten.tril_.default - couldn't find symbolic meta function/decomposition
    xfail('triu', ''),  # aten.triu_.default - couldn't find symbolic meta function/decomposition
    xfail('trunc', ''),  # aten.trunc_.default - couldn't find symbolic meta function/decomposition
    xfail('uniform', ''),  # aten.uniform_.default - couldn't find symbolic meta function/decomposition
    xfail('unique', ''),  # aten.unique_consecutive.default - couldn't find symbolic meta function/decomposition
    xfail('xlogy', ''),  # aten.xlogy_.Tensor - couldn't find symbolic meta function/decomposition
}

# Copies inputs to inplace operations to avoid inplace modifications
#   to leaves requiring gradient
def _get_safe_inplace(inplace_variant):
    @functools.wraps(inplace_variant)
    def _fn(t, *args, **kwargs):
        return inplace_variant(t.clone(), *args, **kwargs)

    return _fn

def _test_make_fx_helper(self, device, dtype, op, tracing_mode, inplace=False):
    def f(args, kwargs, extra_args):
        if extra_args:
            for i, t in extra_args:
                args[i] = t.size()

        fn = _get_safe_inplace(op.get_inplace()) if inplace else op.op
        return fn(*args, **kwargs)
    sample_inputs_itr = op.sample_inputs(device, dtype, requires_grad=False)
    new_f = None

    # Limit ourselves to first 100 inputs so symbolic tracing tests don't take too long
    for sample_input in itertools.islice(sample_inputs_itr, 100):
        if inplace and sample_input.broadcasts_input:
            continue
        args = [sample_input.input] + list(sample_input.args)
        kwargs = sample_input.kwargs

        # If any argument is a torch.Size(), maybe get dynamic shapes for it by:
        # - Create a temporary Tensor whose size is the torch.Size() we want. Note that
        #   we use an expanded Tensor as we cannot pass "meta" Tensors to make_fx.
        # - Pass it to make_fx such that it is is converted to a proxy Tensor
        # - Unpack the size in the wrapper to get a torch.Size with dynamic shapes (in
        #   symbolic mode, a no-op otherwise)
        extra_args = []
        for i, arg in enumerate(args):
            if isinstance(arg, torch.Size):
                extra_args.append((i, torch.empty((), device="cpu").expand(arg)))
        # TODO: support kwargs

        try:
            new_f = make_fx(f, tracing_mode=tracing_mode)(args, kwargs, extra_args)
        except DynamicOutputShapeException as e:
            self.skipTest("Dynamic output shape operation in trace")
        for arg in args:
            if isinstance(arg, torch.Tensor) and arg.dtype == torch.float:
                arg.uniform_(0, 1)
        try:
            old_out = f(args, kwargs, extra_args)
        except Exception:
            continue
        new_out = wrapper_set_seed(new_f, args, kwargs, extra_args)
        self.assertEqual(new_out, old_out)

class TestProxyTensorOpInfo(TestCase):
    @ops(op_db, allowed_dtypes=(torch.float,))
    @skipOps('TestProxyTensorOpInfo', 'test_make_fx_exhaustive', make_fx_failures)
    def test_make_fx_exhaustive(self, device, dtype, op):
        _test_make_fx_helper(self, device, dtype, op, "real")

    @ops(op_db, allowed_dtypes=(torch.float,))
    @skipOps('TestProxyTensorOpInfo', 'test_make_fx_fake_exhaustive', make_fx_failures.union(fake_tensor_failures))
    def test_make_fx_fake_exhaustive(self, device, dtype, op):
        _test_make_fx_helper(self, device, dtype, op, "fake")

    @skipIfNoSympy
    @ops(op_db, allowed_dtypes=(torch.float,))
    @skipOps('TestProxyTensorOpInfo', 'test_make_fx_symbolic_exhaustive',
             make_fx_failures | fake_tensor_failures | symbolic_tensor_failures)
    def test_make_fx_symbolic_exhaustive(self, device, dtype, op):
        _test_make_fx_helper(self, device, dtype, op, "symbolic")

    @skipIfNoSympy
    @ops(op_db, allowed_dtypes=(torch.float,))
    @skipOps('TestProxyTensorOpInfo', 'test_make_fx_symbolic_exhaustive_inplace',
             make_fx_failures | fake_tensor_failures | symbolic_tensor_failures | inplace_symbolic_tensor_failures)
    def test_make_fx_symbolic_exhaustive_inplace(self, device, dtype, op):
        if not op.get_inplace():
            self.skipTest("No inplace variable for this op")
        _test_make_fx_helper(self, device, dtype, op, "symbolic", inplace=True)


only_for = ("cpu")
instantiate_device_type_tests(TestProxyTensorOpInfo, globals(), only_for=only_for)


if __name__ == '__main__':
    run_tests()<|MERGE_RESOLUTION|>--- conflicted
+++ resolved
@@ -1134,12 +1134,6 @@
     xfail('addmv', ''),  # aten.addmv.default - couldn't find symbolic meta function/decomposition
     xfail('addr', ''),  # aten.size.default - couldn't find symbolic meta function/decomposition
     xfail('aminmax', ''),  # aten.aminmax.default - couldn't find symbolic meta function/decomposition
-<<<<<<< HEAD
-    xfail('argsort', ''),  # aten.sort.default - couldn't find symbolic meta function/decomposition
-=======
-    xfail('argmax', ''),  # aten.argmax.default - couldn't find symbolic meta function/decomposition
-    xfail('argmin', ''),  # aten.argmin.default - couldn't find symbolic meta function/decomposition
->>>>>>> 133e61af
     xfail('argwhere', ''),  # aten.nonzero.default - couldn't find symbolic meta function/decomposition
     xfail('baddbmm', ''),  # aten.baddbmm.default - couldn't find symbolic meta function/decomposition
     xfail('bucketize', ''),  # aten.bucketize.Tensor - couldn't find symbolic meta function/decomposition
