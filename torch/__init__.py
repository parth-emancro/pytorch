--- conflicted
+++ resolved
@@ -128,146 +128,67 @@
 # Load the extension module
 ################################################################################
 
-<<<<<<< HEAD
-if sys.platform == "win32":
-    import sysconfig
-
-    pfiles_path = os.getenv("ProgramFiles", r"C:\Program Files")
-    py_dll_path = os.path.join(sys.exec_prefix, "Library", "bin")
-    th_dll_path = os.path.join(os.path.dirname(__file__), "lib")
-    usebase_path = os.path.join(sysconfig.get_config_var("userbase"), "Library", "bin")
-
-    # When users create a virtualenv that inherits the base environment,
-    # we will need to add the corresponding library directory into
-    # DLL search directories. Otherwise, it will rely on `PATH` which
-    # is dependent on user settings.
-    if sys.exec_prefix != sys.base_exec_prefix:
-        base_py_dll_path = os.path.join(sys.base_exec_prefix, "Library", "bin")
-    else:
-        base_py_dll_path = ""
-
-    dll_paths = list(
-        filter(
-            os.path.exists, [th_dll_path, py_dll_path, base_py_dll_path, usebase_path]
-        )
-    )
-
-    if all(
-        not os.path.exists(os.path.join(p, "nvToolsExt64_1.dll")) for p in dll_paths
-    ):
-        nvtoolsext_dll_path = os.path.join(
-            os.getenv(
-                "NVTOOLSEXT_PATH",
-                os.path.join(pfiles_path, "NVIDIA Corporation", "NvToolsExt"),
-            ),
-            "bin",
-            "x64",
-        )
-    else:
-        nvtoolsext_dll_path = ""
-=======
-if platform.system() == 'Windows':
+if platform.system() == "Windows":
 
     def _load_dll_libraries():
         import sysconfig
 
         from torch.version import cuda as cuda_version
->>>>>>> f8e6c2cc
-
-        pfiles_path = os.getenv('ProgramFiles', r'C:\Program Files')
-        py_dll_path = os.path.join(sys.exec_prefix, 'Library', 'bin')
-        th_dll_path = os.path.join(os.path.dirname(__file__), 'lib')
-        usebase_path = os.path.join(sysconfig.get_config_var("userbase"), 'Library', 'bin')
-
-<<<<<<< HEAD
-    if cuda_version and all(
-        not glob.glob(os.path.join(p, "cudart64*.dll")) for p in dll_paths
-    ):
-        cuda_version_1 = cuda_version.replace(".", "_")
-        cuda_path_var = "CUDA_PATH_V" + cuda_version_1
-        default_path = os.path.join(
-            pfiles_path, "NVIDIA GPU Computing Toolkit", "CUDA", "v" + cuda_version
+
+        pfiles_path = os.getenv("ProgramFiles", r"C:\Program Files")
+        py_dll_path = os.path.join(sys.exec_prefix, "Library", "bin")
+        th_dll_path = os.path.join(os.path.dirname(__file__), "lib")
+        usebase_path = os.path.join(
+            sysconfig.get_config_var("userbase"), "Library", "bin"
         )
-        cuda_path = os.path.join(os.getenv(cuda_path_var, default_path), "bin")
-    else:
-        cuda_path = ""
-=======
+
         # When users create a virtualenv that inherits the base environment,
         # we will need to add the corresponding library directory into
         # DLL search directories. Otherwise, it will rely on `PATH` which
         # is dependent on user settings.
         if sys.exec_prefix != sys.base_exec_prefix:
-            base_py_dll_path = os.path.join(sys.base_exec_prefix, 'Library', 'bin')
+            base_py_dll_path = os.path.join(sys.base_exec_prefix, "Library", "bin")
         else:
-            base_py_dll_path = ''
->>>>>>> f8e6c2cc
-
-        dll_paths = [p for p in (th_dll_path, py_dll_path, base_py_dll_path, usebase_path) if os.path.exists(p)]
-
-<<<<<<< HEAD
-    kernel32 = ctypes.WinDLL("kernel32.dll", use_last_error=True)
-    with_load_library_flags = hasattr(kernel32, "AddDllDirectory")
-    prev_error_mode = kernel32.SetErrorMode(0x0001)
-=======
-        if not any(os.path.exists(os.path.join(p, 'nvToolsExt64_1.dll')) for p in dll_paths):
+            base_py_dll_path = ""
+
+        dll_paths = [
+            p
+            for p in (th_dll_path, py_dll_path, base_py_dll_path, usebase_path)
+            if os.path.exists(p)
+        ]
+
+        if not any(
+            os.path.exists(os.path.join(p, "nvToolsExt64_1.dll")) for p in dll_paths
+        ):
             nvtoolsext_dll_path = os.path.join(
-                os.getenv('NVTOOLSEXT_PATH', os.path.join(pfiles_path, 'NVIDIA Corporation', 'NvToolsExt')), 'bin', 'x64')
+                os.getenv(
+                    "NVTOOLSEXT_PATH",
+                    os.path.join(pfiles_path, "NVIDIA Corporation", "NvToolsExt"),
+                ),
+                "bin",
+                "x64",
+            )
         else:
-            nvtoolsext_dll_path = ''
->>>>>>> f8e6c2cc
-
-        if cuda_version and all(not glob.glob(os.path.join(p, 'cudart64*.dll')) for p in dll_paths):
-            cuda_version_1 = cuda_version.replace('.', '_')
-            cuda_path_var = 'CUDA_PATH_V' + cuda_version_1
-            default_path = os.path.join(pfiles_path, 'NVIDIA GPU Computing Toolkit', 'CUDA', 'v' + cuda_version)
-            cuda_path = os.path.join(os.getenv(cuda_path_var, default_path), 'bin')
+            nvtoolsext_dll_path = ""
+
+        if cuda_version and all(
+            not glob.glob(os.path.join(p, "cudart64*.dll")) for p in dll_paths
+        ):
+            cuda_version_1 = cuda_version.replace(".", "_")
+            cuda_path_var = "CUDA_PATH_V" + cuda_version_1
+            default_path = os.path.join(
+                pfiles_path, "NVIDIA GPU Computing Toolkit", "CUDA", f"v{cuda_version}"
+            )
+            cuda_path = os.path.join(os.getenv(cuda_path_var, default_path), "bin")
         else:
-            cuda_path = ''
-
-        dll_paths.extend(p for p in (nvtoolsext_dll_path, cuda_path) if os.path.exists(p))
-
-<<<<<<< HEAD
-    try:
-        ctypes.CDLL("vcruntime140.dll")
-        ctypes.CDLL("msvcp140.dll")
-        ctypes.CDLL("vcruntime140_1.dll")
-    except OSError:
-        print(
-            textwrap.dedent(
-                """
-                Microsoft Visual C++ Redistributable is not installed, this may lead to the DLL load failure.
-                It can be downloaded at https://aka.ms/vs/16/release/vc_redist.x64.exe
-                """
-            ).strip()
+            cuda_path = ""
+
+        dll_paths.extend(
+            p for p in (nvtoolsext_dll_path, cuda_path) if os.path.exists(p)
         )
 
-    dlls = glob.glob(os.path.join(th_dll_path, "*.dll"))
-    path_patched = False
-    for dll in dlls:
-        is_loaded = False
-        if with_load_library_flags:
-            res = kernel32.LoadLibraryExW(dll, None, 0x00001100)
-            last_error = ctypes.get_last_error()
-            if res is None and last_error != 126:
-                err = ctypes.WinError(last_error)
-                err.strerror += f' Error loading "{dll}" or one of its dependencies.'
-                raise err
-            elif res is not None:
-                is_loaded = True
-        if not is_loaded:
-            if not path_patched:
-                os.environ["PATH"] = ";".join(dll_paths + [os.environ["PATH"]])
-                path_patched = True
-            res = kernel32.LoadLibraryW(dll)
-            if res is None:
-                err = ctypes.WinError(ctypes.get_last_error())
-                err.strerror += f' Error loading "{dll}" or one of its dependencies.'
-                raise err
-
-    kernel32.SetErrorMode(prev_error_mode)
-=======
-        kernel32 = ctypes.WinDLL('kernel32.dll', use_last_error=True)
-        with_load_library_flags = hasattr(kernel32, 'AddDllDirectory')
+        kernel32 = ctypes.WinDLL("kernel32.dll", use_last_error=True)
+        with_load_library_flags = hasattr(kernel32, "AddDllDirectory")
         prev_error_mode = kernel32.SetErrorMode(0x0001)
 
         kernel32.LoadLibraryW.restype = ctypes.c_void_p
@@ -278,9 +199,9 @@
             os.add_dll_directory(dll_path)
 
         try:
-            ctypes.CDLL('vcruntime140.dll')
-            ctypes.CDLL('msvcp140.dll')
-            ctypes.CDLL('vcruntime140_1.dll')
+            ctypes.CDLL("vcruntime140.dll")
+            ctypes.CDLL("msvcp140.dll")
+            ctypes.CDLL("vcruntime140_1.dll")
         except OSError:
             print(
                 textwrap.dedent(
@@ -291,7 +212,7 @@
                 ).strip()
             )
 
-        dlls = glob.glob(os.path.join(th_dll_path, '*.dll'))
+        dlls = glob.glob(os.path.join(th_dll_path, "*.dll"))
         path_patched = False
         for dll in dlls:
             is_loaded = False
@@ -300,25 +221,28 @@
                 last_error = ctypes.get_last_error()
                 if res is None and last_error != 126:
                     err = ctypes.WinError(last_error)
-                    err.strerror += f' Error loading "{dll}" or one of its dependencies.'
+                    err.strerror += (
+                        f' Error loading "{dll}" or one of its dependencies.'
+                    )
                     raise err
                 elif res is not None:
                     is_loaded = True
             if not is_loaded:
                 if not path_patched:
-                    os.environ['PATH'] = ';'.join(dll_paths + [os.environ['PATH']])
+                    os.environ["PATH"] = ";".join(dll_paths + [os.environ["PATH"]])
                     path_patched = True
                 res = kernel32.LoadLibraryW(dll)
                 if res is None:
                     err = ctypes.WinError(ctypes.get_last_error())
-                    err.strerror += f' Error loading "{dll}" or one of its dependencies.'
+                    err.strerror += (
+                        f' Error loading "{dll}" or one of its dependencies.'
+                    )
                     raise err
 
         kernel32.SetErrorMode(prev_error_mode)
 
     _load_dll_libraries()
     del _load_dll_libraries
->>>>>>> f8e6c2cc
 
 
 def _preload_cuda_deps(lib_folder, lib_name):
@@ -365,12 +289,6 @@
         if not os.path.exists(lib_dir):
             return
 
-        # Determine the file extension based on the platform
-        if platform.system() == "Darwin":
-            lib_ext = ".dylib"
-        else:
-            lib_ext = ".so"
-
         # Find all shared library files with the appropriate extension
         library_files = [f for f in os.listdir(lib_dir) if f.endswith(lib_ext)]
         if not library_files:
@@ -386,9 +304,9 @@
     if _running_with_deploy() or platform.system() == "Windows":
         return
 
-    lib_name = "libtorch_global_deps" + (
-        ".dylib" if platform.system() == "Darwin" else ".so"
-    )
+    # Determine the file extension based on the platform
+    lib_ext = ".dylib" if platform.system() == "Darwin" else ".so"
+    lib_name = f"libtorch_global_deps{lib_ext}"
     here = os.path.abspath(__file__)
     global_deps_lib_path = os.path.join(os.path.dirname(here), "lib", lib_name)
 
