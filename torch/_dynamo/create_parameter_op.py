--- conflicted
+++ resolved
@@ -18,14 +18,13 @@
     @staticmethod
     def forward(ctx, tensor, placeholder):
         assert not tensor.requires_grad
-<<<<<<< HEAD
-        torch_log.warning(f"before: placeholder: {placeholder}")
-        torch_log.warning(f"before: tensor: {tensor}")
+        # torch_log.warning(f"before: placeholder: {placeholder}")
+        # torch_log.warning(f"before: tensor: {tensor}")
         if isinstance(tensor, torch.distributed._tensor.api.DTensor):
             with torch.no_grad():
                 placeholder.copy_(tensor)
-            torch_log.warning(f"before: placeholder._local_tensor: {placeholder._local_tensor}")
-            torch_log.warning(f"before: tensor._local_tensor: {tensor._local_tensor}")
+            # torch_log.warning(f"before: placeholder._local_tensor: {placeholder._local_tensor}")
+            # torch_log.warning(f"before: tensor._local_tensor: {tensor._local_tensor}")
             # placeholder._local_tensor.set_(tensor._local_tensor)
             # placeholder._spec = tensor._spec
         else:
@@ -33,12 +32,10 @@
         # torch_log.warning(f"after: placeholder: {placeholder}")
         # torch_log.warning(f"after: tensor: {tensor}")
         return placeholder
-=======
-        return placeholder.set_(tensor)
->>>>>>> 02b594a9
 
     @staticmethod
     def backward(ctx, grad):
+        # torch_log.warning(f"grad: {grad}")
         return None, grad  # grad flows to placeholder
 
 
@@ -57,4 +54,21 @@
     # TODO(jansel): alloc followed by free is inefficient, need a way to allocate an unbacked tensor.
     # Allocating a zero tensor would causes assert failures in autograd.
     result.untyped_storage().resize_(0)
+    return result
+
+
+def new_parameter_placeholder_dtensor(local_tensor_size, local_tensor_dtype, local_tensor_device, requires_grad, device_mesh, placements):
+    """Create a placeholder to be passed to the above functions"""
+    data_tensor = torch.empty(local_tensor_size, dtype=local_tensor_dtype, device=local_tensor_device)
+    # data_tensor.untyped_storage().resize_(0)  # this causes segfault, need to figure out why
+    # NOTE(yf225): allocate a placeholder nn.Parameter(DTensor), whose content will get swapped out in TracableCreateParameter.forward
+    data_tensor = torch.distributed._tensor.api.DTensor.from_local(
+        data_tensor,
+        device_mesh=device_mesh,
+        placements=placements,
+    )
+    result = torch.nn.Parameter(
+        data_tensor, requires_grad=requires_grad
+    )
+    # torch_log.warning(f"new_parameter_placeholder_dtensor: result: {result}")
     return result