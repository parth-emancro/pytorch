# mypy: disable-error-code="method-assign"

"""
Functions in this file are responsible for modifying the eval frame
handler at RUNTIME.  Therefore, all functions in this file are hot.
Functions that only execute at compile time should be placed
in torch._dynamo.convert_frame.
"""

from __future__ import annotations

import contextlib
import functools
import inspect
import logging
import os
import sys
import textwrap
import traceback
import types
import warnings
import weakref
from enum import Enum
from os.path import dirname, join
from typing import Any, Callable, Dict, List, NamedTuple, Optional, Set, Tuple, Union
from unittest.mock import patch

import torch
import torch.fx
import torch.utils._pytree as pytree
import torch.utils.checkpoint
from torch import _guards
from torch._subclasses import fake_tensor
from torch._utils_internal import log_export_usage
from torch.export.dynamic_shapes import _process_dynamic_shapes
from torch.fx.experimental.proxy_tensor import make_fx, maybe_disable_fake_tensor_mode
from torch.fx.experimental.symbolic_shapes import (
    ConstraintViolationError,
    DimDynamic,
    StatelessSymbolicContext,
)
from torch.fx.graph import _PyTreeCodeGen, _PyTreeInfo

from ..fx import GraphModule
from .backends.registry import CompilerFn, lookup_backend

from .hooks import Hooks

# see discussion at https://github.com/pytorch/pytorch/issues/120699
reset_code = torch._C._dynamo.eval_frame.reset_code  # noqa: F401
set_eval_frame = torch._C._dynamo.eval_frame.set_eval_frame  # noqa: F401
set_guard_error_hook = torch._C._dynamo.eval_frame.set_guard_error_hook  # noqa: F401
skip_code = torch._C._dynamo.eval_frame.skip_code  # noqa: F401
unsupported = torch._C._dynamo.eval_frame.unsupported  # noqa: F401

from . import config, convert_frame, external_utils, trace_rules, utils
from .code_context import code_context
from .exc import CondOpArgsMismatchError, UserError, UserErrorType
from .mutation_guard import install_generation_tagging_init
from .types import CacheEntry, DynamoCallback
from .utils import common_constant_types, compile_times

log = logging.getLogger(__name__)

from torch._dispatch.python import enable_python_dispatcher

always_optimize_code_objects = utils.ExactWeakKeyDictionary()
null_context = contextlib.nullcontext


import sympy


# See https://github.com/python/typing/pull/240
class Unset(Enum):
    token = 0


cached_backends: Dict[int, CompilerFn] = {}

unset = Unset.token


def _reset_guarded_backend_cache():
    global cached_backends
    for backend in cached_backends.values():
        if hasattr(backend, "reset"):
            backend.reset()
    cached_backends.clear()


DONT_WRAP_FILES = {
    # For tracing into fx modules
    inspect.getsourcefile(GraphModule),
    join(dirname(dirname(__file__)), "onnx/_internal/fx/dynamo_graph_extractor.py"),
}


def _debug_get_cache_entry_list(
    code: Union[types.CodeType, Callable[..., Any]]
) -> List[CacheEntry]:
    """
    Given a code object or a callable object, retrieve the cache entries
     stored in this code.
    """
    if callable(code):
        code = code.__code__
    return torch._C._dynamo.eval_frame._debug_get_cache_entry_list(code)


class OptimizedModule(torch.nn.Module):
    """
    Wraps the original nn.Module object and later patches its
    forward method to optimized self.forward method.
    """

    _torchdynamo_orig_callable: Callable[..., Any]
    get_compiler_config: Callable[[], Any]

    _opt_mod_attributes = {
        "_orig_mod",
        "dynamo_ctx",
        "_torchdynamo_orig_callable",
        "get_compiler_config",
        "forward",
        "_forward",
        "__dict__",
<<<<<<< HEAD
=======
        "named_children_walk",
>>>>>>> 72662bf0
    }

    def __init__(self, mod: torch.nn.Module, dynamo_ctx):
        super().__init__()
        # Installs the params/buffer
        self._orig_mod = mod
        self.dynamo_ctx = dynamo_ctx
        self._initialize()

    def _initialize(self):
        # Do this stuff in constructor to lower overhead slightly
        if isinstance(self._orig_mod.forward, types.MethodType) and trace_rules.check(
            self._orig_mod.forward
        ):
            # This may be a torch.nn.* instance in trace_rules.py which
            # won't trigger a frame evaluation workaround to add an extra
            # frame we can capture
            self.forward = self.dynamo_ctx(external_utils.wrap_inline(self._orig_mod))
        else:
            # Invoke hooks outside of dynamo then pickup the inner frame
            self.forward = self.dynamo_ctx(self._orig_mod.__call__)

        if hasattr(self._orig_mod, "_initialize_hook"):
            self._forward = self.forward
            self.forward = self._call_lazy_check

    def __getstate__(self):
        state = dict(self.__dict__)
        state.pop("forward", None)
        state.pop("__call__", None)
        return state

    def __setstate__(self, state):
        self.__dict__ = state
        self._initialize()

    def __getattr__(self, name):
        if name == "_orig_mod":
            return self._modules["_orig_mod"]
        return getattr(self._orig_mod, name)

    def __setattr__(self, name, val):
        # Allow patching over class attributes
        if hasattr(type(self), name):
            return super().__setattr__(name, val)

        if name in OptimizedModule._opt_mod_attributes:
            return super().__setattr__(name, val)
        return setattr(self._orig_mod, name, val)

    def _call_lazy_check(self, *args, **kwargs):
        if hasattr(self._orig_mod, "_initialize_hook"):
            # In the case of a lazy module, we want to run
            # the pre-hooks which initialize it.
            # Afterwards, lazy module deletes its pre-hooks
            # to avoid treating it as lazy on subsequent recompile.
            self._orig_mod._infer_parameters(self._orig_mod, args, kwargs)
        return self._forward(*args, **kwargs)

    def __dir__(self):
        orig_mod_attrs = self._orig_mod.__dir__()
        return orig_mod_attrs + [
            attr for attr in super().__dir__() if attr not in orig_mod_attrs
        ]


def remove_from_cache(f):
    """
    Make sure f.__code__ is not cached to force a recompile
    """
    if isinstance(f, types.CodeType):
        reset_code(f)
    elif hasattr(f, "__code__"):
        reset_code(f.__code__)
    elif hasattr(getattr(f, "forward", None), "__code__"):
        reset_code(f.forward.__code__)
    else:
        from . import reset  # type: ignore[attr-defined]

        reset()
        log.warning("could not determine __code__ for %s", f)


def nothing():
    pass


def always_false():
    return False


def innermost_fn(fn):
    """
    In case of nesting of _TorchDynamoContext calls, find the innermost
    function. TorchDynamo caches on fn.__code__ object, so its necessary to find
    the innermost function to pass on the optimize, run, disable etc.
    """
    unaltered_fn = fn
    while hasattr(unaltered_fn, "_torchdynamo_orig_callable"):
        unaltered_fn = unaltered_fn._torchdynamo_orig_callable
        assert callable(unaltered_fn)
    return unaltered_fn


def make_set_enable_dynamic(enable: bool):
    assert isinstance(enable, bool)
    if enable:
        # Assume everything is dynamic by default
        return config._make_closure_patcher(assume_static_by_default=False)
    else:
        return config._make_closure_patcher(
            automatic_dynamic_shapes=False, assume_static_by_default=True
        )


class _TorchDynamoContext:
    def __init__(
        self,
        callback: DynamoCallback,
        on_enter=nothing,
        backend_ctx_ctor=null_context,
        patch_fn=nothing,
        first_ctx=False,
        *,
        export=False,
        dynamic=None,
        compiler_config=None,
    ):
        super().__init__()
        assert callable(callback) or callback is False or callback is None
        self.callback: DynamoCallback = callback
        self.prior: Union[Unset, DynamoCallback] = unset
        self.first_ctx = first_ctx
        self.export = export
        self.compiler_config = compiler_config
        self.cleanup_fns: List[Callable[[], Any]] = []
        self.enter_exit_hooks = []
        patch_fn()

        # Save the backends so that we can reset them during torch._dynamo.reset
        backend = innermost_fn(callback)
        cached_backends.setdefault(id(backend), backend)

        if dynamic is not None:
            self.enter_exit_hooks.append(make_set_enable_dynamic(dynamic))

        if on_enter is not nothing:
            # this case is not common
            def call_on_enter():
                on_enter()
                return nothing

            self.enter_exit_hooks.append(call_on_enter)

        if backend_ctx_ctor is not contextlib.nullcontext:
            # this case is not common
            def call_backend_ctx():
                ctx = backend_ctx_ctor()
                ctx.__enter__()
                return functools.partial(ctx.__exit__, None, None, None)

            self.enter_exit_hooks.append(call_backend_ctx)

    def __enter__(self):
        if config.raise_on_ctx_manager_usage:
            raise RuntimeError(
                "torch._dynamo.optimize(...) is used with a context manager. "
                "Please refer to https://pytorch.org/tutorials/intermediate/torch_compile_tutorial.html "
                "to use torch._dynamo.optimize(...) as an annotation/decorator. "
            )
        self.cleanup_fns = [enter() for enter in self.enter_exit_hooks]
        self.prior = set_eval_frame(self.callback)

    def __exit__(self, exc_type, exc_val, exc_tb):
        assert self.prior is not unset
        set_eval_frame(self.prior)
        self.prior = unset
        for cleanup in self.cleanup_fns:
            cleanup()
        self.cleanup_fns.clear()

    def __call__(self, fn):
        # public api for compiler config/options
        def get_compiler_config():
            return self.compiler_config

        fn = innermost_fn(fn)

        # add context containing GraphModule to any GraphModule forward functions
        from torch.fx._lazy_graph_module import _LazyGraphModule

        if isinstance(fn, _LazyGraphModule) or (
            isinstance(getattr(fn, "__self__", None), _LazyGraphModule)
            and fn.__name__ == "_lazy_forward"
        ):
            # Since dynamo will run the forward method for the GraphModule shortly
            # anyways, it does not hurt to do the real recompilation here if
            # this is a _LazyGraphModule. This makes it easier for dynamo to
            # optimize a _LazyGraphModule.

            lazy_gm = fn if isinstance(fn, _LazyGraphModule) else fn.__self__

            _LazyGraphModule.force_recompile(lazy_gm)

            # Assume that the underlying node metadata of `fn`,
            # a GraphModule instance, accurately represents
            # all instances of type(fn).
            code_context.get_context(lazy_gm.forward.__code__)[
                "orig_graphmodule"
            ] = weakref.ref(lazy_gm)

            if not isinstance(fn, _LazyGraphModule):
                # replace fn with the real forward method
                fn = lazy_gm.forward
        elif isinstance(fn, GraphModule):
            code_context.get_context(fn.forward.__code__)[
                "orig_graphmodule"
            ] = weakref.ref(fn)

        # Optimize the forward method of torch.nn.Module object
        if isinstance(fn, torch.nn.Module):
            mod = fn
            new_mod = OptimizedModule(mod, self)
            # Save the function pointer to find the original callable while nesting
            # of decorators.
            new_mod._torchdynamo_orig_callable = mod.forward

            # when compiling torch.nn.Module,
            # provide public api OptimizedModule.get_compiler_config()
            assert not hasattr(new_mod, "get_compiler_config")
            new_mod.get_compiler_config = get_compiler_config

            return new_mod
        assert callable(fn)

        try:
            filename = inspect.getsourcefile(fn)
        except TypeError:
            filename = None
        if (
            (filename is None or trace_rules.check(fn))
            and (
                getattr(fn, "__name__", "") not in ["_call_impl", "_wrapped_call_impl"]
            )
            and filename not in DONT_WRAP_FILES
        ):
            # call to a builtin without a frame for us to capture
            fn = external_utils.wrap_inline(fn)

        callback = self.callback

        if isinstance(self, DisableContext):
            is_jit_tracing = always_false
            is_fx_tracing = always_false
        else:
            is_jit_tracing = torch._C._is_tracing
            is_fx_tracing = torch.fx._symbolic_trace.is_fx_tracing

        @functools.wraps(fn)
        def _fn(*args, **kwargs):
            if is_fx_tracing():
                if config.error_on_nested_fx_trace:
                    raise RuntimeError(
                        "Detected that you are using FX to symbolically trace "
                        "a dynamo-optimized function. This is not supported at the moment."
                    )
                else:
                    return fn(*args, **kwargs)

            if is_jit_tracing():
                if config.error_on_nested_jit_trace:
                    raise RuntimeError(
                        "Detected that you are using FX to torch.jit.trace "
                        "a dynamo-optimized function. This is not supported at the moment."
                    )
                else:
                    return fn(*args, **kwargs)

            cleanups = [enter() for enter in self.enter_exit_hooks]
            prior = set_eval_frame(callback)
            try:
                return fn(*args, **kwargs)
            finally:
                set_eval_frame(prior)
                for cleanup in cleanups:
                    cleanup()

        # hooks to properly handle inlining
        if isinstance(self, DisableContext):
            _fn._torchdynamo_disable = True  # type: ignore[attr-defined]
        else:
            _fn._torchdynamo_inline = fn  # type: ignore[attr-defined]

        # Save the function pointer to find the original callable while nesting
        # of decorators.
        _fn._torchdynamo_orig_callable = fn  # type: ignore[attr-defined]

        # when compiling user function instead of nn.Module
        # provide public api _fn.get_compiler_config()
        assert not hasattr(_fn, "get_compiler_config")
        _fn.get_compiler_config = get_compiler_config  # type: ignore[attr-defined]

        # If the function is called using torch._dynamo.optimize decorator, we
        # should prevent any type of skipping.
        if callback not in (None, False):
            if not hasattr(fn, "__code__"):
                raise RuntimeError(
                    textwrap.dedent(
                        """

                        torch._dynamo.optimize is called on a non function object.
                        If this is a callable class, please wrap the relevant code into a function and optimize the
                        wrapper function.

                        >> class CallableClass:
                        >>     def __init__(self):
                        >>         super().__init__()
                        >>         self.relu = torch.nn.ReLU()
                        >>
                        >>     def __call__(self, x):
                        >>         return self.relu(torch.sin(x))
                        >>
                        >>     def print_hello(self):
                        >>         print("Hello world")
                        >>
                        >> mod = CallableClass()

                        If you want to optimize the __call__ function and other code, wrap that up in a function

                        >> def wrapper_fn(x):
                        >>     y = mod(x)
                        >>     return y.sum()

                        and then optimize the wrapper_fn

                        >> opt_wrapper_fn = torch._dynamo.optimize(wrapper_fn)
                        """
                    )
                )
            always_optimize_code_objects[fn.__code__] = True

        return _fn


class OptimizeContext(_TorchDynamoContext):
    def __init__(
        self,
        callback,
        backend_ctx_ctor,
        first_ctx=False,
        *,
        export=False,
        dynamic=None,
        compiler_config=None,
    ):
        def on_enter():
            install_generation_tagging_init()

        super().__init__(
            callback=callback,
            on_enter=on_enter,
            backend_ctx_ctor=backend_ctx_ctor,
            patch_fn=TorchPatcher.patch,
            first_ctx=first_ctx,
            export=export,
            dynamic=dynamic,
            compiler_config=compiler_config,
        )


class RunOnlyContext(_TorchDynamoContext):
    def __init__(self):
        # cudagraph trees relies on generation increment
        def on_enter():
            torch._dynamo.mutation_guard.GenerationTracker.generation += 1

        super().__init__(callback=False, on_enter=on_enter)


class DisableContext(_TorchDynamoContext):
    def __init__(self):
        super().__init__(callback=None)


def _optimize_catch_errors(
    compile_fn,
    hooks: Hooks,
    backend_ctx_ctor=null_context,
    export=False,
    dynamic=None,
    compiler_config=None,
):
    return OptimizeContext(
        convert_frame.catch_errors_wrapper(compile_fn, hooks),
        backend_ctx_ctor=backend_ctx_ctor,
        first_ctx=True,
        export=export,
        dynamic=dynamic,
        compiler_config=compiler_config,
    )


def get_compiler_fn(compiler_fn):
    from .repro.after_dynamo import wrap_backend_debug

    if hasattr(compiler_fn, "compiler_name"):
        compiler_str = compiler_fn.compiler_name
    elif isinstance(compiler_fn, str):
        compiler_str = compiler_fn
    else:
        compiler_str = None
    compiler_fn = lookup_backend(compiler_fn)
    return wrap_backend_debug(compiler_fn, compiler_str)


class _NullDecorator(contextlib.nullcontext):  # type: ignore[type-arg]
    def __call__(self, fn):
        assert callable(fn)
        return fn


def check_if_dynamo_supported():
    if sys.version_info >= (3, 12):
        raise RuntimeError("Python 3.12+ not yet supported for torch.compile")


def is_dynamo_supported():
    try:
        check_if_dynamo_supported()
        return True
    except Exception:
        return False


def check_if_inductor_supported():
    check_if_dynamo_supported()

    if sys.platform == "win32":
        raise RuntimeError("Windows not yet supported for inductor")


def is_inductor_supported():
    try:
        check_if_inductor_supported()
        return True
    except Exception:
        return False


def optimize(
    backend="inductor",
    *,
    nopython=False,
    guard_export_fn=None,
    guard_fail_fn=None,
    disable=False,
    dynamic=None,
):
    """
    The main entrypoint of TorchDynamo.  Do graph capture and call
    backend() to optimize extracted graphs.

    Args:
        backend: One of the two things:
            - Either, a function/callable taking a torch.fx.GraphModule and
            example_inputs and returning a python callable that runs the
            graph faster.
            One can also provide additional context for the backend, like
            torch.jit.fuser("fuser2"), by setting the backend_ctx_ctor attribute.
            See AOTAutogradMemoryEfficientFusionWithContext for the usage.
            - Or, a string backend name in `torch._dynamo.list_backends()`
        nopython: If True, graph breaks will be errors and there will
            be a single whole-program graph.
        disable: If True, turn this decorator into a no-op
        dynamic: If True, upfront compile as dynamic a kernel as possible.  If False,
            disable all dynamic shapes support (always specialize).  If None, automatically
            detect when sizes vary and generate dynamic kernels upon recompile.

    Example Usage::

        @torch._dynamo.optimize()
        def toy_example(a, b):
            ...
    """
    check_if_dynamo_supported()
    # Note: The hooks object could be global instead of passed around, *however* that would make
    # for a confusing API usage and plumbing story wherein we nest multiple .optimize calls.
    # There is some prior art around this, w/r/t nesting backend calls are enforced to be the same
    # compiler, however, this feels onerous for callback and hooks, and it feels better to give our users an
    # easier to understand UX at the cost of a little more plumbing on our end.
    hooks = Hooks(guard_export_fn=guard_export_fn, guard_fail_fn=guard_fail_fn)
    torch._C._log_api_usage_once("torch._dynamo.optimize")
    if disable or os.environ.get("TORCHDYNAMO_DISABLE", "") == "1":
        return _NullDecorator()

    backend = get_compiler_fn(backend)

    # Find if backend has any extra context manager
    backend_ctx_ctor = getattr(backend, "backend_ctx_ctor", null_context)

    if nopython:
        return optimize_assert(
            backend,
            dynamic=dynamic,
            hooks=hooks,
        )
    # The backend function is stashed in the callable returned by
    # _optimize_catch_errors in the field _torchdynamo_orig_callable. This can
    # be used by eval_frame.c to insert a guard on the backend.
    return _optimize_catch_errors(
        convert_frame.convert_frame(backend, hooks=hooks),
        hooks,
        backend_ctx_ctor,
        dynamic=dynamic,
        compiler_config=backend.get_compiler_config()
        if hasattr(backend, "get_compiler_config")
        else None,
    )


# TODO(voz): Consider making "explain" output alongside a run / part of a run
@patch("torch._dynamo.symbolic_convert.explain", True)
def explain(f, *extra_args, **extra_kwargs):
    def inner(*args, **kwargs):
        # TODO(voz): Do we want a decorator for this?
        from . import reset  # type: ignore[attr-defined]

        reset()

        graphs: List[torch.fx.GraphModule] = []
        break_reasons: List[Any] = []
        op_count: int = 0
        ops_per_graph: List[torch.fx.Node] = []
        out_guards: List[_guards.Guard] = []

        def dynamo_graph_accumulating_compiler(
            gm: torch.fx.GraphModule, example_inputs
        ):
            from .backends.debugging import _explain_graph_detail

            nonlocal graphs
            nonlocal op_count
            nonlocal ops_per_graph
            nonlocal break_reasons

            gm, graphs, op_count, ops_per_graph, break_reasons = _explain_graph_detail(
                gm, graphs, op_count, ops_per_graph, break_reasons
            )

            return gm.forward

        def guard_export_print(guards):
            nonlocal out_guards
            out_guards.extend(guards)

        opt_f = optimize(
            dynamo_graph_accumulating_compiler,
            nopython=False,
            guard_export_fn=guard_export_print,
        )(f)
        # TODO(voz): We may have instances of `f` that mutate inputs, we should track sideeffects and reject.
        opt_f(*args, **kwargs)

        graph_count = len(graphs)
        graph_break_count = graph_count - 1
        compile_time = compile_times(repr="str")

        # TODO(voz): Do we want a decorator for this?
        reset()
        from .backends.debugging import ExplainOutput

        return ExplainOutput(
            graphs,
            graph_count,
            graph_break_count,
            break_reasons,
            op_count,
            ops_per_graph,
            out_guards,
            compile_time,
        )

    if extra_args or extra_kwargs:
        warnings.warn(
            "explain(f, *args, **kwargs) is deprecated, use explain(f)(*args, **kwargs) instead.  "
            "If you don't migrate, we may break your explain call in the future if your user defined kwargs "
            "conflict with future kwargs added to explain(f)."
        )
        return inner(*extra_args, **extra_kwargs)
    else:
        return inner


class FlattenInputOutputSignature(torch.fx.interpreter.Transformer):
    def __init__(
        self,
        m: torch.fx.GraphModule,
        flat_args: Tuple[Any],
        matched_input_elements_positions: List[int],
        flat_results: List[Any],
        matched_output_elements_positions: List[int],
        example_fake_inputs: List[torch.Tensor],
        flat_args_dynamic_dims: List[Set[int]],
        fake_mode: Optional[fake_tensor.FakeTensorMode] = None,
    ):
        super().__init__(m)

        assert len(flat_args_dynamic_dims) == len(flat_args)
        matched_input_elements_to_fake = {
            val: example_fake_inputs[ix]
            for ix, val in enumerate(matched_input_elements_positions)
        }

        self.new_args = []
        for i in range(0, len(flat_args)):
            arg = super().placeholder(f"arg{i}", (), {})
            if i in matched_input_elements_to_fake:
                arg.node.meta["val"] = matched_input_elements_to_fake[i]
            else:
                # Fill node.mata["val"] with faketensor from the input,
                # if it's not found in matched_input_elements_positions
                if fake_mode is not None and isinstance(flat_args[i], torch.Tensor):
                    # TODO(zhxchen17) Also preserve all the user constraints here.
                    arg.node.meta["val"] = fake_mode.from_tensor(
                        flat_args[i],
                        symbolic_context=StatelessSymbolicContext(
                            dynamic_sizes=[
                                DimDynamic.DYNAMIC
                                if d in flat_args_dynamic_dims[i]
                                else DimDynamic.STATIC
                                for d in range(len(flat_args[i].shape))
                            ],
                            constraint_sizes=[None] * len(flat_args[i].shape),
                        ),
                    )
            self.new_args.append(arg)
        self.old_args_gen = (self.new_args[i] for i in matched_input_elements_positions)
        self.matched_output_elements_positions = matched_output_elements_positions
        self.flat_results = flat_results

    def placeholder(self, target, args, kwargs):
        arg = next(self.old_args_gen)
        if "val" in self.current_node.meta:
            arg.node.meta["val"] = self.current_node.meta["val"]
        if "tensor_dict" in self.current_node.meta:
            arg.node.meta["tensor_dict"] = self.current_node.meta["tensor_dict"]
        if "example_value" in self.current_node.meta:
            arg.node.meta["example_value"] = self.current_node.meta["example_value"]
        return arg

    def output(self, target, args, kwargs):
        dynamo_result_flat = args[0]
        lookup = [*dynamo_result_flat, *self.new_args]
        new_results_flat = []
        for i in range(len(self.flat_results)):
            if self.matched_output_elements_positions[i] is not None:
                new_results_flat.append(
                    lookup[self.matched_output_elements_positions[i]]
                )
            else:
                const_val = self.flat_results[i]
                assert isinstance(const_val, tuple(common_constant_types))
                new_results_flat.append(const_val)
        return super().output(target, (new_results_flat,), {})

    def run_node(self, n):
        self.current_node = n
        result_proxy = super().run_node(n)
        if "val" in self.current_node.meta:
            result_proxy.node.meta["val"] = self.current_node.meta["val"]
        if "example_value" in self.current_node.meta:
            result_proxy.node.meta["example_value"] = self.current_node.meta[
                "example_value"
            ]
        if self.current_node.op != "output":
            result_proxy.node._rename(
                getattr(self.current_node, "name", result_proxy.node.name)
            )
        return result_proxy

    def transform(self):
        result_gm = super().transform()
        if "dynamo_flat_name_to_original_fqn" in self.module.meta:
            result_gm.meta["dynamo_flat_name_to_original_fqn"] = self.module.meta[
                "dynamo_flat_name_to_original_fqn"
            ]
        return result_gm


class ExportResult(NamedTuple):
    graph_module: torch.fx.GraphModule
    guards: _guards.GuardsSet
    # NB: Do not add new fields without overriding __iter__; people are
    # destructuring so it is BC-breaking


def check_signature_rewritable(graph):
    input_errors = []
    for node in graph.graph.nodes:
        if node.op == "placeholder":
            assert hasattr(node, "_dynamo_source")
            source = node._dynamo_source
            user_stacks = graph._source_to_user_stacks.get(source)
            if user_stacks is None:
                continue
            assert len(user_stacks) > 0
            # In some cases we may not have a useful stack.  Look for a
            # useful stack
            stack = None
            for s in user_stacks:
                if len(s) == 0:
                    continue
                stack = s
                break
            if stack is None:
                msg = f"{source.name()}, a closed over free variable"
            else:
                tb = "".join(traceback.format_list(stack))
                extra = ""
                if len(user_stacks) > 1:
                    extra = f"(elided {len(user_stacks)-1} more accesses)"
                msg = f"{source.name()}, accessed at:\n{tb}{extra}"
            # TODO: option to print ALL of the stack traces at once
            input_errors.append(msg)

    if input_errors:
        raise UserError(
            UserErrorType.INVALID_INPUT,
            "Cannot export model which references tensors that are neither "
            "buffers/parameters/constants nor are direct inputs.  For each tensor, if you'd "
            "like this tensor to be an explicit input, add it as a dummy argument "
            "to the top-level model definition you are exporting; if you would "
            "like its value to be embedded as an exported constant, wrap its access "
            "in a function marked with @assume_constant_result.\n\n"
            + "\n\n".join(input_errors),
        )


def rewrite_signature(
    f_sig,
    graph,
    fake_mode,
    flat_args,
    in_spec,
    example_fake_inputs,
    graph_captured_input,
    graph_captured_output,
    dynamo_traced_result,
    flat_args_dynamic_dims,
):
    orig_args, orig_kwargs = pytree.tree_unflatten(flat_args, in_spec)

    def check_user_input_output(flat_values, error_type):
        supported_types = [
            torch.Tensor,
            torch.SymInt,
            torch.SymFloat,
            torch.SymBool,
            torch._C.ScriptObject,
        ] + list(common_constant_types)

        def is_supported_type(val):
            return isinstance(val, tuple(supported_types))

        value_type = "input" if error_type == UserErrorType.INVALID_INPUT else "output"
        # We only check that the outputs are not None. Inputs can be None.
        for v in flat_values:
            if not is_supported_type(v):
                if error_type == UserErrorType.INVALID_INPUT and v is None:
                    continue

                raise UserError(
                    error_type,
                    f"It looks like one of the {value_type}s with type `{type(v)}` "
                    "is not supported or pytree-flattenable. \n"
                    f"Exported graphs {value_type}s can only contain the "
                    f"following supported types: {supported_types}. \n"
                    "If you are using a custom class object, "
                    "please register a pytree_flatten/unflatten function "
                    "using `torch.utils._pytree.register_pytree_node` or "
                    "`torch.export.register_dataclass`.",
                )

    check_user_input_output(flat_args, UserErrorType.INVALID_INPUT)
    flat_results_traced, out_spec_traced = pytree.tree_flatten(dynamo_traced_result)
    check_user_input_output(flat_results_traced, UserErrorType.INVALID_OUTPUT)

    def produce_matching(debug_type, sources, candidates):
        matched_elements_positions: List[Optional[int]] = []
        dict_of_source_vals = {}
        for i, val in enumerate(sources):
            dict_of_source_vals[id(val)] = i

        for i, val in enumerate(candidates):
            if isinstance(val, tuple(common_constant_types)):
                matched_elements_positions.append(None)
            elif id(val) not in dict_of_source_vals:
                raise AssertionError(
                    f"Unexpectedly found a {type(val)} in the {debug_type}.\n"
                    'Please file an issue along with a paste of the logs from TORCH_LOGS="+export"'
                )
            else:
                matched_elements_positions.append(dict_of_source_vals[id(val)])

        return matched_elements_positions

    matched_input_elements_positions = produce_matching(
        "inputs", flat_args, graph_captured_input
    )

    assert graph_captured_output is not None
    matched_output_elements_positions = produce_matching(
        "outputs", list(graph_captured_output) + flat_args, flat_results_traced
    )

    new_graph = FlattenInputOutputSignature(
        graph,
        flat_args,
        matched_input_elements_positions,
        flat_results_traced,
        matched_output_elements_positions,
        example_fake_inputs,
        flat_args_dynamic_dims,
        fake_mode,
    ).transform()

    # Make dynamo graph to have same input/output spec as user code
    def argument_names(f_sig, args, kwargs) -> List[str]:
        def signature_to_fullargspec(sig: inspect.Signature):
            # Get a list of Parameter objects from the Signature object
            params = list(sig.parameters.values())
            # Separate positional arguments, keyword-only arguments and varargs/varkw
            args = [
                p.name
                for p in params
                if p.kind == inspect.Parameter.POSITIONAL_OR_KEYWORD
            ]
            kwonlyargs = [
                p.name for p in params if p.kind == inspect.Parameter.KEYWORD_ONLY
            ]
            varargs = next(
                (p.name for p in params if p.kind == inspect.Parameter.VAR_POSITIONAL),
                None,
            )
            varkw = next(
                (p.name for p in params if p.kind == inspect.Parameter.VAR_KEYWORD),
                None,
            )
            # Get default values for positional arguments and keyword-only arguments
            defaults = tuple(
                p.default
                for p in params
                if p.kind == inspect.Parameter.POSITIONAL_OR_KEYWORD
                and p.default is not inspect.Parameter.empty
            )
            kwonlydefaults = {
                p.name: p.default
                for p in params
                if p.kind == inspect.Parameter.KEYWORD_ONLY
                and p.default is not inspect.Parameter.empty
            }
            # Get annotations for parameters and return value
            annotations = {}
            if sig.return_annotation:
                annotations = {"return": sig.return_annotation}
            for parameter in params:
                annotations[parameter.name] = parameter.annotation
            # Return a FullArgSpec object with the extracted attributes
            return inspect.FullArgSpec(
                args, varargs, varkw, defaults, kwonlyargs, kwonlydefaults, annotations
            )

        fullargspec = signature_to_fullargspec(f_sig)

        # 1. Map `args` 1-to-1 to positional arguments in original signature.
        input_strs = fullargspec.args[: len(args)]

        if len(args) > len(fullargspec.args):
            # 2. If there are more arguments left in `args`, they map to varargs in original
            # signature. Assign names as {varargs}_0, {varargs}_1, ...
            assert fullargspec.varargs is not None, "More arguments than expected"
            input_strs += [
                f"{fullargspec.varargs}_{i}"
                for i in range(0, len(args) - len(input_strs))
            ]
        elif len(args) < len(fullargspec.args):
            # 3. If there are fewer arguments in `args` than `fullargspec.args`,
            # it implies these are arguments either with default values, or provided in
            # `kwargs`. The former can be safely ignored. Because Dynamo.export does not
            # export them as part of the function signature. The latter will be handled
            # in the next step.
            for unprovided_arg in fullargspec.args[
                len(args) : -len(fullargspec.defaults or [])
            ]:
                assert unprovided_arg in kwargs, f"Missing argument {unprovided_arg}"

        # 4. Keyword arguments provided in `kwargs`.
        input_strs += list(kwargs.keys())

        # 5. Keyword-only arguments with default values if not provided are not exported
        # as part of the function signature.
        for kwonly_arg in fullargspec.kwonlyargs:
            kwonlydefaults = fullargspec.kwonlydefaults or {}
            assert (
                kwonly_arg in kwargs or kwonly_arg in kwonlydefaults
            ), f"Missing keyword only argument {kwonly_arg}"

        return input_strs

    new_graph.graph._codegen = _PyTreeCodeGen(
        _PyTreeInfo(
            argument_names(f_sig, orig_args, orig_kwargs),
            in_spec,
            out_spec_traced,
        )
    )
    new_graph.recompile()
    return new_graph


def export(
    f: Callable[..., Any],
    *extra_args,
    aten_graph: bool = False,
    pre_dispatch: bool = False,
    decomposition_table: Optional[
        Dict[torch._ops.OpOverload, Callable[..., Any]]
    ] = None,
    tracing_mode: str = "symbolic",
    dynamic_shapes: Optional[Union[Dict[str, Any], Tuple[Any], List[Any]]] = None,
    assume_static_by_default: bool = False,
    same_signature: bool = True,
    disable_constraint_solver: bool = False,
    _log_export_usage: bool = True,
    **extra_kwargs,
) -> Callable[..., ExportResult]:
    """
    Export an input function f to a format that can be executed outside of PyTorch using the FX graph.

    Args:
        f (callable): A PyTorch function to be exported.

        aten_graph (bool): If True, exports a graph with ATen operators.
        If False, exports a graph with Python operators. Default is False.

        pre_dispatch (bool): If True, exports a graph with ATen operators,
        but before any logic in the PyTorch dispatcher has run.
        This can be useful if you want to apply further transformations on a graph before running it
        through autograd, autocast, or any other functionalities that are integrated into the dispatcher.
        This flag is only valid if aten_graph=True is set.
        Default is False.

        decomposition_table (dict): A dictionary that maps operators to their decomposition functions.
        Required if aten_graph or tracing_mode is specified. Default is None.

        tracing_mode (str): If "symbolic", turn on dynamic shapes support. Default is "symbolic".

        dynamic_shapes:
         An optional argument where the type should either be:
         1) a dict from argument names of ``f`` to their dynamic shape specifications,
         2) a tuple that specifies dynamic shape specifications for each input in original order.
         If you are specifying dynamism on keyword args, you will need to pass them in the order that
         is defined in the original function signature.

         The dynamic shape of a tensor argument can be specified as either
         (1) a dict from dynamic dimension indices to :func:`Dim` types, where it is
         not required to include static dimension indices in this dict, but when they are,
         they should be mapped to None; or (2) a tuple / list of :func:`Dim` types or None,
         where the :func:`Dim` types correspond to dynamic dimensions, and static dimensions
         are denoted by None. Arguments that are dicts or tuples / lists of tensors are
         recursively specified by using mappings or sequences of contained specifications.

        same_signature (bool): If True, rewrite the returned graph's signature to be the same as f.

        disable_constraint_solver (bool): Whether the dim constraint solver must be disabled.

    Returns:
        A function that given args and kwargs, returns a tuple of (graph, guards)
        Graph: An FX graph representing the execution of the input PyTorch function with the provided arguments and options.
        Guards: The guards we accumulated during tracing f above

    Raises:
        AssertionError: If decomposition_table is specified without setting aten_graph=True,
        or if graph breaks during tracing in export.

        AssertionError: If Dynamo input and output is not consistent with traced input/output.

    Note - this headerdoc was authored by ChatGPT, with slight modifications by the author.
    """
    if _log_export_usage:
        log_export_usage(event="export.private_api", flags={"_dynamo"})

    # Deal with "local variable referenced before assignment"
    _f = f
    _assume_static_by_default = assume_static_by_default

    def inner(*args, **kwargs):
        constraints = _process_dynamic_shapes(_f, args, kwargs, dynamic_shapes)
        f = _f
        assume_static_by_default = _assume_static_by_default
        check_if_dynamo_supported()
        torch._C._log_api_usage_once("torch._dynamo.export")
        if decomposition_table is not None:
            assert (
                aten_graph
            ), "Specifying a decomposition_table table or tracing mode is illegal without setting aten_graph=True"
        if pre_dispatch:
            assert aten_graph, "pre_dispatch=True can only be used when aten_graph=True"
        f = innermost_fn(f)
        call_to_inspect = f.forward if isinstance(f, torch.nn.Module) else f
        original_signature = inspect.signature(call_to_inspect)
        graph = None
        out_guards = None
        graph_captured_input = None
        graph_captured_result: Optional[Tuple[torch.Tensor, ...]] = None
        fake_mode = None

        def guard_export_print(guards: _guards.GuardsSet):
            nonlocal out_guards
            assert (
                out_guards is None
            ), "whole graph export entails exactly one guard export"
            out_guards = guards

        example_inputs = []

        def dynamo_normalization_capturing_compiler(
            gm: torch.fx.GraphModule, inner_example_inputs
        ):
            nonlocal graph
            assert (
                graph is None
            ), "Tried to emit a second graph during export. Tracing through 'f' must produce a single graph."
            graph = gm

            nonlocal fake_mode, example_inputs
            # NB: do NOT pass inner_example_inputs here, we are detecting the
            # Dynamo allocated fake mode, which should be DISTINCT from a
            # potential outer ambient fake mode which the user provided.
            # example_inputs is always the user specified inputs, so they
            # would have the wrong fake mode attached to them
            fake_mode = _guards.detect_fake_mode()
            example_inputs = inner_example_inputs

            def result_capturing_wrapper(*graph_inputs):
                nonlocal graph_captured_result
                nonlocal graph_captured_input

                graph_captured_input = graph_inputs
                assert graph is not None

                named_parameters = dict(graph.named_parameters(remove_duplicate=False))
                named_buffers = dict(graph.named_buffers(remove_duplicate=False))

                ambient_fake_mode = (
                    _guards.detect_fake_mode(graph_inputs)
                    if _guards.detect_fake_mode(graph_inputs) is not None
                    else fake_mode
                )

                with ambient_fake_mode, enable_python_dispatcher():
                    params_and_buffers = {
                        **named_parameters,
                        **named_buffers,
                    }
                    fake_params_buffers = dict()

                    for name, value in params_and_buffers.items():
                        fake_params_buffers[name] = ambient_fake_mode.from_tensor(
                            value, static_shapes=True
                        )

                    fake_graph_inputs = pytree.tree_map(
                        ambient_fake_mode.from_tensor, graph_inputs
                    )
                    graph_captured_result = torch.func.functional_call(
                        graph, fake_params_buffers, fake_graph_inputs
                    )

                return graph_captured_result

            return result_capturing_wrapper

        # Note: This is needed by rewrite_signature. We need to put it before
        # optimize_assert since user program may mutate the inputs.
        flat_args, in_spec = pytree.tree_flatten((args, kwargs))

        remove_from_cache(f)
        constraint_violation_error = None
        if tracing_mode != "symbolic":
            assume_static_by_default = True
        with config.patch(
            specialize_int=True,
            assume_static_by_default=assume_static_by_default,
            automatic_dynamic_shapes=False,
            capture_dynamic_output_shape_ops=True,
            capture_scalar_outputs=True,
        ):
            opt_f = optimize_assert(
                dynamo_normalization_capturing_compiler,
                hooks=Hooks(
                    guard_export_fn=guard_export_print,
                    guard_fail_fn=None,
                ),
                export=True,
                export_constraints=constraints,
            )(f)
            # TODO(voz): We may have instances of `f` that mutate inputs, we should track sideeffects and reject.
            try:
                result_traced = opt_f(*args, **kwargs)
            except ConstraintViolationError as e:
                constraint_violation_error = e
        remove_from_cache(f)

        if (
            not disable_constraint_solver
            and (shape_env := getattr(fake_mode, "shape_env", None)) is not None
            and (dim_constraints := shape_env.dim_constraints) is not None
            and not isinstance(
                call_to_inspect, (torch._ops.OpOverloadPacket, torch._ops.OpOverload)
            )
            and not trace_rules.check(call_to_inspect)
        ):
            dim_constraints.solve()
            dim_constraints.remove_redundant_dynamic_results()
            forced_specializations = dim_constraints.forced_specializations()
            msg = dim_constraints.prettify_results(
                original_signature, constraint_violation_error, forced_specializations
            )
            if constraint_violation_error:
                constraint_violation_error.args = (
                    constraint_violation_error.args[0] + msg,
                )
            else:
                if forced_specializations:
                    constraint_violation_error = ConstraintViolationError(msg)
                else:
                    log.info(
                        "Summary of dimension constraints:%s",
                        msg,
                    )

            # Error if we have any constraints on static values
            for k in shape_env.var_to_range.keys():
                if isinstance(k, sympy.Integer):
                    constraint_violation_error = ConstraintViolationError(
                        f"{''.join(traceback.format_list(shape_env.var_to_stack[k]))}\n"
                        "It appears that you're trying to set a constraint on a "
                        f"value which we evaluated to have a static value of {k}. "
                        'Set TORCH_LOGS="+export" for more information.'
                    )
        if constraint_violation_error:
            raise constraint_violation_error

        assert (
            graph is not None
        ), "Failed to produce a graph during tracing as no tensor operations were found."
        assert hasattr(graph, "_source_to_user_stacks")
        assert out_guards is not None, "Failed to produce guards during tracing"
        assert fake_mode is not None

        log.info(
            "Dynamo captured graph:\n\n%s", graph.print_readable(print_output=False)
        )

        # This check need to happened before aten_graph
        # because placeholder's _source_node attribute is not preserved by make_fx
        if same_signature:
            check_signature_rewritable(graph)

        # NB: This is mostly hitting the cache; Dynamo already converted these
        example_fake_inputs = [fake_mode.from_tensor(t) for t in example_inputs]

        if aten_graph:
            # Running graph with interpreter is needed for propagating the stack_trace
            def graph_with_interpreter(*args):
                with torch.fx.traceback.preserve_node_meta():
                    return torch.fx.Interpreter(graph).run(*args)

            with maybe_disable_fake_tensor_mode(), enable_python_dispatcher(), (
                fake_mode
            ):
                try:
                    graph = make_fx(
                        graph_with_interpreter,
                        decomposition_table=decomposition_table,
                        tracing_mode="real",
                        _allow_non_fake_inputs=True,
                        pre_dispatch=pre_dispatch,
                        _allow_fake_constant=False,
                    )(*example_fake_inputs)
                except CondOpArgsMismatchError as e:
                    # Wrap the internal error to the user-facing error
                    raise UserError(  # noqa: TRY200
                        UserErrorType.DYNAMIC_CONTROL_FLOW,
                        str(e),
                        case_name="cond_operands",
                    )

            assert graph is not None
            for node in graph.graph.nodes:
                if node.op == "get_attr" and isinstance(
                    getattr(graph, node.target), torch.Tensor
                ):
                    node.meta["val"] = fake_mode.from_tensor(
                        getattr(graph, node.target), static_shapes=True
                    )

        if same_signature:
            flat_args_dynamic_dims = [
                {c.dim for c in (constraints or ()) if c.w_tensor() is x}
                for x in flat_args
            ]
            graph = rewrite_signature(
                original_signature,
                graph,
                fake_mode,
                flat_args,
                in_spec,
                example_fake_inputs,
                graph_captured_input,
                graph_captured_result,
                result_traced,  # type: ignore[possibly-undefined]
                flat_args_dynamic_dims,
            )
        # Store constraints and inputs as metadata for user passes, e.g. turn constraints to runtime check
        assert graph is not None
        graph.meta["input_shape_constraints"] = (
            [constraint.serializable_spec for constraint in constraints]
            if constraints
            else []
        )

        return ExportResult(graph, out_guards)

    if extra_args or extra_kwargs:
        warnings.warn(
            "export(f, *args, **kwargs) is deprecated, use export(f)(*args, **kwargs) instead.  "
            "If you don't migrate, we may break your export call in the future if your user defined kwargs "
            "conflict with future kwargs added to export(f)."
        )
        return inner(*extra_args, **extra_kwargs)
    else:
        return inner


def optimize_assert(
    backend,
    *,
    hooks=Hooks(None, None),
    export=False,
    export_constraints=None,
    dynamic=None,
):
    """
    The same as `torch._dynamo.optimize(backend, nopython=True)`
    """
    backend = get_compiler_fn(backend)

    # Find if backend has any extra context manager
    backend_ctx_ctor = getattr(backend, "backend_ctx_ctor", null_context)

    return _optimize_catch_errors(
        convert_frame.convert_frame_assert(
            backend, export=export, export_constraints=export_constraints
        ),
        hooks,
        backend_ctx_ctor,
        export=export,
        dynamic=dynamic,
    )


class TorchPatcher:
    @staticmethod
    @functools.lru_cache(None)
    def patch():
        # A better way to disable the following would be decorate the source
        # functions with @torch._disable_dynamo. However, this causes issues
        # with torch.deploy internally.
        from .decorators import disable

        torch.jit.trace = disable(torch.jit.trace)
        torch.jit.trace_module = disable(torch.jit.trace_module)
        torch.jit._get_trace_graph = disable(torch.jit._get_trace_graph)
        torch.fx._symbolic_trace.Tracer.trace = disable(
            torch.fx._symbolic_trace.Tracer.trace
        )
        torch.distributions.Distribution.set_default_validate_args(False)

        from ..optim import (
            adadelta,
            adagrad,
            adam,
            adamax,
            adamw,
            asgd,
            lbfgs,
            nadam,
            radam,
            rmsprop,
            rprop,
            sgd,
            sparse_adam,
        )

        optimizer_modules = {
            adadelta,
            adagrad,
            adam,
            adamax,
            adamw,
            asgd,
            lbfgs,
            nadam,
            radam,
            rmsprop,
            rprop,
            sgd,
            sparse_adam,
        }

        for opt_mod in optimizer_modules:
            opt_name = opt_mod.__name__.split(".")[-1]
            fused_fn_name = f"_fused_{opt_name}"
            single_tensor_fn_name = f"_single_tensor_{opt_name}"

            if hasattr(opt_mod, fused_fn_name):
                setattr(
                    opt_mod, fused_fn_name, disable(getattr(opt_mod, fused_fn_name))
                )

        optimizer_classes = [
            opt
            for opt in torch.optim.__dict__.values()
            if inspect.isclass(opt) and issubclass(opt, torch.optim.Optimizer)
        ]

        # Note: we don't support sparsity or tracing through backwards
        excluded_optimizer_classes = {
            torch.optim.SparseAdam,
            torch.optim.LBFGS,
        }

        for opt in optimizer_classes:
            if opt in excluded_optimizer_classes:
                opt.step = disable(opt.step)

            if hasattr(opt, "_init_group"):
                opt._init_group = disable(opt._init_group)

    @staticmethod
    def suppress_torch_distributed_warnings(fn):
        def inner_fn(*args, **kwargs):
            warnings.filterwarnings(
                "ignore", category=UserWarning, module="torch.distributed"
            )
            return fn(*args, **kwargs)

        return inner_fn<|MERGE_RESOLUTION|>--- conflicted
+++ resolved
@@ -125,10 +125,7 @@
         "forward",
         "_forward",
         "__dict__",
-<<<<<<< HEAD
-=======
         "named_children_walk",
->>>>>>> 72662bf0
     }
 
     def __init__(self, mod: torch.nn.Module, dynamo_ctx):
