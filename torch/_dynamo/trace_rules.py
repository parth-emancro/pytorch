--- conflicted
+++ resolved
@@ -105,6 +105,8 @@
     "torch.compiler.is_compiling": TorchInGraphFunctionVariable,
     "torch.compiler.is_dynamo_compiling": TorchInGraphFunctionVariable,
     "torch.autograd._profiler_enabled": SkipFunctionVariable,
+    "torch._C._to_dlpack": SkipFunctionVariable,
+    "torch.to_dlpack": SkipFunctionVariable,
     # We graph break on RNG state setters or getters like
     # `torch.get_rng_state` or `torch.set_rng_state`. These functions
     # are not aten operations and therefore they are completely ignored
@@ -214,8 +216,6 @@
     "torch.autograd.forward_ad.exit_dual_level": UserFunctionVariable,
     "torch.autograd.forward_ad.make_dual": UserFunctionVariable,
     "torch.autograd.forward_ad.unpack_dual": UserFunctionVariable,
-<<<<<<< HEAD
-=======
     # functorch/jacfwd
     "torch._functorch.eager_transforms.jacfwd": UserFunctionVariable,
     "torch._functorch.eager_transforms._construct_standard_basis_for": UserFunctionVariable,
@@ -229,7 +229,6 @@
     "torch._functorch.deprecated.jacrev": UserFunctionVariable,
     "torch._functorch.deprecated.grad_and_value": UserFunctionVariable,
     "torch._functorch.deprecated.vjp": UserFunctionVariable,
->>>>>>> 72662bf0
     #
     "torch._constrain_as_size": UserFunctionVariable,
     "torch._constrain_as_value": UserFunctionVariable,
@@ -1207,7 +1206,6 @@
         "torch._C._test_only_populate_upgraders",
         "torch._C._test_only_remove_entry_to_op_version_map",
         "torch._C._test_only_remove_upgraders",
-        "torch._C._to_dlpack",
         "torch._C._to_functionality_key",
         "torch._C._tracer_set_force_outplace",
         "torch._C._tracer_set_get_unique_name_fn",
@@ -2188,7 +2186,6 @@
         "torch._functorch.deprecated.warn_deprecated",
         "torch._functorch.eager_transforms._any_differentiable",
         "torch._functorch.eager_transforms._autograd_grad",
-        "torch._functorch.eager_transforms._construct_standard_basis_for",
         "torch._functorch.eager_transforms._vjp_treespec_compare",
         "torch._functorch.eager_transforms._set_tensor_requires_grad",
         "torch._functorch.eager_transforms._jvp_treespec_compare",
@@ -2199,15 +2196,9 @@
         "torch._functorch.eager_transforms._wrap_all_tensors_to_functional",
         "torch._functorch.eager_transforms.assert_flat_tuple_of_tensors",
         "torch._functorch.eager_transforms.functionalize",
-<<<<<<< HEAD
-        "torch._functorch.eager_transforms.hessian",
-        "torch._functorch.eager_transforms.jacfwd",
-=======
->>>>>>> 72662bf0
         "torch._functorch.eager_transforms.lazy_dynamo_disable",
         "torch._functorch.eager_transforms.linearize",
         "torch._functorch.eager_transforms.noop",
-        "torch._functorch.eager_transforms.safe_unflatten",
         "torch._functorch.functional_call.construct_stacked_leaf",
         "torch._functorch.functional_call.functional_call",
         "torch._functorch.functional_call.stack_module_state",
