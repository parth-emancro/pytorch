# mypy: ignore-errors

import abc
import collections
import contextlib
import dataclasses
import enum
import functools
import inspect
import itertools
import logging
import math
import operator
import re
import sys
import types
from typing import Any, List, NamedTuple, Optional, Union

from torch.utils._sympy.value_ranges import ValueRanges

try:
    import numpy as np
except ModuleNotFoundError:
    np = None

import torch

from torch import SymInt
from torch._guards import GuardSource, TracingContext
from torch._higher_order_ops.torchbind import call_torchbind
from torch._ops import HigherOrderOperator
from torch._streambase import _EventBase, _StreamBase
from torch._subclasses.fake_tensor import FakeTensor, is_fake, maybe_get_fake_mode
from torch._subclasses.meta_utils import is_sparse_any
from torch.fx.experimental._backward_state import BackwardState
from torch.fx.experimental.symbolic_shapes import (
    _constrain_range_for_size,
    DimDynamic,
    RelaxedUnspecConstraint,
    StatefulSymbolicContext,
    SubclassSymbolicContext,
    SymbolicContext,
)
from torch.fx.immutable_collections import immutable_dict, immutable_list
from torch.utils._python_dispatch import is_traceable_wrapper_subclass
from torch.utils.weak import TensorWeakRef
from .. import config, mutation_guard, replay_record, trace_rules

from ..device_interface import get_registered_device_interfaces
from ..exc import InternalTorchDynamoError, unimplemented
from ..guards import GuardBuilder, install_guard, make_dupe_guard
from ..side_effects import SideEffects
from ..source import (
    AttrSource,
    CallMethodItemSource,
    ConstantSource,
    ConstDictKeySource,
    ConvertIntSource,
    FloatTensorSource,
    GetItemSource,
    GradSource,
    is_cell_contents,
    is_constant_source,
    is_from_defaults,
    is_from_optimizer_source,
    LocalSource,
    NumpyTensorSource,
    OptimizerSource,
    RandomValueSource,
    Source,
    TupleIteratorGetItemSource,
)
from ..trace_rules import is_callable_allowed, is_numpy
from ..utils import (
    build_checkpoint_variable,
    clone_input,
    common_constant_types,
    get_fake_value,
    get_locals_to_steal,
    get_static_address_type,
    is_function_or_wrapper,
    is_namedtuple,
    is_typing,
    is_utils_checkpoint,
    istype,
    odict_values,
    proxy_args_kwargs,
    set_example_value,
    tensor_always_has_static_shape,
    tuple_iterator,
    tuple_iterator_getitem,
    tuple_iterator_len,
    unwrap_with_attr_name_if_wrapper,
    wrap_fake_exception,
)

from .base import MutableLocal, typestr, VariableTracker, VariableTrackerMeta
from .constant import ConstantVariable, EnumVariable
from .ctx_manager import (
    AutocastModeVariable,
    EventVariable,
    NullContextVariable,
    PreserveVersionContextVariable,
    StreamContextVariable,
    StreamVariable,
)
from .dicts import (
    ConstDictVariable,
    DataClassVariable,
    DefaultDictVariable,
    HFPretrainedConfigVariable,
    PythonSysModulesVariable,
    SetVariable,
)
from .distributed import (
    DeviceMeshVariable,
    PlacementClassVariable,
    PlacementVariable,
    ProcessGroupVariable,
    WorldMetaClassVariable,
)
from .functions import (
    CollectiveFunctionRewriteVariable,
    FunctoolsPartialVariable,
    TritonKernelVariable,
    UserMethodVariable,
)
from .higher_order_ops import TorchHigherOrderOperatorVariable
from .iter import ItertoolsVariable
from .lazy import LazyVariableTracker
from .lists import (
    BaseListVariable,
    ListVariable,
    NamedTupleVariable,
    RangeVariable,
    RestrictedListSubclassVariable,
    SizeVariable,
    SliceVariable,
    TupleIteratorVariable,
    TupleVariable,
)
from .misc import (
    AutogradFunctionContextVariable,
    AutogradFunctionVariable,
    ComptimeVariable,
    DebuggingVariable,
    DelayGraphBreakVariable,
    GetAttrVariable,
    GetSetDescriptorVariable,
    InspectSignatureVariable,
    LambdaVariable,
    LoggingLoggerVariable,
    MethodWrapperVariable,
    NumpyVariable,
    PythonModuleVariable,
    RegexPatternVariable,
    SavedTensorBox,
    TorchVersionVariable,
    TypingVariable,
)
from .nn_module import FSDPManagedNNModuleVariable, UnspecializedNNModuleVariable
from .optimizer import OptimizerVariable
from .script_object import TorchScriptObjectVariable

from .sdpa import SDPAParamsVariable
from .tensor import (
    NumpyNdarrayVariable,
    SymNodeVariable,
    TensorSubclassVariable,
    TensorVariable,
    UnspecializedPythonVariable,
)
from .torch import TorchCtxManagerClassVariable, TorchInGraphFunctionVariable
from .torch_function import build_torch_function_fn, TensorWithTFOverrideVariable
from .user_defined import (
    KeyedJaggedTensorVariable,
    SourcelessGraphModuleVariable,
    UserDefinedClassVariable,
    UserDefinedObjectVariable,
)


log = logging.getLogger(__name__)


DimList = List


class _missing:
    pass


@dataclasses.dataclass
class GraphArg:
    source: Source
    # TODO: storing a SymInt here but not a FakeTensor is a pretty strange
    # thing to do.  Probably should have example (which stores an int) and
    # fake_example
    _example: Union[TensorWeakRef, torch.SymInt]
    # When True, this indicates that this GraphArg is a Python quantity (e.g.,
    # a float or int) which we pass to the FX graph as a Tensor.  This
    # controls how we codegen calls into the Dynamo graph: we will call
    # torch.as_tensor on the quantity before passing it in.
    #
    # Note that we typically do not pass dynamic integers as tensors, because
    # they will most frequently just be used for size computation.  But this
    # is a policy decision that we can change our mind on; in particular, when
    # an int comes from a random number generator (e.g., random.randint), we
    # DO pass it as a tensor.
    #
    # It's also worth noting that our current tracing rules for
    # pass_arg_as_tensor as subtly broken: we just pun the variable as a
    # 0d scalar Tensor and pray that the semantics are the same.  Which they
    # often are, but not necessarily.  ezyang(May 2024) plans to fix this
    # soon.
    pass_arg_as_tensor: bool
    fake_tensor: Optional[torch._subclasses.fake_tensor.FakeTensor]
    # UnspecializedPythonVariable often masquerades as a tensor.
    # We MUST NOT generate shape guard code
    # that actually tries to access tensor properties on these values.
    # is_tensor lets us tell if this graph arg actually is a tensor
    # or not.
    is_tensor: bool = True
    # Sometimes, the Tensor we pass to example is freshly allocated (smh).
    # Then we cannot only keep a weak reference to it.  This lets you
    # stash a strong reference too.
    example_strong_ref: Optional[torch.Tensor] = None

    @property
    def example(self):
        if isinstance(self._example, TensorWeakRef):
            r = self._example()
            assert r is not None
            return r
        else:
            return self._example

    def __post_init__(self):
        if isinstance(self._example, torch.Tensor):
            self._example = TensorWeakRef(self._example)
            assert is_fake(self.fake_tensor)

    def reconstruct(self, codegen):
        self.source.reconstruct(codegen)

    def erase(self):
        self._example = None
        self.example_strong_ref = None

    def __eq__(self, other):
        return self.source.name() == other.source.name()


class BackwardStateGraphArg(GraphArg):
    def __init__(self):
        super().__init__(
            source=None,
            _example=BackwardState(),
            pass_arg_as_tensor=False,
            fake_tensor=None,
            is_tensor=False,
        )

    def reconstruct(self, codegen):
        assert codegen.tx.output.backward_state_var
        codegen.load_import_from(BackwardState.__module__, "BackwardState")
        codegen.call_function(0, True)
        codegen.dup_top()
        codegen.store(codegen.tx.output.backward_state_var)


@dataclasses.dataclass
class FrameStateSizeEntry:
    scalar: Optional[int]
    size: Optional[List[int]]


class VariableBuilder:
    """Wrap a python value in a VariableTracker() instance"""

    def __init__(
        self,
        tx,
        source: Source,
    ):
        assert (
            source is not None
        ), "Consider SourcelessBuilder for ephemeral objects, usually objects created locally."
        assert TracingContext.try_get() is not None, "Expected active TracingContext"
        super().__init__()
        self.tx = tx
        self.source = source
        self.name = source.name()

    def __call__(self, value):
        if value in self.tx.output.side_effects:
            side_effect_result = self.tx.output.side_effects[value]
            dup_guard = make_dupe_guard(self.source, side_effect_result.source)
            if dup_guard:
                self.install_guards(dup_guard)
            return side_effect_result

        cached_vt = self.tx.output.variable_tracker_cache.lookup(value, self.source)
        if cached_vt:
            return cached_vt

        vt = self._wrap(value)
        vt.source = self.source
        if self._can_lift_attrs_to_inputs(vt):
            vt = self.tx.output.side_effects.track_object_existing(value, vt)

        self.tx.output.variable_tracker_cache.add(value, self.source, vt)
        return vt

    def _can_lift_attrs_to_inputs(self, vt):
        if type(vt) in [
            TensorVariable,
            TensorWithTFOverrideVariable,
            UserDefinedObjectVariable,
            NumpyNdarrayVariable,
        ]:
            return True
        return False

    @staticmethod
    @functools.lru_cache(None)
    def _common_constants():
        return {
            # We zero-one specialize shapes, so specialize these constants
            # too
            0,
            1,
            # NB: There used to be more constants here, but honestly it was
            # pretty confusing.  Note we specialize floats by default, and
            # DON'T specialize ints by default.  This all only matters with
            # dynamic_shapes
        }

    def get_source(self):
        return self.source

    def install_guards(self, *guards):
        source = self.get_source()
        if (
            isinstance(source, ConstantSource)
            or source.guard_source() == GuardSource.CONSTANT
        ):
            return None
        install_guard(*[source.make_guard(guard) for guard in guards], skip=1)
        return {}

    def set_source_and_track_mutable(self, value, var):
        assert isinstance(var, VariableTracker)
        var.source = self.source
        return self.tx.output.side_effects.track_mutable(value, var)

    @classmethod
    @functools.lru_cache(None)
    def _type_dispatch(cls):
        # NB: Careful not to close over self to avoid ref cycle from lru_cache
        entries = [
            (
                (
                    torch.Tensor,
                    torch.nn.Parameter,
                    torch._subclasses.FakeTensor,
                    torch._subclasses.functional_tensor.FunctionalTensor,
                ),
                cls.wrap_tensor,
            ),
            (
                (tuple, list, odict_values, collections.deque, torch.Size),
                cls.wrap_listlike,
            ),
            (tuple_iterator, cls.wrap_tuple_iterator),
            ((slice, range), cls.wrap_slice_range),
            (tuple(common_constant_types), cls.wrap_literal),
            (re.Pattern, cls.wrap_regex_pattern),
        ]

        if config.trace_numpy and np:
            entries.append((np.ndarray, cls.wrap_numpy_ndarray))

        result = {}
        for ts, fn in entries:
            for t in ts if isinstance(ts, tuple) else (ts,):
                assert t not in result
                result[t] = fn

        return result

    def wrap_regex_pattern(self, value: re.Pattern):
        # TODO(jansel): something like a REPR_MATCH might be more robust here
        self.install_guards(GuardBuilder.ID_MATCH)
        return RegexPatternVariable(value)

    @classmethod
    @functools.lru_cache(None)
    def _id_dispatch(cls):
        from ..comptime import comptime

        entries = [
            (
                inspect.signature,
                lambda self, value: LambdaVariable(
                    InspectSignatureVariable.create,
                    source=self.source,
                    **self.install_guards(GuardBuilder.CLOSURE_MATCH),
                ),
            ),
            (comptime, lambda self, value: ComptimeVariable()),
            (
                dataclasses.fields,
                lambda self, value: LambdaVariable(
                    _dataclasses_fields_lambda,
                    source=self.source,
                    **self.install_guards(GuardBuilder.FUNCTION_MATCH),
                ),
            ),
            (torch.__version__, lambda self, value: TorchVersionVariable()),
        ]

        result = {}
        for ts, fn in entries:
            for t in ts if isinstance(ts, (tuple, list)) else (ts,):
                assert t not in result
                result[id(t)] = fn

        return result

    def _wrap(self, value):
        # import here to avoid circular dependencies
        from torch.utils._triton import has_triton

        if has_triton():
            from triton.runtime.autotuner import Autotuner
            from triton.runtime.jit import JITFunction
        else:

            class JITFunction:
                pass

            class Autotuner:
                pass

        # Handle exact type() match
        type_dispatch = self._type_dispatch().get(type(value))
        if type_dispatch is not None:
            return type_dispatch(self, value)

        # Handle exact id() match
        id_dispatch = self._id_dispatch().get(id(value))
        if id_dispatch is not None:
            return id_dispatch(self, value)

        # Note - There are some nested values where types mismatch!
        # We want to get those out and wrap those.
        value = inspect.getattr_static(value, "_torchdynamo_inline", value)

        # Everything else (NB: order matters!)
        if is_traceable_wrapper_subclass(value) or istype(
            value, config.traceable_tensor_subclasses
        ):
            return self.wrap_tensor(value)
        elif is_namedtuple(value):
            return self.wrap_listlike(value)

        elif value is torch.utils._pytree.SUPPORTED_NODES:
            # For SUPPORTED_NODES, we guard on the dictionary version (PEP509)
            # under the assumption that the values themselves don't change.
            self.install_guards(GuardBuilder.DICT_VERSION)

            # The keys on the SUPPORTED_NODES can be arbitrary, so save on the
            # key order.
            self.tx.output.guard_on_key_order.add(self.source.name())
            result = {
                ConstantVariable.create(k): UserDefinedObjectVariable(
                    v,
                    source=GetItemSource(
                        self.get_source(), ConstDictKeySource(self.get_source(), i)
                    ),
                )
                for i, (k, v) in enumerate(value.items())
            }
            return ConstDictVariable(result, type(value))
        elif value is sys.modules:
            self.install_guards(GuardBuilder.FUNCTION_MATCH)
            return PythonSysModulesVariable(source=self.source)
        elif istype(value, (dict, collections.defaultdict, collections.OrderedDict)):
            if not value and self.get_source().is_nn_module():
                # It is faster to guard on 'false' property than to guard
                # on actual dict keys, but we can't do this fast guard in general because
                # it omits a crucial type check that ensures the value is actually still a dict at runtime.

                # Why is this OK for (specialized) nnmodules? We set up a setattr hook
                # to check for module property mutations, which does a reasonable,
                # but not completely secure job ensuring a property wasn't changed.
                self.install_guards(GuardBuilder.BOOL_FALSE)
            else:
                self.install_guards(GuardBuilder.SEQUENCE_LENGTH)

            # Optimisation for the common case strings, ints, etc
            all_const = all(ConstantVariable.is_literal(k) for k in value.keys())
            if all_const:
                # TODO(anijain2305) - Do we have to guard on all the keys? Can
                # keys be guarded lazily, similar to values?
                self.install_guards(GuardBuilder.DICT_CONST_KEYS)
            else:
                # Guard on the key order
                # This is not ideal, i.e., there is no need to guard on the key
                # order. But we guard on the key order because of the complexity
                #
                # 1) For non-constant objects, we can't save the key in the
                # guard context because it can be memory heavy. We can add
                # weakrefs but this complicates the accesses.
                #
                # 2) For non-constant objects, we also have to guard on the keys
                # (like TENSOR_MATCH on tensor). We might also have guards on
                # the attributes of the keys (like tensor.grad). To make this
                # work in tree strucutre is complicated.
                #
                # So, instead we guard on the key order. While guarding on key
                # order, we just save the indices and use it to access keys and
                # values. Indices are cheap to save.
                self.tx.output.guard_on_key_order.add(self.source.name())

            # We need all the keys to be hashable. We do this within the
            # _HashableTracker class in dicts.py
            def build_key_value(i, k, v):
                if all_const:
                    key = ConstantVariable.create(k)
                    source_key = k
                else:
                    source_key = ConstDictKeySource(self.get_source(), i)
                    key = LazyVariableTracker.create(k, source_key)

                source_value = GetItemSource(self.get_source(), source_key)
                value = LazyVariableTracker.create(v, source_value)

                return key, value

            result = dict(
                build_key_value(i, k, v) for i, (k, v) in enumerate(value.items())
            )

            if istype(value, collections.defaultdict):
                factory_source = AttrSource(self.source, "default_factory")
                result = DefaultDictVariable(
                    result,
                    type(value),
                    default_factory=VariableBuilder(self.tx, factory_source)(
                        value.default_factory
                    ),
                    source=self.source,
                )
            else:
                result = ConstDictVariable(result, type(value), source=self.source)

            return self.set_source_and_track_mutable(value, result)
        elif isinstance(value, torch.nn.Module):
            return self.wrap_module(value)
        elif ConstantVariable.is_literal(value):  # non-atomic literals
            return self.wrap_literal(value)
        elif istype(value, frozenset) and (
            ConstantVariable.is_literal(x) for x in value
        ):
            # For frozenset, we can guard by object ID instead of value
            # equality, this allows us to handle non-literal values
            self.install_guards(GuardBuilder.ID_MATCH)
            return ConstantVariable.create(value=value, source=self.source)
        elif isinstance(value, enum.Enum):
            self.install_guards(GuardBuilder.ID_MATCH)
            return EnumVariable(value=value, source=self.source)
        elif DebuggingVariable.is_reorderable_logging_function(value):
            # Put this above builtin_callable so that print() can be handled
            # along with other builtin debugging functions
            self.install_guards(GuardBuilder.BUILTIN_MATCH)
            return DebuggingVariable(value, source=self.source)
        elif isinstance(value, logging.Logger):
            self.install_guards(GuardBuilder.FUNCTION_MATCH)
            return LoggingLoggerVariable(value, source=self.source)
        elif is_utils_checkpoint(value):
            return build_checkpoint_variable(source=self.source)
        elif isinstance(value, functools.partial):
            func_src = AttrSource(self.get_source(), "func")
            func_obj = VariableBuilder(self.tx, func_src)(value.func)

            args = []
            args_source = AttrSource(self.get_source(), "args")
            for i, arg in enumerate(value.args):
                args.append(
                    VariableBuilder(self.tx, GetItemSource(args_source, i))(arg)
                )

            keywords = {}
            keywords_source = AttrSource(self.get_source(), "keywords")
            for k, v in value.keywords.items():
                if not ConstantVariable.is_literal(k):
                    unimplemented("functools.partial with non-literal keyword")
                keywords[k] = VariableBuilder(
                    self.tx, GetItemSource(keywords_source, k)
                )(v)

            install_guard(
                self.get_source().make_guard(GuardBuilder.TYPE_MATCH),
                keywords_source.make_guard(GuardBuilder.DICT_KEYS),
                args_source.make_guard(GuardBuilder.SEQUENCE_LENGTH),
            )
            return FunctoolsPartialVariable(func_obj, args, keywords)
        elif is_typing(value):
            # typing.List, typing.Mapping, etc.
            self.install_guards(GuardBuilder.ID_MATCH)
            return TypingVariable(
                value,
                source=self.source,
            )
        elif np is not None and isinstance(value, np.generic):
            # numpy array scalars: convert to 0D arrays
            return self.wrap_numpy_ndarray(np.asarray(value))
        elif is_numpy(value):
            assert np
            self.install_guards(
                GuardBuilder.FUNCTION_MATCH
                if callable(value)
                else GuardBuilder.TYPE_MATCH
            )
            return NumpyVariable(value, source=self.source)
        # NB: These can't be put in type_dispatch, they have to run later
        elif CollectiveFunctionRewriteVariable.can_rewrite(value):
            self.install_guards(GuardBuilder.FUNCTION_MATCH)
            return CollectiveFunctionRewriteVariable.create(
                self.tx,
                value,
                source=self.source,
            )
        elif istype(value, torch.autograd.function.FunctionMeta):
            self.install_guards(GuardBuilder.FUNCTION_MATCH)
            return AutogradFunctionVariable(
                value,
                source=self.source,
            )
        elif isinstance(value, torch.autograd.function.FunctionCtx):
            actual_saved_tensors = None
            try:
                actual_saved_tensors = value.saved_tensors
            except RuntimeError:
                pass

            saved_tensors = []
            guards = [self.source.make_guard(GuardBuilder.TYPE_MATCH)]
            if isinstance(actual_saved_tensors, tuple):
                saved_tensors_source = AttrSource(self.source, "saved_tensors")
                guards.append(
                    saved_tensors_source.make_guard(GuardBuilder.SEQUENCE_LENGTH)
                )
                for i, v in enumerate(actual_saved_tensors):
                    saved_tensors.append(
                        VariableBuilder(
                            self.tx, GetItemSource(saved_tensors_source, i)
                        )(v)
                    )
            install_guard(*guards)

            return self.tx.output.side_effects.track_object_existing(
                value,
                AutogradFunctionContextVariable(
                    value,
                    source=self.source,
                    saved_tensors=SavedTensorBox(saved_tensors),
                ),
            )
        elif (
            isinstance(value, types.MethodType)
            and istype(
                getattr(value, "__self__", None), torch.autograd.function.FunctionMeta
            )
            and getattr(value, "__name__", "") == "apply"
            and value == getattr(value.__self__, "apply", None)
        ):
            # handle aliased autograd function `apply` calls
            self.install_guards(GuardBuilder.FUNCTION_MATCH)
            return GetAttrVariable(
                AutogradFunctionVariable(
                    value.__self__, source=AttrSource(self.source, member="__self__")
                ),
                "apply",
            )
        elif callable(value) and trace_rules.lookup_callable(value) is not None:
            if is_callable_allowed(value):
                self.tx.output.has_user_defined_allowed_in_graph = True
            return trace_rules.lookup_callable(value).create_with_source(
                value, source=self.source
            )
        elif np and isinstance(value, np.number):
            return self.wrap_unspecialized_primitive(value)
        elif DataClassVariable.is_matching_object(value):
            self.install_guards(GuardBuilder.TYPE_MATCH)
            return DataClassVariable.wrap(self, value)
        elif HFPretrainedConfigVariable.is_matching_object(value):
            self.install_guards(GuardBuilder.TYPE_MATCH)
            return HFPretrainedConfigVariable(value)
        elif isinstance(value, HigherOrderOperator):
            self.install_guards(GuardBuilder.TYPE_MATCH, GuardBuilder.NAME_MATCH)
            return TorchHigherOrderOperatorVariable.make(value, source=self.source)
        elif isinstance(value, torch.cuda.StreamContext):
            self.install_guards(GuardBuilder.ID_MATCH)
            stream_source = AttrSource(self.source, "stream")
            stream_var = VariableBuilder(self.tx, stream_source)(value.stream)
            return StreamContextVariable.create(self.tx, stream_var)
        elif isinstance(value, _StreamBase):
            self.install_guards(GuardBuilder.ID_MATCH)
            stream_proxy = self.tx.output.create_proxy(
                "call_function",
                torch.cuda.Stream,
                (),
                {
                    "stream_id": value.stream_id,
                    "device_index": value.device_index,
                    "device_type": value.device_type,
                },
            )
            set_example_value(stream_proxy.node, value)
            return StreamVariable(
                stream_proxy,
                value,
                value.device,
                source=self.source,
            )
        elif isinstance(value, (torch._C._SDPAParams)):
            self.install_guards(GuardBuilder.TYPE_MATCH)
            return SDPAParamsVariable.create(self.tx, value, self.source)
        elif isinstance(value, _EventBase):
            self.install_guards(GuardBuilder.ID_MATCH)
            return EventVariable(
                None,
                value,
                source=self.source,
            )
        elif (
            isinstance(value, torch._C._TensorMeta)
            and value in config.traceable_tensor_subclasses
        ):
            return TensorSubclassVariable(value, source=self.source)
        elif (
            istype(value, contextlib.nullcontext)
            and inspect.getattr_static(value, "enter_result", None) is None
        ):
            self.install_guards(GuardBuilder.TYPE_MATCH)
            return NullContextVariable(source=self.source)
        elif KeyedJaggedTensorVariable.is_matching_object(value):
            self.install_guards(GuardBuilder.TYPE_MATCH)
            result = KeyedJaggedTensorVariable(value, source=self.source)
            # TODO: this doing it manually is bad
            return self.tx.output.side_effects.track_object_existing(value, result)
        elif isinstance(value, torch.optim.Optimizer):
            self.install_guards(GuardBuilder.ID_MATCH)
            self.source = OptimizerSource(self.source)
            return OptimizerVariable(value, source=self.source)
        elif WorldMetaClassVariable.is_group_member_type(value):
            return WorldMetaClassVariable(value, source=self.source)
        elif ProcessGroupVariable.is_process_group(value):
            self.install_guards(GuardBuilder.ID_MATCH)
            return ProcessGroupVariable(value, source=self.source)
        elif DeviceMeshVariable.is_device_mesh(value):
            # TODO: see if we need to add custom guard instead of a simple ID_MATCH
            self.install_guards(GuardBuilder.ID_MATCH)
            return DeviceMeshVariable(value, source=self.source)
        elif PlacementClassVariable.is_placement_type(value):
            # TODO: see if we need to add custom guard instead of a simple ID_MATCH
            self.install_guards(GuardBuilder.ID_MATCH)
            return PlacementClassVariable(value, source=self.source)
        elif PlacementVariable.is_placement(value):
            # TODO: see if we need to add custom guard instead of a simple ID_MATCH
            self.install_guards(GuardBuilder.ID_MATCH)
            return PlacementVariable(
                value,
                source=self.source,
            )
        elif istype(value, type) and value in itertools.__dict__.values():
            self.install_guards(GuardBuilder.FUNCTION_MATCH)
            return ItertoolsVariable(value, source=self.source)
        elif isinstance(value, torch.SymBool):
            # Note: the idea here is to re-use the infra we've built for SymInt by simulating the
            # user provided SymBool with a SymInt in dynamo.

            # Concretely,
            # 1. We create a SymInt in dynamo's shape_env, whose source is constructed as ConvertIntSource(self.source).
            # so that guards on the SymInts can be effectively applied on the original SymBool in user program.
            # 2. We create a SymBool based on the SymInt in dynamo's ShapeEnv. Because the original user program
            # depends on the value being a SymBool. This allows dynamo to interpret the user's program correctly.

            value_hint = value.node.require_hint()
            new_source = ConvertIntSource(self.source)

            new_symint = self.tx.output.shape_env.create_unspecified_symint_and_symbol(
                int(value_hint),
                new_source,
                dynamic_dim=DimDynamic.DYNAMIC,
            )

            sym_node_proxy = self.tx.output.root_tracer.create_graph_input(
                re.sub(r"[^a-zA-Z0-9]+", "_", self.name),
                type(new_symint),
                source=new_source,
            )

            sym_node_proxy.node.meta["grapharg"] = GraphArg(
                new_source,
                new_symint,
                False,
                None,
                is_tensor=False,
                example_strong_ref=new_symint,
            )
            self.tx.output.bound_symbols.add(new_symint.node.expr)
            self.tx.output.tracked_fakes.append(
                TrackedFake(new_symint, new_source, None)
            )
            return SymNodeVariable(
                sym_node_proxy,
                new_symint == 1,
            )
        elif isinstance(value, (JITFunction, Autotuner)):
            self.install_guards(GuardBuilder.ID_MATCH)
            return TritonKernelVariable(
                value,
                None,  # No kernel idx provided
                None,  # No grid provided
                source=self.source,
            )
        elif isinstance(value, torch.amp.autocast_mode.autocast):
            self.install_guards(GuardBuilder.ID_MATCH)
            return AutocastModeVariable(
                target_values=[
                    value.device,
                    value.fast_dtype,
                    value._enabled,
                    value._cache_enabled,
                ],
                source=self.source,
            )
        elif TorchCtxManagerClassVariable.is_matching_cls(value):
            self.install_guards(GuardBuilder.FUNCTION_MATCH)
            return TorchCtxManagerClassVariable(value, source=self.source)
        elif is_function_or_wrapper(value):
            value, attr_name = unwrap_with_attr_name_if_wrapper(value)
            # For these wrappers, Dynamo points to the wrapped function,
            # so source needs to be updated as well.
            if attr_name is not None:
                self.source = AttrSource(self.source, attr_name)
            return trace_rules.lookup(value).create_with_source(
                value, source=self.source
            )
        # Don't use istype, since some python modules are not subclasses of types.ModuleType directly.
        # E.g, type(torch.ops) -> <class 'torch._ops._Ops'>,
        # type(torch.backends.cudnn) -> <class 'torch.backends.cudnn.CudnnModule'>
        elif isinstance(value, (types.ModuleType, replay_record.DummyModule)):
            self.install_guards(GuardBuilder.FUNCTION_MATCH)
            return PythonModuleVariable(
                value,
                source=self.source,
            )
        elif isinstance(value, types.MethodType) and isinstance(
            value.__self__, (torch.nn.Module, torch.utils._pytree.TreeSpec)
        ):
            # don't let MethodTypes fall through to UserDefinedObject,
            # which doesn't support 'CALL_FUNCTION'

            # TODO(whc): Why do we limit this to methods on NNModules?
            # I don't have a good reason for this, but it preserves the existing behavior
            # for MBartForConditionalGeneration, which generates many graph breaks and OOMs otherwise.
            # I suspect we probably want to relax this check and dig deeper there.

            # In order to construct a MethodVariable in Dynamo, we start with an actual method obj from python,
            # but need to separately wrap its underlying `__func__` and its `self` argument.  We wrap `self` here
            # and then `__func__` gets wrapped inside UserMethodVariable.
            self_obj = VariableBuilder(
                self.tx, source=AttrSource(self.source, "__self__")
            )(value.__self__)
            assert self_obj and isinstance(
                self_obj, VariableTracker
            ), "Failed to produce a valid self obj"
            self.install_guards(GuardBuilder.FUNCTION_MATCH)
            return UserMethodVariable(
                value.__func__,
                self_obj,
                source=self.source,
            )
        elif isinstance(value, types.GetSetDescriptorType):
            self.install_guards(GuardBuilder.FUNCTION_MATCH)
            return GetSetDescriptorVariable(value)
        elif isinstance(value, types.MethodWrapperType):
            self.install_guards(GuardBuilder.FUNCTION_MATCH)
            return MethodWrapperVariable(value)
        elif issubclass(type(value), type):
            if value in (torch.utils.hooks.BackwardHook, torch.nn.Parameter):
                # TODO(jansel): combine this case with the one above
                return trace_rules.lookup(value).create_with_source(
                    value, source=self.source
                )
            if value is torch.autograd._unsafe_preserve_version_counter:
                self.install_guards(GuardBuilder.FUNCTION_MATCH)
                return PreserveVersionContextVariable.constructor(self.tx)
            # This is a userdefined class, so install an ID_MATCH even if its a
            # global variable.
            self.install_guards(GuardBuilder.ID_MATCH)
            return UserDefinedClassVariable(
                value,
                source=self.source,
            )
        elif RestrictedListSubclassVariable.is_matching_cls(type(value)):
            self.install_guards(GuardBuilder.SEQUENCE_LENGTH)
            return self.set_source_and_track_mutable(
                value,
                RestrictedListSubclassVariable(
                    [
                        LazyVariableTracker.create(
                            value=value[i], source=GetItemSource(self.source, i)
                        )
                        for i in range(len(value))
                    ],
                    user_cls=type(value),
                    user_cls_source=AttrSource(self.source, "__class__"),
                ),
            )
        elif TorchScriptObjectVariable.is_matching_cls(type(value)):
            from ..source import (
                FlattenScriptObjectSource,
                ScriptObjectQualifiedNameSource,
            )

            # This exists to allow a smoother transition.
            # The implications are:
            # The script objects won't be tracked as proxies.
            # Methods on these objects won't show up in the graph.
            # The original script object might be mutated.
            if not hasattr(value, "__obj_flatten__"):
                return self.wrap_user_defined(value)

            # Install the guards on the fully qualified name of the script object
            LazyVariableTracker.realize_all(
                VariableBuilder(self.tx, ScriptObjectQualifiedNameSource(self.source))(
                    value._type().qualified_name()  # type: ignore[attr-defined]
                )
            )
            # Install the guards on the content of the script object by setting the source
            # to be FlattenScriptObjectSource, which calls __obj_flatten__() to get the contents.
            LazyVariableTracker.realize_all(
                VariableBuilder(self.tx, FlattenScriptObjectSource(self.source))(
                    value.__obj_flatten__()
                )
            )

            fake_script_obj = torch._library.fake_class_registry.to_fake_obj(
                self.tx.output.fake_mode, value
            )

            proxy = self.tx.output.root_tracer.create_graph_input(
                re.sub(r"[^a-zA-Z0-9]+", "_", self.name),
                type(value),
                source=self.source,
            )

            # setting is_unspecialized=False to not insert a as_tensor call in reconstruct by default
            # seting example to be real value because these example values will be used
            # as example_inputs for user compiler.
            proxy.node.meta["grapharg"] = GraphArg(
                self.source, value, False, None, False, fake_script_obj
            )
            return TorchScriptObjectVariable.create(
                proxy,
                fake_script_obj,
                source=self.source,
            )
        else:
            return self.wrap_user_defined(value)

    def wrap_user_defined(self, value: Any):
        self.install_guards(GuardBuilder.TYPE_MATCH)
        result = UserDefinedObjectVariable(value, source=self.source)
        if not SideEffects.cls_supports_mutation_side_effects(type(value)):
            # don't allow STORE_ATTR mutation with custom __setattr__
            return result
        return self.tx.output.side_effects.track_object_existing(value, result)

    def wrap_listlike(self, value: Union[tuple, list, odict_values, NamedTuple]):
        if config.specialize_int and type(value) is torch.Size:
            self.install_guards(GuardBuilder.CONSTANT_MATCH)
            return ConstantVariable.create(value=value)
        # One can index a tensor with a list/tuple. Therefore, we need to
        # have a stricter match.
        self.install_guards(GuardBuilder.SEQUENCE_LENGTH)

        for item in value:
            if item is value:
                unimplemented("list elements are pointing to the list itself")

        output = [
            LazyVariableTracker.create(item, source=GetItemSource(self.get_source(), i))
            for i, item in enumerate(value)
        ]

        maybe_gm = self.tx.output.local_scope.get("self")
        if isinstance(
            self.source, LocalSource
        ) and self.source.local_name in get_locals_to_steal(maybe_gm):
            # The input tensor list to dynamo from compiled autograd may contain activations
            # which are freed as they are used in inductor. Dynamo's default behavior is to
            # lift all tensors to the graph inputs, but this will cause dynamo to hold an
            # extra reference to the activation tensors and increase peak memory usage.
            # To allow freeing ASAP, we keep the list as graph argument to the dynamo output
            # graph, and unpack it locally.
            # e.g. instead of `def forward(self, L_inputs_0_, L_inputs_1_, ...):`, we have
            # `def forward(self, L_inputs_):`
            source = self.source
            assert isinstance(value, list)
            tensor_list_proxy = self.tx.output.root_tracer.create_graph_input(
                re.sub(r"[^a-zA-Z0-9]+", "_", self.name), type(value), source=source
            )
            tensor_list_proxy.node.meta["steal_arg"] = True

            list_variable = wrap_fx_proxy_cls(
                target_cls=TensorVariable,
                tx=self.tx,
                proxy=tensor_list_proxy,
                example_value=value,
                subclass_type=None,
                source=source,
            )

            guards = []
            for i, tensor_variable in enumerate(list_variable.items):
                source_i = GetItemSource(base=source, index=i, index_is_slice=False)
                # access unpacked tensor from this list instead of from a lifted arg
                self.tx.output.input_source_to_var[source_i] = tensor_variable

                guard = functools.partial(
                    GuardBuilder.TENSOR_MATCH, value=TensorWeakRef(value[i])
                )
                guards.append(source_i.make_guard(guard))

            install_guard(*guards, skip=1)

            grapharg = GraphArg(
                source,
                value,
                pass_arg_as_tensor=False,
                fake_tensor=None,
                is_tensor=False,
            )
            tensor_list_proxy.node.meta["grapharg"] = grapharg

        result = BaseListVariable.cls_for_instance(value)(
            output, mutable_local=MutableLocal()
        )
        if istype(value, list):
            return self.set_source_and_track_mutable(value, result)
        return result

    def wrap_tuple_iterator(self, value: tuple_iterator):
        self.install_guards(GuardBuilder.TUPLE_ITERATOR_LEN)
        output = [
            VariableBuilder(self.tx, TupleIteratorGetItemSource(self.get_source(), i))(
                tuple_iterator_getitem(value, i)
            )
            for i in range(tuple_iterator_len(value))
        ]
        result = TupleIteratorVariable(
            output, mutable_local=MutableLocal(), source=self.source
        )

        return self.set_source_and_track_mutable(value, result)

    def wrap_slice_range(self, value: Union[slice, range]):
        items = [
            VariableBuilder(self.tx, AttrSource(self.get_source(), k))(
                getattr(value, k)
            )
            for k in ("start", "stop", "step")
        ]
        self.install_guards(GuardBuilder.TYPE_MATCH)
        if isinstance(value, slice):
            return SliceVariable(items, source=self.source)
        else:
            return RangeVariable(items, source=self.source)

    def wrap_module(self, value: torch.nn.Module):
        from ..eval_frame import OptimizedModule

        if len(value.__dict__) == 0:
            unimplemented(f"uninitialized nn.Module: {typestr(value)}")
        if istype(value, OptimizedModule):
            # Check if the optimized module was disabled
            if inspect.getattr_static(value.forward, "_torchdynamo_disable", False):
                # This bytecode is mostly of kind LOAD_ATTR or LOAD_METHOD. If
                # we graph break here, Dynamo does not know how to create
                # continuation functions for such bytecodes. So, we delay the
                # graph break to CALL_FUNCTION.
                return DelayGraphBreakVariable(source=self.source)

            self.install_guards(GuardBuilder.TYPE_MATCH)
            self.source = AttrSource(self.source, "_orig_mod")
            return self.wrap_module(value._orig_mod)

        if (
            isinstance(value, (torch.nn.RNN, torch.nn.GRU, torch.nn.LSTM))
            and not config.allow_rnn
        ):
            unimplemented("TorchDynamo purposely graph breaks on RNN, GRU, LSTMs")
        if mutation_guard.is_dynamic_nn_module(value, self.tx.export):
            # created dynamically, don't specialize on it
            self.install_guards(GuardBuilder.TYPE_MATCH)
            result = UnspecializedNNModuleVariable(value, source=self.source)
            if not SideEffects.cls_supports_mutation_side_effects(type(value)):
                # don't allow STORE_ATTR mutation with custom __setattr__
                return result
            return self.tx.output.side_effects.track_object_existing(value, result)
        elif issubclass(
            value.__class__, torch.nn.parallel.distributed.DistributedDataParallel
        ):
            self.install_guards(GuardBuilder.TYPE_MATCH)
            return UnspecializedNNModuleVariable(value)
        elif getattr(value, "_is_fsdp_managed_module", False):
            # See note [Dynamo treats FSDP wrapped modules as UnspecializedNNModule]
            # in fully_sharded_data_parallel.py for more information

            # we can't do this assert inside FSDP constructor,
            # since we don't know yet whether dynamo will be used
            assert getattr(
                value, "_fsdp_use_orig_params", False
            ), "Dynamo only supports FSDP with use_orig_params=True"

            # Note on FSDP guarding
            # 1. We expect FSDP wrapping mutates an nn module irreversably (no way to de-wrap).
            # 2. Eager FSDP already assumes (requires, but without enforcement) that users don't mutate their
            #    model parameters/structure after FSDP wrapping, because FSDP wouldn't notice or update its FlatParams.
            #
            # Due to (1), once we enter this path we expect not to go back nor have to guard on type
            # or _is_fsdp_managed_module.
            #
            # TODO(whc) We could add a guard on the opposite case, where a user compiled/ran
            # pre-FSDP-wrapped model, then wrapped, to ensure that we recompile with the FSDP handling.
            #
            # Due to (2), we skip guards on inner contents of fsdp_managed modules, by using FSDPNNModuleSource as the
            # guard source.  This behavior is gated on config.skip_fsdp_guards.
            #
            # ID_MATCH is required to disambiguate cases as simple as a unit test that constructs 2 models and wraps
            # them differently with different FSDP configs.  (test_dynamo_distributed.py -k test_fsdp_aot_eager)
            self.install_guards(GuardBuilder.TYPE_MATCH, GuardBuilder.ID_MATCH)
            return FSDPManagedNNModuleVariable(value, source=self.get_source())
        else:
            return self.tx.output.register_attr_or_module(
                value,
                self.name,
                source=self.get_source(),
                # Guards are added inside register_attr_or_module
            )

    def wrap_literal(self, value):
        if not config.specialize_int and type(value) is int:
            # unspecializing int by default, but still
            # specialize for the following conditions
            if not TracingContext.get().force_unspec_int_unbacked_size_like and (
                value in self._common_constants()
                # Assume integers from global variables want to be specialized
                or not self.source.guard_source().is_local()
                or is_from_defaults(self.source)
                or is_cell_contents(self.source)
            ):
                self.install_guards(GuardBuilder.CONSTANT_MATCH)
                return ConstantVariable.create(value=value, source=self.source)
            else:
                return self.wrap_symint(value)
        elif not config.specialize_float and type(value) is float:
            return self.wrap_symfloat(value)
        else:
            self.install_guards(GuardBuilder.CONSTANT_MATCH)
            return ConstantVariable.create(value=value)

    def assert_not_wrapped_by_this_graph(self, value: torch.Tensor):
        if is_fake(value) and maybe_get_fake_mode(value) is self.tx.fake_mode:
            raise InternalTorchDynamoError(
                "Cannot wrap a Tensor that has already been",
                "wrapped by this instance of Dynamo",
            )

    def wrap_tensor(self, value: torch.Tensor):
        source = self.get_source()

        # We cannot already be tracking the tensor, which implies
        # it would have already been wrapped
        assert value not in self.tx.output.side_effects

        if (
            source.guard_source().is_nn_module()
            or get_static_address_type(value) is not None
        ) and not source.guard_source().is_fsdp_module():
            self.assert_not_wrapped_by_this_graph(value)
            return self.tx.output.register_attr_or_module(
                value, self.name, source=source
            )

        if is_constant_source(source):
            self.assert_not_wrapped_by_this_graph(value)
            return self.tx.output.register_attr_or_module(
                value,
                re.sub(r"[^a-zA-Z0-9]+", "_", self.name),
                source=source,
                # Guards are added inside register_attr_or_module
            )

        if type(value) in config.traceable_tensor_subclasses:
            # Ordinarily, we would fakeify a tensor so that it can get dynamic
            # shapes and be computed on without triggering actual operations.
            # However, how can we fakeify a tensor subclass?  Ordinary
            # inheritance (nor multiple inheritance) won't work work.
            #
            # Instead, our plan is to *manually simulate* the tensor subclass
            # inheriting from a fake tensor with dynamo.  This means our
            # data representation for a tensor subclass will be a fake tensor
            # + tensor subclass type + any extra data the subclass may have
            # been storing on the tensor.  Because all Python accesses are
            # mediated through TensorWithTFOverrideVariable, we can ensure
            # that we dispatch differently, e.g., according to
            # __torch_function__
            #
            # To simplify things for now, the __dict__ tracking bits haven't
            # been implemented yet, but they can be added into this design at
            # a later point in time.
            subclass_type = type(value)
        else:
            assert type(value) in (
                torch.Tensor,
                torch.nn.Parameter,
                torch._subclasses.fake_tensor.FakeTensor,
                torch._subclasses.functional_tensor.FunctionalTensor,
            ) or is_traceable_wrapper_subclass(value), type(value)
            subclass_type = None

        # NB: this just says we accessed a tensor from the same source again
        # (e.g., a tensor lives in a global foo, and we LOAD_GLOBAL it twice).
        # This is distinct from two distinct sources mapping to the same
        # Tensor (per id())!  No guard is necessary here.  See below for the
        # other case.
        is_duplicate_tensor = source in self.tx.output.input_source_to_var
        if is_duplicate_tensor:
            return self.tx.output.input_source_to_var[source]

        # By this point, we should have deduplicated all tensors
        self.assert_not_wrapped_by_this_graph(value)

        # tx.output has multiple tracers if we're introspecting HigherOrderOperator.
        # When we've discovered an untracked tensor, then we actually need
        # to get Dynamo to track the tensor (which is what this function does)
        # and put it as a graph input on the root tracer. Later on,
        # if the input is actually used in the body of the HigherOrderOperator,
        # then the relevant SubgraphTracer will lift it to being an input of
        # the subgraph.
        # See NOTE [HigherOrderOperator tracing design] for more details.

        tensor_proxy = self.tx.output.root_tracer.create_graph_input(
            re.sub(r"[^a-zA-Z0-9]+", "_", self.name), type(value), source=source
        )
        options = {}
        if type(value) in config.traceable_tensor_subclasses:
            options["torch_function_fn"] = build_torch_function_fn(
                self.tx, value, self.source
            )
            self.install_guards(GuardBuilder.TYPE_MATCH)

        if (
            isinstance(value, torch.Tensor)
            and value.is_nested
            and not isinstance(value, torch.nested._internal.nested_tensor.NestedTensor)
        ):
            unimplemented("torch.compile does not support strided NestedTensor")

        if is_sparse_any(value):
            unimplemented(
                f"torch.compile does not support sparse Tensor with {value.layout} layout"
            )

        tensor_variable = wrap_fx_proxy(
            tx=self.tx,
            proxy=tensor_proxy,
            example_value=value,
            subclass_type=subclass_type,
            source=source,
            **options,
        )

        guard_type = GuardBuilder.TENSOR_MATCH

        if isinstance(source, GradSource) and is_from_optimizer_source(source):
            guard_type = GuardBuilder.NOT_NONE_MATCH

        self.install_guards(
            functools.partial(
                guard_type,
                value=value
                if isinstance(source, NumpyTensorSource)
                else TensorWeakRef(value),
            )
        )

        # We install TYPE_MATCH guards for traceable wrapper subclass object,
        # and recursively install corresponding guard for each inner attribute.
        if is_traceable_wrapper_subclass(value):
            self.install_guards(GuardBuilder.TYPE_MATCH)
            attrs, _ = value.__tensor_flatten__()
            for attr in attrs:
                inner_value = getattr(value, attr)
                inner_source = AttrSource(self.source, attr)
                LazyVariableTracker.realize_all(
                    VariableBuilder(self.tx, inner_source)(inner_value)
                )

        self.tx.output.input_source_to_var[source] = tensor_variable
        assert "tensor_dict" not in tensor_proxy.node.meta
        tensor_proxy.node.meta["tensor_dict"] = value.__dict__.copy()

        # Note: this information is conveyed via subclass_type now
        fake_tensor_value = tensor_variable.proxy.node.meta["example_value"]
        if maybe_get_fake_mode(fake_tensor_value) is not self.tx.fake_mode:
            raise InternalTorchDynamoError("Wrapped Tensor must be this graph's fake")

        grapharg = GraphArg(source, value, False, fake_tensor_value)
        tensor_proxy.node.meta["grapharg"] = grapharg
        self.tx.output.add_symbol_bindings(grapharg)
        return tensor_variable

    def wrap_numpy_ndarray(self, value):
        assert np is not None
        assert isinstance(value, np.ndarray)

        source = NumpyTensorSource(self.get_source())

        from torch._numpy import _util

        readonly = not value.flags.writeable
        if readonly:
            try:
                value.flags.writeable = True
            except ValueError:
                # One can not easily make nditer elements writable,
                # but warning is not the end of the world
                assert isinstance(value.base, np.nditer)
                pass

        try:
            tensor_value = _util._try_convert_to_tensor(value)
            if readonly:
                from torch._prims_common import clone_preserve_strides

                tensor_value = clone_preserve_strides(tensor_value)
        except NotImplementedError as e:
            # failed to convert to tensor, graph break
            unimplemented(str(e))

        # We do this because we want the full behavior of guarding the numpy ndarray as if it were
        # a tensor. It's a little annoying to make a VT to throw out, but there's so many side effects here
        # that there's not another great way to do this atm.
        # This creates the right graphargs, as well as registration for guards in tensor names and shape env.
        LazyVariableTracker.realize_all(VariableBuilder(self.tx, source)(tensor_value))
        proxy = self.tx.output.root_tracer.create_graph_input(
            re.sub(r"[^a-zA-Z0-9]+", "_", self.name), type(tensor_value), source=source
        )
        options = {"source": source}
        numpy_ndarray_variable = wrap_fx_proxy_cls(
            target_cls=NumpyNdarrayVariable,
            tx=self.tx,
            proxy=proxy,
            example_value=tensor_value,
            **options,
        )

        self.tx.output.input_source_to_var[source] = numpy_ndarray_variable
        example_value = numpy_ndarray_variable.proxy.node.meta["example_value"]

        # pass_arg_as_tensor should be true because we are wrapping a np.ndarray as argument input, and it needs to be
        # converted to a tensor.
        grapharg = GraphArg(
            source,
            tensor_value,
            pass_arg_as_tensor=True,
            fake_tensor=example_value,
            is_tensor=True,
            example_strong_ref=tensor_value,
        )
        proxy.node.meta["grapharg"] = grapharg

        return numpy_ndarray_variable

    def wrap_symint(self, value):
        assert type(value) is int

        if self.name in self.tx.output.unspec_variable_map:
            return self.tx.output.unspec_variable_map[self.name]

        shape_env = self.tx.output.shape_env
        if TracingContext.get().force_unspec_int_unbacked_size_like:
            wrapped_value = shape_env.create_unbacked_symint()
            _constrain_range_for_size(wrapped_value)
            self.tx.output.bound_symbols.add(wrapped_value.node.expr)
            self.tx.output.tracked_fakes.append(
                TrackedFake(wrapped_value, self.source, None)
            )

        # NB: We do not do float.  For motivation, see
        # https://docs.google.com/document/d/1INSCdYu1PxXcr43HrD82OudeEuS-qxQe1yZmLg2wy6A/edit
        # but the general idea is that we generate kernels that can
        # take unspecialized floats and use them in sizevar computation
        elif not is_constant_source(self.get_source()):
            if torch._dynamo.config.specialize_int:
                # If specialize_int is False, also return
                # a constant (but this should have been handled
                # in the caller, TBH)
                self.install_guards(GuardBuilder.CONSTANT_MATCH)
                return ConstantVariable.create(value=value, source=self.source)

            name = self.source.name()
            if name not in self.tx.output.frame_state:
                # Note - this essentially means that if this name gets reused as a tensor,
                # it will start fully dynamic. That should always be a safe option, and not awfully inefficient.
                # Alternatively, if we want to improve pef here, we can add a third state of unset, but I am not
                # sure that is necessary for now.
                frame_state_entry = FrameStateSizeEntry(scalar=value, size=None)
            else:
                frame_state_entry = self.tx.output.frame_state[name]
                if frame_state_entry.scalar != value:
                    log.debug(
                        "automatic dynamic int %s val %s != %s",
                        name,
                        value,
                        frame_state_entry.scalar,
                    )
                    frame_state_entry.scalar = None
            self.tx.output.frame_state[name] = frame_state_entry

            # TODO: This should be dynamic, as we in general do not
            # know if bare integers are actually going to be sizevars
            # and it is inappropriate to eagerly duck size them with
            # real sizevars
            if (
                config.automatic_dynamic_shapes and frame_state_entry.scalar is None
            ) or not config.assume_static_by_default:
                dynamic_dim = DimDynamic.DYNAMIC
            else:  # assume_static_by_default
                # TODO: dynamic_dim = DimDynamic.STATIC should work but
                # for some reason it doesn't
                self.install_guards(GuardBuilder.CONSTANT_MATCH)
                return ConstantVariable.create(value=value)

            wrapped_value = shape_env.create_unspecified_symint_and_symbol(
                value,
                source=self.source,
                dynamic_dim=dynamic_dim,
            )
            self.tx.output.bound_symbols.add(wrapped_value.node.expr)

            self.tx.output.tracked_fakes.append(
                TrackedFake(wrapped_value, self.source, None)
            )
        else:
            assert is_constant_source(self.get_source())
            # TODO: Do I actually need guard for constant source?
            self.install_guards(GuardBuilder.CONSTANT_MATCH)
            return ConstantVariable.create(value=value, source=self.source)

        assert not isinstance(self.get_source(), RandomValueSource)
        install_guard(self.get_source().make_guard(GuardBuilder.TYPE_MATCH))

        options = {"source": self.get_source()}
<<<<<<< HEAD

        proxy = self.tx.output.root_tracer.create_graph_input(
            re.sub(r"[^a-zA-Z0-9]+", "_", self.name),
            type(wrapped_value),
            source=self.get_source(),
        )

        set_example_value(proxy.node, wrapped_value)
        unspec_var = SymNodeVariable(proxy, wrapped_value, **options)
        self.tx.output.unspec_variable_map[self.name] = unspec_var

=======

        proxy = self.tx.output.root_tracer.create_graph_input(
            re.sub(r"[^a-zA-Z0-9]+", "_", self.name),
            type(wrapped_value),
            source=self.get_source(),
        )

        set_example_value(proxy.node, wrapped_value)
        unspec_var = SymNodeVariable(proxy, wrapped_value, **options)
        self.tx.output.unspec_variable_map[self.name] = unspec_var

>>>>>>> f0366de4
        if not is_constant_source(self.get_source()):
            if self.tx.export and not isinstance(self.get_source(), LocalSource):
                raise AssertionError(
                    f"Dynamo attempts to add additional input during export: value={wrapped_value}, source={self.get_source()}"
                )

            example_value = unspec_var.proxy.node.meta["example_value"]

            proxy.node.meta["grapharg"] = GraphArg(
                self.get_source(),
                wrapped_value,
                pass_arg_as_tensor=False,
                fake_tensor=None,
                is_tensor=False,
                example_strong_ref=wrapped_value,
            )

        return unspec_var

    def wrap_symfloat(self, value):
        # SymFloat wrapping is special.  We first wrap it in the same way we
        # do an unspecialized primitive, and then we item() it into a
        # SymFloat.  Removal of the item() call is left to a later FX pass,
        # mostly because that pass is more easily done after we have lowered
        # to ATen ops.  (Dynamo doesn't do decomposition right now).

        if self.name in self.tx.output.unspec_variable_map:
            return self.tx.output.unspec_variable_map[self.name]

        # NB: we specialize on nan input, because our guard modeling in
        # ShapeEnv cannot deal with nan
        if (
            torch._dynamo.config.specialize_float
            or is_constant_source(self.get_source())
            or math.isnan(value)
        ):
            self.install_guards(GuardBuilder.CONSTANT_MATCH)
            return ConstantVariable.create(value=value, source=self.source)

        # NB: At the point we've gotten here, we don't assume static by
        # default.  Since we have a guard mechanism, there isn't really any
        # downside to trying to be dynamic for float all the time.  Unlike
        # ints, this won't make codegen perf worse.  Modest cost to compile
        # time.

<<<<<<< HEAD
        wrapped_value = torch.tensor(value)
=======
        wrapped_value = torch.tensor(value, dtype=torch.float64)
>>>>>>> f0366de4
        # TODO: Switch RandomValueSource over to use this, this is more
        # accurate
        assert not isinstance(self.get_source(), RandomValueSource)
        install_guard(self.get_source().make_guard(GuardBuilder.TYPE_MATCH))

        # The FloatTensorSource here is just for pedantic correctness: if you
        # guard against an UnspecializedPythonVariable, you need to guard
        # against the tensor-ified version of the local, otherwise it's not a
        # Tensor.  However, we never let the UnspecializedPythonVariable escape
        # here, so there should never actually be any guards against this
        # source.
        options = {"source": FloatTensorSource(self.get_source()), "raw_value": value}

        # TODO: Maybe the tensor-ification should be built into the source,
        # rather than by special pattern match
        proxy = self.tx.output.root_tracer.create_graph_input(
            re.sub(r"[^a-zA-Z0-9]+", "_", self.name),
            type(wrapped_value),
            source=self.get_source(),
        )

        unspec_var = wrap_fx_proxy_cls(
            UnspecializedPythonVariable,
            tx=self.tx,
            proxy=proxy,
            example_value=wrapped_value,
            **options,
        )
        assert isinstance(unspec_var, UnspecializedPythonVariable)
        self.tx.output.unspec_variable_map[self.name] = unspec_var

        if self.tx.export and not isinstance(self.get_source(), LocalSource):
            raise AssertionError(
                f"Dynamo attempts to add additional input during export: value={wrapped_value}, source={self.get_source()}"
            )
        fake_tensor_value = None
        example_value = unspec_var.proxy.node.meta["example_value"]
        assert is_fake(example_value)

        fake_tensor_value = example_value
        assert fake_tensor_value.fake_mode is self.tx.fake_mode, (
            f"fake mode ({fake_tensor_value.fake_mode}) from fake tensor metadata doesn't match mode"
            "({self.tx.fake_mode}) from InstructionTranslator"
        )
<<<<<<< HEAD

        # There's something a bit incoherent about pass_arg_as_tensor,
        # specifically regarding sources.
        #
        # Specifically, suppose we have "x: float" local argument.  We
        # eventually end up with an UnspecializedPythonVariable denoting
        # torch.as_tensor(x)... but it's source is still L['x'] (which if you
        # accessed it directly is a float!)  So you gotta be careful when
        # setting up your guards, because it's still going to be a float at
        # this point, the conversion happens only precisely at the point we're
        # actually calling the FX graph.  This happens to be what we want for
        # shape guard generation, but it's kind of unintuitive.
        proxy.node.meta["grapharg"] = GraphArg(
            self.get_source(),
            wrapped_value,
            pass_arg_as_tensor=True,
            fake_tensor=fake_tensor_value,
            is_tensor=False,
            example_strong_ref=wrapped_value,
        )

        # OK, now the crazy sauce.  We want to generate a SymNodeVariable to
        # do the rest of our tracing, doing the equivalent of an item() call.
        # But we don't /actually/ want to do an item() call, because that will
        # give us an unbacked SymFloat, but this is really a backed SymFloat.

        item_proxy = self.tx.output.create_proxy(
            "call_method",
            "item",
            (proxy,),
            {},
        )
        # Do NOT do conventional fake tensor prop

        shape_env = self.tx.output.shape_env
        item_symbol = shape_env.create_unspecified_symbol(
            value,
            # Interesting!  Normally if you do compute on a Variable (the
            # compute in this case being an item() call), you end up with a
            # new variable that doesn't have source, but in this case, we can
            # still put a source on it.
            source=self.source,
            # If we put in a Tensor input, definitely dynamic (if you wanted
            # it to be static, gotta bail out earlier)
            dynamic_dim=DimDynamic.DYNAMIC,
        )
        item_example_value = shape_env.create_symfloatnode(
            item_symbol, hint=value, source=self.source
        )
        set_example_value(item_proxy.node, item_example_value)

        self.tx.output.tracked_fakes.append(
            TrackedFake(item_example_value, self.source, None)
        )

        item_unspec_var = SymNodeVariable(
            item_proxy,
            item_example_value,
            source=self.get_source(),  # Interesting as above!
        )

        return item_unspec_var
=======

        # There's something a bit incoherent about pass_arg_as_tensor,
        # specifically regarding sources.
        #
        # Specifically, suppose we have "x: float" local argument.  We
        # eventually end up with an UnspecializedPythonVariable denoting
        # torch.as_tensor(x)... but it's source is still L['x'] (which if you
        # accessed it directly is a float!)  So you gotta be careful when
        # setting up your guards, because it's still going to be a float at
        # this point, the conversion happens only precisely at the point we're
        # actually calling the FX graph.  This happens to be what we want for
        # shape guard generation, but it's kind of unintuitive.
        proxy.node.meta["grapharg"] = GraphArg(
            self.get_source(),
            wrapped_value,
            pass_arg_as_tensor=True,
            fake_tensor=fake_tensor_value,
            is_tensor=False,
            example_strong_ref=wrapped_value,
        )

        # Directly do item to bypass capture_scalar_outputs
        r = wrap_fx_proxy(
            self.tx,
            self.tx.output.create_proxy(
                "call_method",
                "item",
                *proxy_args_kwargs([unspec_var], {}),
            ),
        )
        self.tx.output.tracked_fakes.append(TrackedFake(r.sym_num, self.source, None))

        return r
>>>>>>> f0366de4

    def wrap_unspecialized_primitive(self, value):
        if self.name in self.tx.output.unspec_variable_map:
            return self.tx.output.unspec_variable_map[self.name]

        wrapped_value = torch.tensor(value)
        if not isinstance(self.get_source(), RandomValueSource):
            install_guard(self.get_source().make_guard(GuardBuilder.TYPE_MATCH))

        options = {"source": self.get_source()}
        options.update({"raw_value": value})

        proxy = self.tx.output.root_tracer.create_graph_input(
            re.sub(r"[^a-zA-Z0-9]+", "_", self.name),
            type(wrapped_value),
            source=self.get_source(),
        )

        unspec_var = wrap_fx_proxy_cls(
            UnspecializedPythonVariable,
            tx=self.tx,
            proxy=proxy,
            example_value=wrapped_value,
            **options,
        )
        self.tx.output.unspec_variable_map[self.name] = unspec_var
        if not is_constant_source(self.get_source()):
            if self.tx.export and not isinstance(self.get_source(), LocalSource):
                raise AssertionError(
                    f"Dynamo attempts to add additional input during export: value={wrapped_value}, source={self.get_source()}"
                )
            fake_tensor_value = None
            if isinstance(unspec_var, ConstantVariable):
                # TODO: when can this happen?
                example_value = unspec_var.value
            else:
                example_value = unspec_var.proxy.node.meta["example_value"]
            assert is_fake(example_value)

            fake_tensor_value = example_value
            assert fake_tensor_value.fake_mode is self.tx.fake_mode, (
                f"fake mode ({fake_tensor_value.fake_mode}) from fake tensor metadata doesn't match mode"
                "({self.tx.fake_mode}) from InstructionTranslator"
            )

            proxy.node.meta["grapharg"] = GraphArg(
                self.get_source(),
                wrapped_value,
                pass_arg_as_tensor=True,
                fake_tensor=fake_tensor_value,
                is_tensor=False,
                example_strong_ref=wrapped_value,
            )
        return unspec_var


def _dataclasses_fields_lambda(obj):
    if isinstance(obj, UserDefinedObjectVariable):
        value = obj.value
    elif isinstance(obj, DataClassVariable):
        value = obj.user_cls
    else:
        unimplemented(f"Dataclass fields handling fails for type {obj}")
    items = []
    for field in dataclasses.fields(value):
        source = None
        if obj.source:
            source = GetItemSource(
                AttrSource(obj.source, "__dataclass_fields__"), field.name
            )
        items.append(UserDefinedObjectVariable(field, source=source))
    return TupleVariable(items)


def wrap_fx_proxy(
    tx, proxy, example_value=None, subclass_type=None, **options
) -> VariableTracker:
    kwargs = {
        "tx": tx,
        "proxy": proxy,
        "example_value": example_value,
        "subclass_type": subclass_type,
        **options,
    }
    if subclass_type is None:
        return wrap_fx_proxy_cls(target_cls=TensorVariable, **kwargs)
    else:
        result = wrap_fx_proxy_cls(target_cls=TensorWithTFOverrideVariable, **kwargs)
        result.install_global(tx)
        return result


# Note: Unfortunate split due to some gross classes existing that subclass TensorVariable
# Should be compositional instead
#
# This is a horribly complicated function that does too many things, to
# explain what it does, let's first talk about the classic usage wrap_fx_proxy
# for a TensorVariable.  There are two primary modes of use:
#
#   1. Wrapping a pre-existing Tensor.  In this case, example_value is set
#      to the pre-existing Tensor.  (Note that this example_value will NOT
#      be the final example_value we put into node.meta['example_value'],
#      instead it is converted into a fake tensor using
#      wrap_to_fake_tensor_and_record and registered as a graph input.)
#
#   2. "Wrapping" the result of some Tensor operation Dynamo traced over. In
#      this case, example_value is None (and we are going to figure it out
#      ourselves using FakeTensors, via get_fake_value, which will run
#      the operation represented by the (singular!) FX node referenced by
#      the passed in proxy.)
#
# The expectation is you end up with a Tensor output, and everything is
# straightforwardly traced into the graph.
#
# In all cases, the returned `TensorVariable` subclass will have an `example_value`
# and that `example_value` must be a `FakeTensor` produced by the currently running
# instance of Dynamo.
#
# Upon closer inspection, you may notice that there are a slurry of non-Tensor
# output cases.  What gives?  Well, we sometimes trace operations into the
# graph that don't involve tensors.
#
#   * Some operators return tuples; we need to recursively handle their
#     contents
#
#   * Some operators have side effects that will affect subsequent AOTAutograd
#     tracing but don't otherwise return anything.
#
#   * Some operators return symbolic ints/floats/bools which can go in the
#     graph and be traced (but only if they're actually symbolic!  If they're
#     static you don't want to put them in the graph, which means you
#     shouldn't call this function.)
#
# The common theme is that you only use this function WHEN YOU ARE TRACING
# SOMETHING INTO THE GRAPH.  This is sort of obvious, because you can't call
# this function without a proxy.
def wrap_fx_proxy_cls(
    target_cls, tx, proxy, example_value=None, subclass_type=None, **options
):
    from ..symbolic_convert import InstructionTranslatorBase

    assert isinstance(tx, InstructionTranslatorBase)
    if "guards" in options and options["guards"] is not None:
        tx.output.guards.update(options["guards"])

    assert "example_value" not in proxy.node.meta, f"{proxy.node.meta['example_value']}"

    initial_example_value = example_value

    def _clone_input(value):
        if isinstance(value, torch.Tensor):
            # tensor subclasses will not be converted to FakeTensors and need to be cloned
            if not (
                isinstance(value, FakeTensor)
                or (
                    # Is functional tensor fakeified by this instance of Dynamo
                    torch._is_functional_tensor(value)
                    and maybe_get_fake_mode(value) is tx.fake_mode
                )
                or value.is_nested
            ):
                # NB: ensure strides are preserved
                value = clone_input(value)

        return value

    # with preserve_rng_state():
    if example_value is None:
        # only allow_non_graph_fake in this instance because we handle the non-fake
        # cases properly below.
        example_value = get_fake_value(proxy.node, tx, allow_non_graph_fake=True)

    # Handle recursive calls here
    elif maybe_get_fake_mode(example_value) is tx.fake_mode:
        pass

    elif isinstance(example_value, torch.Tensor):
        if tx.export:
            # The legacy behavior for real value cache with subclasses was
            # to perform a clone WITHOUT preserving the subclass.  It's
            # not entirely clear this is what you actually want though.
            with torch._C.DisableTorchFunctionSubclass():
                proxy.tracer.real_value_cache[proxy.node] = _clone_input(example_value)
        # NB: If we're ignoring subclass, then the expectation is you will
        # take the returned TensorVariable and wrap it into a more
        # accurate TensorVariable that is able to track subclass-ness;
        # otherwise this is wrong!
        kwargs = {
            "is_tensor": target_cls in (TensorVariable, TensorWithTFOverrideVariable),
        }
        assert "source" in options and options["source"] is not None
        kwargs["source"] = options["source"]
        example_value = wrap_to_fake_tensor_and_record(example_value, tx=tx, **kwargs)
    if isinstance(example_value, torch.Tensor) and (
        maybe_get_fake_mode(example_value) is not tx.fake_mode
    ):
        raise InternalTorchDynamoError(
            "`example_value` needs to be a `FakeTensor`"
            f"wrapped by this instance of Dynamo. Found: {example_value}"
        )

    if isinstance(example_value, torch.Tensor):
        is_parameter = isinstance(example_value, torch.nn.Parameter)

        # NB: In most (all?) cases, this does not actually do a clone.
        # (WARNING: this means that if we mutate metadata on the fake
        # tensor, the stored example value will update too!)
        example_value = _clone_input(example_value)
        set_example_value(proxy.node, example_value)
        specialized_props = target_cls.specialize(example_value)
        # TODO: not sure about this fake mode test
        if (
            isinstance(example_value, torch._subclasses.fake_tensor.FakeTensor)
            and example_value.fake_mode is tx.fake_mode
        ):
            tensor_type = subclass_type if subclass_type else torch.Tensor
            specialized_props["class_type"] = (
                torch.nn.Parameter if is_parameter else tensor_type
            )

        options.update(specialized_props)
        return target_cls(proxy, **options)
    elif (
        hasattr(proxy.node.target, "__name__")
        and proxy.node.target.__name__ == "set_state"
        and isinstance(proxy.node.target.__self__, torch._C.Generator)
        or proxy.node.target == torch.random.set_rng_state
    ):
        return TorchInGraphFunctionVariable(proxy.node.target)
    elif (
        proxy.node.target == torch._C._DisableFuncTorch
        or proxy.node.target == torch.cuda._is_in_bad_fork
    ):
        return UserDefinedObjectVariable(example_value)
    elif istype(example_value, torch.Size) and all(
        isinstance(x, int) for x in example_value
    ):
        sizes = [ConstantVariable.create(x) for x in example_value]
        return SizeVariable(sizes, **options)
    elif isinstance(example_value, (tuple, list)):
        set_example_value(proxy.node, example_value)
        unpacked = []
        for i, val in enumerate(example_value):
            if val is None:
                # nn.MultiheadAttention() can return None, see issue #175
                unpacked.append(
                    ConstantVariable.create(None, **options),
                )
            else:
                proxy_i = proxy.tracer.create_proxy(
                    kind="call_function",
                    target=operator.getitem,
                    args=(proxy, i),
                    kwargs={},
                )

                if "source" in options:
                    source = options["source"]
                    options_i = options.copy()
                    options_i["source"] = GetItemSource(
                        base=source, index=i, index_is_slice=False
                    )
                else:
                    # use the same options object as parent
                    options_i = options

                # WARNING: this assumes the same target_cls as this tuple/list call
                unpacked.append(
                    wrap_fx_proxy_cls(
                        target_cls=target_cls,
                        tx=tx,
                        proxy=proxy_i,
                        example_value=val,
                        **options_i,
                    )
                )
        if isinstance(example_value, torch.Size):
            # NB: Keep the old proxy around.  See SizeVariable for an
            # explanation why
            return SizeVariable(unpacked, proxy, **options)
        elif istype(example_value, tuple):
            return TupleVariable(unpacked, **options)
        elif istype(example_value, (list, immutable_list)):
            return ListVariable(unpacked, mutable_local=MutableLocal(), **options)
        else:
            assert example_value.__class__.__module__ == "torch.return_types" or hasattr(
                example_value, "_fields"
            ), f"expected {example_value.__class__.__module__} == torch.return_types or named tuple but got {type(example_value)}"
            return NamedTupleVariable(unpacked, example_value.__class__, **options)
    elif example_value is None or proxy.node.target is torch.manual_seed:
        return ConstantVariable.create(None, **options)
    elif isinstance(example_value, (torch.SymInt, torch.SymFloat, torch.SymBool)):
        set_example_value(proxy.node, example_value)
        return SymNodeVariable(proxy, example_value, **options)
    elif (
        inspect.isclass(proxy.node.target)
        and issubclass(proxy.node.target, _StreamBase)
    ) or proxy.node.target in [
        device_interface.current_stream
        for _, device_interface in get_registered_device_interfaces()
    ]:
        set_example_value(proxy.node, example_value)
        return StreamVariable(proxy, example_value, example_value.device, **options)
    elif (
        inspect.isclass(proxy.node.target) and issubclass(proxy.node.target, _EventBase)
    ) or proxy.node.target in [
        device_interface.Event
        for _, device_interface in get_registered_device_interfaces()
    ]:
        set_example_value(proxy.node, example_value)
        return EventVariable(proxy, example_value, **options)
    elif proxy.node.target == "query" and proxy.node.op == "call_method":
        set_example_value(proxy.node, example_value)
        return ConstantVariable(example_value, **options)
    elif (
        example_value is not None
        and isinstance(example_value, _EventBase)
        and proxy.node.target == "record_event"
        and proxy.node.op == "call_method"
    ):
        set_example_value(proxy.node, example_value)
        return EventVariable(proxy, example_value, **options)
    elif isinstance(example_value, int) and proxy.node.target in [
        torch.sym_int,
        getattr,
        operator.getitem,
        torch._utils._element_size,
        torch.seed,
        operator.mod,
        torch._functorch.vmap._validate_and_get_batch_size,
        # some mac builds are missing torch.distributed.get_rank()
        getattr(torch.distributed, "get_rank", _missing),
        getattr(torch.distributed, "get_world_size", _missing),
        # This always wants to be in the graph, even if the constraint
        # results in a constant int
        torch._constrain_as_value,
        torch._constrain_as_size,
    ]:
        set_example_value(proxy.node, example_value)
        return ConstantVariable.create(example_value, **options)
    elif isinstance(example_value, torch.backends.cuda.SDPAParams):
        from .sdpa import SDPAParamsVariable

        set_example_value(proxy.node, example_value)
        return SDPAParamsVariable(proxy, **options)
    elif isinstance(example_value, bool) and proxy.node.target in [
        torch.backends.cuda.can_use_flash_attention,
        torch.backends.cuda.can_use_efficient_attention,
    ]:
        set_example_value(proxy.node, example_value)
        return ConstantVariable.create(example_value, **options)
    elif (
        isinstance(example_value, (int, float, bool))
        and proxy.node.target is call_torchbind
    ):
        set_example_value(proxy.node, example_value)
        return ConstantVariable.create(example_value, **options)
    else:
        unimplemented(
            "torch.* op returned non-Tensor "
            + f"{typestr(example_value)} {proxy.node.op} {proxy.node.target}"
        )


# Tracks the sources of all fake tensors we wrap in Dynamo.
# Used by shape guard computation.
@dataclasses.dataclass
class TrackedFake:
    fake: Union[FakeTensor, SymInt]
    source: Source
    # Is None when fake is SymInt
    symbolic_context: Optional[SymbolicContext]

    def __hash__(self) -> int:
        return hash((self.fake, self.source.name()))

    def __eq__(self, other: object) -> bool:
        if isinstance(other, TrackedFake):
            return self.fake is other.fake and self.source.name() == other.source.name()
        return False


# Performs automatic dynamic dim determination.
# Returns a SymbolicContext
def _automatic_dynamic(
    e, tx, source, static_shapes, outer_only=False
) -> SymbolicContext:
    # strided NT not supported
    if e.is_nested and not isinstance(
        e, torch.nested._internal.nested_tensor.NestedTensor
    ):
        unimplemented("torch.compile does not support strided NestedTensor")

    name = source.name()
    prior_policy = tx.output.tracing_context.tensor_to_context.get(e, None)
    shape_env_to_source_to_symbol_cache = (
        prior_policy.shape_env_to_source_to_symbol_cache if prior_policy else None
    )

    # Get base context if the tensor is a view
    view_base_context: Optional[SymbolicContext] = None
    if e._is_view():
        base_source = AttrSource(source, "_base")
        view_base_context = _automatic_dynamic(e._base, tx, base_source, static_shapes)

    if is_traceable_wrapper_subclass(e) and not outer_only:
        # Get symbolic context for outer tensor
        outer_context = _automatic_dynamic(
            e, tx, source, static_shapes, outer_only=True
        )

        # Get symbolic contexts for inner tensors
        attrs, _ = type(e).__tensor_flatten__(e)
        inner_contexts = {}  # mapping from attr -> symbolic context
        for attr in attrs:
            inner_tensor = getattr(e, attr)
            inner_source = AttrSource(source, attr)
            inner_context = _automatic_dynamic(
                inner_tensor, tx, inner_source, static_shapes
            )
            inner_contexts[attr] = inner_context

        return SubclassSymbolicContext(
            dynamic_sizes=outer_context.dynamic_sizes,
            constraint_sizes=outer_context.constraint_sizes,
            view_base_context=view_base_context,
            tensor_source=outer_context.tensor_source,
            shape_env_to_source_to_symbol_cache=outer_context.shape_env_to_source_to_symbol_cache,
            inner_contexts=inner_contexts,
        )

    if static_shapes:
        return StatefulSymbolicContext(
            dynamic_sizes=[DimDynamic.STATIC] * e.dim(),
            constraint_sizes=[None] * e.dim(),
            view_base_context=view_base_context,
            tensor_source=source,
            shape_env_to_source_to_symbol_cache=shape_env_to_source_to_symbol_cache,
        )

    # We preserve the dynamism of inputs. For example, when users call
    # make_fx(torch.cond, tracing_mode="symbolic")(*args), inputs have SymInt sizes.
    from torch.fx.experimental.symbolic_shapes import is_nested_int

    if any(isinstance(s, SymInt) and not is_nested_int(s) for s in e.size()):
        return StatefulSymbolicContext(
            dynamic_sizes=[
                DimDynamic.DYNAMIC if isinstance(s, SymInt) else DimDynamic.STATIC
                for s in e.size()
            ],
            constraint_sizes=[None] * e.dim(),
            view_base_context=view_base_context,
            tensor_source=source,
            shape_env_to_source_to_symbol_cache=shape_env_to_source_to_symbol_cache,
        )

    # Prep for automatic dynamic
    frame_state_entry = None
    if name not in tx.output.frame_state:
        # If there is no entry for this source, add the tensor to frame state with its current static size.
        # E.g., {} -> {"x": [2, 4]}
        frame_state_entry = FrameStateSizeEntry(None, None)
        frame_state_entry.size = list(e.size())
    else:
        frame_state_entry = tx.output.frame_state[name]
        if frame_state_entry.size is not None:
            if e.ndim != len(frame_state_entry.size):
                # If there is already an entry, and the dim mismatches, replace the frame state entry with None.
                # E.g. {"x": [2, 3, 4]} -> {"x": None}
                log.debug(
                    "automatic dynamic %s dim %s != %s",
                    name,
                    e.ndim,
                    frame_state_entry.size,
                )
                frame_state_entry.size = None
            else:
                # If there is already an entry, and the dim matches, for every size in the frame state which
                # disagrees with the current static size, replace it with None. E.g., {"x": [2, 3]} -> {"x": [2, None]}
                for i, dim in enumerate(frame_state_entry.size):
                    if dim is not None and e.size()[i] != dim:
                        log.debug(
                            "automatic dynamic %s size(%s) %s != %s",
                            name,
                            i,
                            e.size(i),
                            dim,
                        )
                        frame_state_entry.size[i] = None

    # TODO: index export_constraints ahead of time so we don't have to
    # do a linear scan every time here
    t_id = id(e)
    dim2constraint = {}

    def update_dim2constraint(dim, constraint_range, debug_name):
        if dim in dim2constraint:
            from torch.fx.experimental.symbolic_shapes import StrictMinMaxConstraint

            old_constraint_range, old_debug_name = dim2constraint[dim]
            new_constraint_range = StrictMinMaxConstraint(
                vr=constraint_range.vr & old_constraint_range.vr,
                warn_only=False,
            )
            # It is possible for (non-None) old_debug_name and debug_name to be different
            # but this will only happen the corresponding Dims can be derived equal.
            new_debug_name = old_debug_name or debug_name
            dim2constraint[dim] = new_constraint_range, new_debug_name
        else:
            dim2constraint[dim] = constraint_range, debug_name

    if tx.output.export_constraints:
        for constraint in tx.output.export_constraints:
            if constraint.t_id == t_id:
                update_dim2constraint(
                    constraint.dim, constraint.constraint_range, constraint.debug_name
                )
            if constraint.shared is not None and constraint.shared.t_id == t_id:
                # We process constraint ranges for each shared dimension separately
                # so that we can directly check range constraint violations on them
                # without looking up which other shared dimensions have this info.
                # In other words, for this t_id, we will have processed all of its
                # constraint ranges, no matter where / how they were specified, by
                # by the end of this loop.
                update_dim2constraint(
                    constraint.shared.dim,
                    constraint.constraint_range,
                    constraint.debug_name,
                )

    dynamic_dims = []
    constraint_dims = []
    for i in range(e.dim()):
        # NB: mark dynamic has precedence over static
        marked_dynamic = i in getattr(e, "_dynamo_dynamic_indices", set())
        marked_weak_dynamic = i in getattr(e, "_dynamo_weak_dynamic_indices", set())
        marked_static = i in getattr(e, "_dynamo_static_indices", set())

        # NB: both static and dynamic have precedence over
        automatic_dynamic = config.automatic_dynamic_shapes and (
            frame_state_entry.size is None or frame_state_entry.size[i] is None
        )

        # Reflect the user directive in the frame_state
        # For dynamic, apply None always
        if frame_state_entry.size and marked_dynamic:
            log.debug("automatic dynamic %s marked dynamic", name)
            frame_state_entry.size[i] = None

        # We will process constraints first, as they will imply that we
        # have a dynamic dimension
        # Precedence: export constraints > eager constraints
        constraint = dim2constraint.get(i)
        if constraint is None:
            if marked_dynamic and not config.allow_ignore_mark_dynamic:
                if hasattr(e, "_dynamo_dynamic_range"):
                    dim_range = [
                        dr for dr in e._dynamo_dynamic_range if dr.dim == i
                    ].pop()
                    if dim_range.min is None and dim_range.max is None:
                        constraint_dim = RelaxedUnspecConstraint(warn_only=False)
                    else:
                        from torch.fx.experimental.symbolic_shapes import (
                            StrictMinMaxConstraint,
                        )

                        constraint_dim = StrictMinMaxConstraint(
                            vr=ValueRanges(lower=dim_range.min, upper=dim_range.max),
                            warn_only=False,
                        )
                else:
                    constraint_dim = RelaxedUnspecConstraint(warn_only=False)

            elif not marked_static and automatic_dynamic:
                constraint_dim = RelaxedUnspecConstraint(warn_only=True)
            else:
                constraint_dim = None
        else:
            constraint_dim, debug_name = constraint
            if debug_name is not None:
                dim_name = f"{name}.size()[{i}]"
                tx.output.shape_env.source_name_to_debug_name[dim_name] = debug_name
        constraint_dims.append(constraint_dim)

        # Now, figure out if the dim is dynamic/duck/static
        if (
            constraint_dim is not None
            or marked_dynamic
            or marked_weak_dynamic
            or is_nested_int(e.shape[i])
        ):
            # NB: We could assert static_shapes is False here, but it
            # seems better to allow the user to override symbolic_context in this
            # case
            dynamic = DimDynamic.DYNAMIC
        elif static_shapes or config.assume_static_by_default or marked_static:
            dynamic = DimDynamic.STATIC
        else:
            dynamic = DimDynamic.DUCK

        dynamic_dims.append(dynamic)

    tx.output.frame_state[name] = frame_state_entry

    return StatefulSymbolicContext(
        dynamic_sizes=dynamic_dims,
        constraint_sizes=constraint_dims,
        view_base_context=view_base_context,
        tensor_source=source,
        shape_env_to_source_to_symbol_cache=shape_env_to_source_to_symbol_cache,
    )


# See note [Tensor Fakification and Symbol Caching]
def wrap_to_fake_tensor_and_record(
    e, tx, *, source: Optional[Source], is_tensor: bool, parent_context=None
):
    if (
        type(e) in (torch.Tensor, torch.nn.Parameter, FakeTensor)
        or isinstance(e, torch.Tensor)
        or is_traceable_wrapper_subclass(e)
    ):
        assert source is not None
        static_shapes, reason = tensor_always_has_static_shape(
            e, is_tensor, guard_source=source.guard_source()
        )

        if not parent_context:
            symbolic_context = _automatic_dynamic(e, tx, source, static_shapes)
        else:
            # Parent contexts are passed in when we are recursively creating
            # fake tensors for subclasses. A better design would be not to create a
            # parent/child relationship, but to recursively call _automatic_dynamic
            # as we recursively call wrap_to_fake_tensor_and_record. This runs
            # into bugs around how meta_utils knows and works to create fake tensors
            # with tensor subclasses. Ideally, dynamo would drive both the recursive
            # wrap_to_fake_tensor_and_record and _automatic_dynamic policy creation.
            assert isinstance(source, AttrSource)
            inner_context_name = source.member
            symbolic_context = parent_context.inner_contexts[inner_context_name]

        log.debug(
            "wrap_to_fake %s %s %s %s",
            source.name(),
            tuple(e.shape),
            symbolic_context,
            type(e),
        )
        fake_e = wrap_fake_exception(
            lambda: tx.fake_mode.from_tensor(
                e,
                source=source,
                symbolic_context=symbolic_context,
            )
        )
        if (
            source is not None
            and isinstance(fake_e, FakeTensor)
            and (sym_val := fake_e.item_memo) is not None
        ):
            tx.output.tracked_fakes.append(
                TrackedFake(sym_val, CallMethodItemSource(source), symbolic_context)
            )

        if is_traceable_wrapper_subclass(fake_e):
            attrs, _ = fake_e.__tensor_flatten__()
            for attr in attrs:
                fake_inner = getattr(fake_e, attr)
                inner = getattr(e, attr)
                inner_source = AttrSource(source, attr)
                wrap_to_fake_tensor_and_record(
                    inner,
                    tx,
                    source=inner_source,
                    is_tensor=isinstance(fake_inner, torch.Tensor),
                    parent_context=symbolic_context,
                )

        tx.output.tracing_context.tensor_to_context[e] = symbolic_context
        tx.output.input_source_to_sizes_strides[source] = {
            "size": fake_e.size(),
            "stride": fake_e.stride(),
        }

        if (
            is_tensor
            and not (static_shapes and source.is_nn_module())
            and not is_constant_source(source)
        ):
            tx.output.tracked_fakes.append(
                TrackedFake(fake_e, source, symbolic_context)
            )
            tx.output.tracked_fakes_id_to_source[id(e)].append(source)

        return fake_e
    else:
        return e


class SourcelessBuilder:
    """
    Like builder, but stateless and does not require a source. Useful for simple type->VT objects, or objects
    that are being created/evaporated during inlining (ex: consider a locally made list of tensors we then iterate over
    .), such a list should not show up as an artifact from inputs, nor in reconstruction, nor in the graph. However,
    there may be reasons to represent it as a ListVariable internally.

    NOTE - Objects produced here are born UNGUARDED due to the nature of sources!

    NOTE - This class is very new! It will have some rough edges, but it was created to stem the bleeding of giant
    if/else type->VariableTracker trees that were cropping up all over dynamo.
    """

    def __init__(self):
        raise AssertionError("Use SourcelessBuilder.create()")

    @staticmethod
    def create(tx, value) -> VariableTracker:
        value_type = type(value)
        fast_handler = SourcelessBuilder._type_handlers.get(value_type)
        if fast_handler:
            return fast_handler(tx, value)

        if isinstance(value, VariableTracker):
            # This is always valid to call, and useful for recursive calls.
            return value
        elif isinstance(value, dataclasses._HAS_DEFAULT_FACTORY_CLASS):
            return UserDefinedObjectVariable(value)
        elif ConstantVariable.is_literal(value):
            return ConstantVariable.create(value)
        elif callable(value) and trace_rules.lookup_callable(value) is not None:
            if is_callable_allowed(value):
                tx.output.has_user_defined_allowed_in_graph = True
            return trace_rules.lookup_callable(value)(value)
        elif is_function_or_wrapper(value):
            return trace_rules.lookup(value)(value)
        elif isinstance(value, enum.Enum):
            return EnumVariable(value)
        elif isinstance(value, (type, abc.ABCMeta)):
            return UserDefinedClassVariable(value)
        elif isinstance(value, types.MethodWrapperType):
            return MethodWrapperVariable(value)
        elif isinstance(value, torch.fx.graph_module.GraphModule):
            return SourcelessGraphModuleVariable(value)
        elif isinstance(
            value, (torch.utils._pytree.TreeSpec, torch.utils._pytree.LeafSpec)
        ):
            return UserDefinedObjectVariable(value)
        elif PlacementVariable.is_placement(value):
            return PlacementVariable(value)
        elif DeviceMeshVariable.is_device_mesh(value):
            return DeviceMeshVariable(value)
        elif isinstance(value, re.Pattern):
            return RegexPatternVariable(value)
        unimplemented(
            f"Unexpected type in sourceless builder {value_type.__module__}.{value_type.__qualname__}"
        )

    @staticmethod
    def wrap_constant_literal(value):
        assert ConstantVariable.is_literal(value)
        return ConstantVariable.create(value=value)

    @staticmethod
    def make_type_handlers():
        create = SourcelessBuilder.create
        handlers = {}
        for t in common_constant_types:
            handlers[t] = lambda tx, value: ConstantVariable(value)
        handlers[set] = lambda tx, value: SetVariable(
            [create(tx, x) for x in value], mutable_local=MutableLocal()
        )
        handlers[dict] = lambda tx, value: ConstDictVariable(
            {create(tx, k): create(tx, v) for k, v in value.items()},
            type(value),
            mutable_local=MutableLocal(),
        )
        handlers[list] = lambda tx, value: ListVariable(
            [create(tx, x) for x in value], mutable_local=MutableLocal()
        )
        handlers[tuple] = lambda tx, value: TupleVariable(
            [create(tx, x) for x in value]
        )
        handlers[torch.Size] = lambda tx, value: SizeVariable(
            [create(tx, x) for x in value]
        )
        handlers[collections.OrderedDict] = handlers[dict]
        handlers[immutable_dict] = handlers[dict]
        handlers[immutable_list] = handlers[list]
        handlers[types.ModuleType] = lambda tx, value: PythonModuleVariable(value)

        def passthrough(tx, value):
            return value

        for cls in VariableTrackerMeta.all_subclasses:
            handlers[cls] = passthrough
        return handlers


SourcelessBuilder._type_handlers = SourcelessBuilder.make_type_handlers()<|MERGE_RESOLUTION|>--- conflicted
+++ resolved
@@ -1471,7 +1471,6 @@
         install_guard(self.get_source().make_guard(GuardBuilder.TYPE_MATCH))
 
         options = {"source": self.get_source()}
-<<<<<<< HEAD
 
         proxy = self.tx.output.root_tracer.create_graph_input(
             re.sub(r"[^a-zA-Z0-9]+", "_", self.name),
@@ -1483,19 +1482,6 @@
         unspec_var = SymNodeVariable(proxy, wrapped_value, **options)
         self.tx.output.unspec_variable_map[self.name] = unspec_var
 
-=======
-
-        proxy = self.tx.output.root_tracer.create_graph_input(
-            re.sub(r"[^a-zA-Z0-9]+", "_", self.name),
-            type(wrapped_value),
-            source=self.get_source(),
-        )
-
-        set_example_value(proxy.node, wrapped_value)
-        unspec_var = SymNodeVariable(proxy, wrapped_value, **options)
-        self.tx.output.unspec_variable_map[self.name] = unspec_var
-
->>>>>>> f0366de4
         if not is_constant_source(self.get_source()):
             if self.tx.export and not isinstance(self.get_source(), LocalSource):
                 raise AssertionError(
@@ -1541,11 +1527,7 @@
         # ints, this won't make codegen perf worse.  Modest cost to compile
         # time.
 
-<<<<<<< HEAD
-        wrapped_value = torch.tensor(value)
-=======
         wrapped_value = torch.tensor(value, dtype=torch.float64)
->>>>>>> f0366de4
         # TODO: Switch RandomValueSource over to use this, this is more
         # accurate
         assert not isinstance(self.get_source(), RandomValueSource)
@@ -1590,7 +1572,6 @@
             f"fake mode ({fake_tensor_value.fake_mode}) from fake tensor metadata doesn't match mode"
             "({self.tx.fake_mode}) from InstructionTranslator"
         )
-<<<<<<< HEAD
 
         # There's something a bit incoherent about pass_arg_as_tensor,
         # specifically regarding sources.
@@ -1612,69 +1593,6 @@
             example_strong_ref=wrapped_value,
         )
 
-        # OK, now the crazy sauce.  We want to generate a SymNodeVariable to
-        # do the rest of our tracing, doing the equivalent of an item() call.
-        # But we don't /actually/ want to do an item() call, because that will
-        # give us an unbacked SymFloat, but this is really a backed SymFloat.
-
-        item_proxy = self.tx.output.create_proxy(
-            "call_method",
-            "item",
-            (proxy,),
-            {},
-        )
-        # Do NOT do conventional fake tensor prop
-
-        shape_env = self.tx.output.shape_env
-        item_symbol = shape_env.create_unspecified_symbol(
-            value,
-            # Interesting!  Normally if you do compute on a Variable (the
-            # compute in this case being an item() call), you end up with a
-            # new variable that doesn't have source, but in this case, we can
-            # still put a source on it.
-            source=self.source,
-            # If we put in a Tensor input, definitely dynamic (if you wanted
-            # it to be static, gotta bail out earlier)
-            dynamic_dim=DimDynamic.DYNAMIC,
-        )
-        item_example_value = shape_env.create_symfloatnode(
-            item_symbol, hint=value, source=self.source
-        )
-        set_example_value(item_proxy.node, item_example_value)
-
-        self.tx.output.tracked_fakes.append(
-            TrackedFake(item_example_value, self.source, None)
-        )
-
-        item_unspec_var = SymNodeVariable(
-            item_proxy,
-            item_example_value,
-            source=self.get_source(),  # Interesting as above!
-        )
-
-        return item_unspec_var
-=======
-
-        # There's something a bit incoherent about pass_arg_as_tensor,
-        # specifically regarding sources.
-        #
-        # Specifically, suppose we have "x: float" local argument.  We
-        # eventually end up with an UnspecializedPythonVariable denoting
-        # torch.as_tensor(x)... but it's source is still L['x'] (which if you
-        # accessed it directly is a float!)  So you gotta be careful when
-        # setting up your guards, because it's still going to be a float at
-        # this point, the conversion happens only precisely at the point we're
-        # actually calling the FX graph.  This happens to be what we want for
-        # shape guard generation, but it's kind of unintuitive.
-        proxy.node.meta["grapharg"] = GraphArg(
-            self.get_source(),
-            wrapped_value,
-            pass_arg_as_tensor=True,
-            fake_tensor=fake_tensor_value,
-            is_tensor=False,
-            example_strong_ref=wrapped_value,
-        )
-
         # Directly do item to bypass capture_scalar_outputs
         r = wrap_fx_proxy(
             self.tx,
@@ -1687,7 +1605,6 @@
         self.tx.output.tracked_fakes.append(TrackedFake(r.sym_num, self.source, None))
 
         return r
->>>>>>> f0366de4
 
     def wrap_unspecialized_primitive(self, value):
         if self.name in self.tx.output.unspec_variable_map:
