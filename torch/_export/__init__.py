import copy
import dataclasses
import functools
import io
import json
import os
import re
import sys
import types
import warnings
import weakref
import zipfile
from collections import OrderedDict
from contextlib import contextmanager

from typing import Any, Callable, Dict, List, Optional, Tuple, Union
from unittest.mock import patch

import sympy

import torch
import torch._dynamo
import torch.fx
import torch.utils._pytree as pytree

from torch._decomp import core_aten_decompositions, get_decompositions
from torch._dispatch.python import enable_python_dispatcher
from torch._dynamo.exc import UserError, UserErrorType
from torch._dynamo.source import ConstantSource
from torch._export.passes.collect_tracepoints_pass import CollectTracepointsPass
from torch._functorch.aot_autograd import aot_export_module, GraphSignature
from torch._functorch.eager_transforms import functionalize
from torch._guards import detect_fake_mode
from torch._inductor import config
from torch._ops import OpOverload
from torch._subclasses.fake_tensor import FakeTensor, FakeTensorMode
from torch._subclasses.functional_tensor import FunctionalTensor
from torch._utils_internal import log_export_usage
from torch.export._tree_utils import reorder_kwargs
from torch.export._unlift import _create_stateful_graph_module
from torch.export.dynamic_shapes import (
    _process_constraints,
    Constraint,
    dims,
    dynamic_dim,
)
from torch.export.exported_program import (
    _disable_prexisiting_fake_mode,
    ExportedProgram,
    ModuleCallEntry,
    ModuleCallSignature,
)
from torch.export.graph_signature import (
    _sig_to_specs,
    ArgumentSpec,
    ConstantArgument,
    ExportGraphSignature,
    InputKind,
    InputSpec,
    OutputKind,
    OutputSpec,
    SymIntArgument,
    TensorArgument,
)
from torch.fx import traceback as fx_traceback
from torch.fx._compatibility import compatibility
from torch.fx.experimental.proxy_tensor import make_fx, maybe_disable_fake_tensor_mode
from torch.fx.experimental.symbolic_shapes import (
    ConstraintViolationError,
    GuardOnDataDependentSymNode,
    ShapeEnv,
    StrictMinMaxConstraint,
)
from torch.fx.graph import _PyTreeCodeGen, _PyTreeInfo
from torch.utils._sympy.value_ranges import ValueRangeError, ValueRanges

from .passes.add_runtime_assertions_for_constraints_pass import (
    _AddRuntimeAssertionsForInlineConstraintsPass,
)
from .wrappers import _wrap_submodules


@dataclasses.dataclass
class ExportDynamoConfig:
    """
    Manage Export-specific configurations of Dynamo.
    """
    allow_rnn: bool = True


@compatibility(is_backward_compatible=False)
def capture_pre_autograd_graph(
    f: torch.nn.Module,
    args: Tuple[Any],
    kwargs: Optional[Dict[str, Any]] = None,
    dynamic_shapes: Optional[Union[Dict[str, Any], Tuple[Any]]] = None,
) -> torch.nn.Module:
    """
    A helper function that is intended to trace a module before any pre-autograd
    decomposition is run. The produced module will be "non-functional" and
    composed of aten operators. Later this API will be deleted in favor of more general
    torch.export API.

    Args:
      f: nn.Module to be traced

      args: example positional inputs.

      kwargs: optional example keyword inputs.

      dynamic_shapes: Should either be:
         1) a dict from argument names of ``f`` to their dynamic shape specifications,
         2) a tuple that specifies dynamic shape specifications for each input in original order.
         If you are specifying dynamism on keyword args, you will need to pass them in the order that
         is defined in the original function signature.

         The dynamic shape of a tensor argument can be specified as either
         (1) a dict from dynamic dimension indices to :func:`Dim` types, where it is
         not required to include static dimension indices in this dict, but when they are,
         they should be mapped to None; or (2) a tuple / list of :func:`Dim` types or None,
         where the :func:`Dim` types correspond to dynamic dimensions, and static dimensions
         are denoted by None. Arguments that are dicts or tuples / lists of tensors are
         recursively specified by using mappings or sequences of contained specifications.

    Returns:
        An nn.Module containing the traced method.

    """
    from torch.export._trace import _convert_input_to_fake, DEFAULT_EXPORT_DYNAMO_CONFIG

    log_export_usage(event="export.private_api", flags={"capture_pre_autograd_graph"})

    assert isinstance(f, torch.nn.Module), "Expected an nn.Module instance."

    if kwargs is None:
        kwargs = {}

<<<<<<< HEAD
    constraints = _process_dynamic_shapes(f, args, kwargs, dynamic_shapes)

=======
>>>>>>> 5b900745
    # Do not decompose dropout for exported models, because in eval mode the dropout
    # op disappears from the graph, which makes it difficult to switch to train mode.
    # See https://github.com/pytorch/pytorch/pull/115258#issuecomment-1900755832.
    decomp_table = {
        op: op.decompose
        for op in FunctionalTensor.maybe_aliasing_or_mutating_ops
        if op != torch.ops.aten.dropout.default
    }
    with torch._dynamo.config.patch(dataclasses.asdict(DEFAULT_EXPORT_DYNAMO_CONFIG)):
        m = torch._dynamo.export(
            f,
            dynamic_shapes=dynamic_shapes,
            assume_static_by_default=True,
            tracing_mode="symbolic",
            decomposition_table=decomp_table,
            pre_dispatch=True,
            aten_graph=True,
            _log_export_usage=False,
        )(
            *args,
            **kwargs,
        )[0]

        _, _, _, fake_mode = _convert_input_to_fake(m, args, kwargs)

        m.meta["inline_constraints"] = {
            k: v
            for k, v in fake_mode.shape_env.var_to_range.items()
            if re.match(r"^[if]\d+$", str(k))
        }

        if isinstance(f, torch.nn.Module):
            from torch.export._trace import _restore_state_dict
            _restore_state_dict(f, m)

        flat_args, _ = pytree.tree_flatten((args, kwargs or {}))
        range_constraints = _process_constraints(fake_mode, m, 0, flat_args)

        module = _create_stateful_graph_module(
            m,
            range_constraints=range_constraints,
        )

    error_message = \
        """
        Calling train() or eval() is not supported for exported models.
        Alternatively, you may override these methods to do custom user behavior as follows:

            def _my_train(self, mode: bool = True):
                ...

            def _my_eval(self):
                ...

            model.train = types.MethodType(_my_train, model)
            model.eval = types.MethodType(_my_eval, model)
        """

    def _train(self, mode: bool = True):
        raise NotImplementedError(error_message)

    def _eval(self, mode: bool = True):
        raise NotImplementedError(error_message)

    module.train = types.MethodType(_train, module)  # type: ignore[method-assign]
    module.eval = types.MethodType(_eval, module)  # type: ignore[method-assign]
    return module


def save(
    ep: ExportedProgram,
    f: Union[str, os.PathLike, io.BytesIO],
    *,
    extra_files: Optional[Dict[str, Any]] = None,
    opset_version: Optional[Dict[str, int]] = None,
) -> None:
    if not isinstance(ep, ExportedProgram):
        raise TypeError(f"save() expects an ExportedProgram but got {type(ep)}")

    from .serde.serialize import serialize, SerializedArtifact
    from .serde.schema import SCHEMA_VERSION
    artifact: SerializedArtifact = serialize(ep, opset_version)

    if isinstance(f, (str, os.PathLike)):
        f = os.fspath(f)

    with zipfile.ZipFile(f, 'w') as zipf:
        # Save every field the SerializedArtifact to a file
        assert isinstance(artifact.exported_program, bytes)
        zipf.writestr("serialized_exported_program.json", artifact.exported_program)
        zipf.writestr("serialized_state_dict.pt", artifact.state_dict)
        zipf.writestr("serialized_constants.pt", artifact.constants)

        zipf.writestr('version', ".".join(map(str, SCHEMA_VERSION)))

        # Add extra files if provided
        if extra_files:
            for extra_file_name, content in extra_files.items():
                encoded_content = content.encode('utf-8')
                zipf.writestr(f"extra_files/{extra_file_name}", encoded_content)


def load(
    f: Union[str, os.PathLike, io.BytesIO],
    *,
    extra_files: Optional[Dict[str, Any]] = None,
    expected_opset_version: Optional[Dict[str, int]] = None,
) -> ExportedProgram:
    if isinstance(f, (str, os.PathLike)):
        f = os.fspath(f)

    extra_files = extra_files or {}

    with zipfile.ZipFile(f, 'r') as zipf:
        # Check the version
        version = zipf.read('version').decode().split('.')
        from .serde.schema import SCHEMA_VERSION

        assert len(version) == len(SCHEMA_VERSION)
        if version[0] != str(SCHEMA_VERSION[0]):
            raise RuntimeError(
                f"Serialized version {version} does not match our current "
                f"schema version {SCHEMA_VERSION}."
            )

        from .serde.serialize import deserialize, SerializedArtifact

        # Load serialized_ep and serialized_state_dict from the zip file

        serialized_exported_program: Optional[bytes] = None
        serialized_state_dict: Optional[bytes] = None
        serialized_constants: Optional[bytes] = None

        for file_info in zipf.infolist():
            file_content = zipf.read(file_info.filename)

            if file_info.filename == "serialized_exported_program.json":
                serialized_exported_program = file_content
            elif file_info.filename == "serialized_state_dict.json":
                warnings.warn("This version of file is deprecated")
                serialized_state_dict = file_content
            elif file_info.filename == "serialized_constants.json":
                warnings.warn("This version of file is deprecated")
                serialized_constants = file_content
            elif file_info.filename == "serialized_state_dict.pt":
                serialized_state_dict = file_content
            elif file_info.filename == "serialized_constants.pt":
                serialized_constants = file_content
            elif file_info.filename.startswith("extra_files"):
                filename = file_info.filename.split("/", 1)[1]
                extra_files[filename] = file_content.decode('utf-8')

        assert serialized_exported_program is not None
        assert serialized_state_dict is not None
        assert serialized_constants is not None
        artifact: SerializedArtifact = SerializedArtifact(
            serialized_exported_program,
            serialized_state_dict,
            serialized_constants,
        )

        # Deserialize ExportedProgram
        ep = deserialize(artifact, expected_opset_version)

        return ep


def aot_compile(
    f: Callable,
    args: Tuple[Any],
    kwargs: Optional[Dict[str, Any]] = None,
    *,
    dynamic_shapes: Optional[Dict[str, Any]] = None,
    options: Optional[Dict[str, Any]] = None,
    remove_runtime_assertions: bool = False,
    disable_constraint_solver: bool = False,
) -> str:
    """
    Note: this function is not stable yet

    Traces either an nn.Module's forward function or just a callable with PyTorch
    operations inside, generates executable cpp code from the program, and returns
    the path to the generated shared library

    Args:
        f: the `nn.Module` or callable to trace.

        args: example positional inputs.

        kwargs: optional example keyword inputs.

        dynamic_shapes: Should either be:
            1) a dict from argument names of ``f`` to their dynamic shape specifications,
            2) a tuple that specifies dynamic shape specifications for each input in original order.
            If you are specifying dynamism on keyword args, you will need to pass them in the order that
            is defined in the original function signature.

            The dynamic shape of a tensor argument can be specified as either
            (1) a dict from dynamic dimension indices to :func:`Dim` types, where it is
            not required to include static dimension indices in this dict, but when they are,
            they should be mapped to None; or (2) a tuple / list of :func:`Dim` types or None,
            where the :func:`Dim` types correspond to dynamic dimensions, and static dimensions
            are denoted by None. Arguments that are dicts or tuples / lists of tensors are
            recursively specified by using mappings or sequences of contained specifications.

        options: A dictionary of options to control inductor

        disable_constraint_solver: Whether the dim constraint solver must be disabled.

    Returns:
        Path to the generated shared library
    """
    from torch.export._trace import _export_to_torch_ir
    from torch._inductor.decomposition import select_decomp_table

<<<<<<< HEAD
    constraints = _process_dynamic_shapes(f, args, kwargs, dynamic_shapes)

=======
>>>>>>> 5b900745
    if config.is_predispatch:
        gm = torch.export._trace._export(f, args, kwargs, dynamic_shapes, pre_dispatch=True).module()
    else:
        # We want to export to Torch IR here to utilize the pre_grad passes in
        # inductor, which run on Torch IR.
        gm = _export_to_torch_ir(
            f,
            args,
            kwargs,
            dynamic_shapes,
            disable_constraint_solver=disable_constraint_solver,
            # Disabling this flag, because instead we can rely on the mapping
            # dynamo_flat_name_to_original_fqn which is coming from Dynamo.
            restore_fqn=False,
        )
    flat_example_inputs = pytree.arg_tree_leaves(*args, **(kwargs or {}))

    with torch.no_grad():
        so_path = torch._inductor.aot_compile(gm, flat_example_inputs, options)  # type: ignore[arg-type]

    return so_path

def aot_load(so_path: str, device: str) -> Callable:
    """
    Loads a shared library generated by aot_compile and returns a callable

    Args:
        so_path: Path to the shared library

    Returns:
        A callable
    """
    if device == "cpu":
        runner = torch._C._aoti.AOTIModelContainerRunnerCpu(so_path, 1)  # type: ignore[call-arg]
    elif device == "cuda" or device.startswith("cuda:"):
        runner = torch._C._aoti.AOTIModelContainerRunnerCuda(so_path, 1, device)  # type: ignore[assignment, call-arg]
    else:
        raise RuntimeError("Unsupported device " + device)

    def optimized(*args, **kwargs):
        call_spec = runner.get_call_spec()  # type: ignore[attr-defined]
        in_spec = pytree.treespec_loads(call_spec[0])
        out_spec = pytree.treespec_loads(call_spec[1])
        flat_inputs = pytree.tree_flatten((args, reorder_kwargs(kwargs, in_spec)))[0]
        flat_outputs = runner.run(flat_inputs)  # type: ignore[attr-defined]
        return pytree.tree_unflatten(flat_outputs, out_spec)

    return optimized<|MERGE_RESOLUTION|>--- conflicted
+++ resolved
@@ -135,11 +135,6 @@
     if kwargs is None:
         kwargs = {}
 
-<<<<<<< HEAD
-    constraints = _process_dynamic_shapes(f, args, kwargs, dynamic_shapes)
-
-=======
->>>>>>> 5b900745
     # Do not decompose dropout for exported models, because in eval mode the dropout
     # op disappears from the graph, which makes it difficult to switch to train mode.
     # See https://github.com/pytorch/pytorch/pull/115258#issuecomment-1900755832.
@@ -355,11 +350,6 @@
     from torch.export._trace import _export_to_torch_ir
     from torch._inductor.decomposition import select_decomp_table
 
-<<<<<<< HEAD
-    constraints = _process_dynamic_shapes(f, args, kwargs, dynamic_shapes)
-
-=======
->>>>>>> 5b900745
     if config.is_predispatch:
         gm = torch.export._trace._export(f, args, kwargs, dynamic_shapes, pre_dispatch=True).module()
     else:
