import contextlib
import inspect
from collections import defaultdict
from typing import Any, Callable, Dict, List, Optional, Tuple, TYPE_CHECKING, Union

import torch
import torch.utils._pytree as pytree
from torch._dynamo.source import (
    AttrSource,
    GetItemSource,
    LocalSource,
    TensorProperty,
    TensorPropertySource,
)
from torch._dynamo.variables.builder import TrackedFake
from torch._export.passes.add_runtime_assertions_for_constraints_pass import InputDim
from torch._export.passes.lift_constants_pass import ConstantAttrMap
from torch._guards import Source
from torch._library.fake_class_registry import FakeScriptObject
from torch._subclasses.fake_tensor import FakeTensor, FakeTensorMode
from torch.export import Constraint
from torch.export.dynamic_shapes import _tree_map
from torch.export.graph_signature import CustomObjArgument
from torch.fx.experimental.symbolic_shapes import (
    ConstraintViolationError,
    DimDynamic,
    EqualityConstraint,
    ShapeEnv,
    StatelessSymbolicContext,
    ValueRanges,
)
from torch.utils._pytree import (
    GetAttrKey,
    KeyPath,
    MappingKey,
    SequenceKey,
    tree_map_with_path,
)

if TYPE_CHECKING:
    from sympy import Symbol


def key_path_to_source(kp: KeyPath) -> Source:
    """
    Given a key path, return the source for the key path.
    """
    source: Source = LocalSource("args")
    for k in kp:
        if isinstance(k, SequenceKey):
            source = GetItemSource(source, k.idx)
        elif isinstance(k, MappingKey):
            source = GetItemSource(source, k.key)
        elif isinstance(k, GetAttrKey):
            source = AttrSource(source, k.name)
        else:
            raise ValueError(f"Unknown KeyEntry {k}")

    return source


def _is_constant_argument(t):
    return t is None or isinstance(t, (int, float, bool, str))


def fakify(
    mode: FakeTensorMode,
    kp: KeyPath,
    t: Any,
    t_constraints: Dict[int, Dict[int, Constraint]],
    sources: Dict[Tuple[int, int], List[Source]],
):
    source = key_path_to_source(kp)
    if _is_constant_argument(t) or isinstance(t, torch.ScriptObject):
        return t

    if not isinstance(t, torch.Tensor):
        raise ValueError(f"Unsupported input type {type(t)}")
    n_dims = len(t.shape)
    symbolic_context = StatelessSymbolicContext(
        dynamic_sizes=[DimDynamic.STATIC] * n_dims,
        constraint_sizes=[None] * n_dims,
    )
    t_id = id(t)
    if t_id in t_constraints:
        for i, constraint in t_constraints[t_id].items():
            symbolic_context.constraint_sizes[i] = constraint.constraint_range
            symbolic_context.dynamic_sizes[i] = DimDynamic.DYNAMIC
            src = TensorPropertySource(base=source, prop=TensorProperty.SIZE, idx=i)
            sources[(t_id, i)].append(src)
            mode.shape_env.source_name_to_debug_name[src.name()] = constraint.debug_name  # type: ignore[assignment]
    fake = mode.from_tensor(t, source=source, symbolic_context=symbolic_context)
    mode.shape_env.tracked_fakes.append(TrackedFake(fake, source, symbolic_context))  # type: ignore[union-attr]
    return fake


def make_fake_params_buffers(
    fake_mode: FakeTensorMode,
    params_buffers: Dict[str, torch.Tensor],
) -> Dict[str, Union[torch.Tensor, torch.nn.Parameter]]:
    faked_params_buffers = {}
    memo: Dict[int, FakeTensor] = {}
    for key, value in params_buffers.items():
        if id(value) in memo:
            fake_tensor = memo[id(value)]
        else:
            fake_tensor = fake_mode.from_tensor(value, static_shapes=True)
            memo[id(value)] = fake_tensor
        faked_params_buffers[key] = fake_tensor
    return faked_params_buffers  # type: ignore[return-value]


def make_fake_inputs(nn_module, args, kwargs, dynamic_shapes, _is_torch_jit_trace=False):
    """
    Given an nn module, example inputs, and constraints, return a new fake mode,
    fake inputs created in that mode whose dynamic shape dimensions are constrained
    by the given ranges, and sources for pairs of dynamic shape dimensions that are
    constrained to be equal.
    """
    # TODO(avik): refactor Dynamo to avoid duplication of the following code
    # between non-strict and strict.
    # Specifically, here (non-strict) we do the following pre-tracing steps:
    #   - Fakify inputs.
    #   - Process input shape equalities.
    # In strict, these steps are spread across multiple files:
    #   - output_graph.py fakifies inputs.
    #   - [post-tracing] guards.py processes input shape equalities.

    constraints = torch.export.dynamic_shapes._process_dynamic_shapes(
        nn_module, args, kwargs, dynamic_shapes, _is_torch_jit_trace=_is_torch_jit_trace
    )
    constraints = constraints or []
    t_constraints: Dict[int, Dict[int, Constraint]] = defaultdict(dict)
    for constraint in constraints:
        t_constraints[constraint.t_id][constraint.dim] = constraint
        if constraint.shared is not None:
            t_constraints[constraint.shared.t_id][constraint.shared.dim] = constraint

    if not _is_torch_jit_trace:
        code = nn_module.forward.__code__
        co_fields = {
            "co_name": code.co_name,
            "co_filename": code.co_filename,
            "co_firstlineno": code.co_firstlineno,
        }

        fake_mode = FakeTensorMode(
            shape_env=ShapeEnv(tracked_fakes=[], co_fields=co_fields),
            allow_non_fake_inputs=True,
        )
    else:
        fake_mode = FakeTensorMode(
            shape_env=ShapeEnv(tracked_fakes=[]),
            allow_non_fake_inputs=True,
        )

<<<<<<< HEAD
=======
    context = torch._guards.TracingContext.try_get()
    if context is not None:
        # This occurs when we are exporting within dynamo. There already exists
        # a toplevel TracingContext with a fake mode, so we do not want to
        # create another fake mode. In this scenario, we also shouldn't have any
        # constraints since the toplevel tracing context should handle it.
        assert (
            len(constraints) == 0
        ), "Found constraints when tracing with a toplevel tracing context."
        fake_mode = context.fake_mode
    else:
        fake_mode = FakeTensorMode(
            shape_env=ShapeEnv(tracked_fakes=[], co_fields=co_fields),
            allow_non_fake_inputs=True,
        )
>>>>>>> 10884a89
    if fake_mode.shape_env is None or fake_mode.shape_env.tracked_fakes is None:
        raise ValueError(
            "Detected fake_mode does not have a shape_env with tracked fakes. "
            "If you constructed the module under a FakeTensorMode, "
            "please initialize it like: FakeTensorMode(shape_env=ShapeEnv(tracked_fakes=[]))"
        )


    with fake_mode:
        # FIXME(ycao) ScriptMethod doesn't have signature, I am using an empty one to unblock
        if not _is_torch_jit_trace:
            original_signature = inspect.signature(nn_module.forward)
        else:
            original_signature = None
        sources: Dict[Tuple[int, int], List[Source]] = defaultdict(list)
        fake_args, fake_kwargs = tree_map_with_path(
            lambda kp, val: fakify(fake_mode, kp, val, t_constraints, sources),
            (args, kwargs),
        )

        source_pairs: List[Tuple[Source, Source]] = []
        derived_equalities: List[Tuple[Source, Union[Source, Symbol], Callable]] = []
        phantom_symbols: Dict[str, Symbol] = {}
        for constraint in constraints:
            torch.export.dynamic_shapes._process_equalities(
                constraint,
                lambda t_id, dim: sources[(t_id, dim)],
                fake_mode.shape_env,
                source_pairs,
                derived_equalities,
                phantom_symbols,
            )

        equalities_inputs = EqualityConstraint(
            source_pairs=source_pairs,
            derived_equalities=derived_equalities,
            phantom_symbols=list(phantom_symbols.values()),
            warn_only=False,
        )
        return fake_mode, fake_args, fake_kwargs, equalities_inputs, original_signature


def _flatten_dynamic_shapes(
    combined_args: Dict[str, Any],
    dynamic_shapes: Union[Dict[str, Any], Tuple[Any], List[Any]],
) -> List[Any]:
    flat_shapes = []

    def _tree_map_helper(t, shape):
        nonlocal flat_shapes
        flat_shapes.append(shape)

    _tree_map(_tree_map_helper, combined_args, dynamic_shapes)
    return flat_shapes


def produce_guards_and_solve_constraints(
    fake_mode: FakeTensorMode,
    gm: torch.fx.GraphModule,
    equalities_inputs: EqualityConstraint,
    original_signature: inspect.Signature,
<<<<<<< HEAD
    _is_torch_jit_trace=False,
=======
    _disable_forced_specializations: Optional[bool] = False,
>>>>>>> 10884a89
):
    """
    Given a fake mode, sources pairs corresponding to equal dynamic shape dimensions,
    and a graph module, produce guards on the fake mode's shape env (raising constraint
    violations if any), solve (to suggest simplifications or fixes).
    Dynamo already performs this, so this is for non-strict mode.

    Additional inputs:
        equalities_inputs: the equality constraints to use for guards
        original_signature: the signature of the forward method
        _disable_forced_specializations: if True, avoids forced specializations
    """
    shape_env = fake_mode.shape_env
    assert shape_env.tracked_fakes is not None

    placeholders = [tf.fake for tf in shape_env.tracked_fakes]
    sources = [tf.source for tf in shape_env.tracked_fakes]
    input_contexts = [tf.symbolic_context for tf in shape_env.tracked_fakes]
    constraint_violation_error = None
    try:
        shape_env.produce_guards(
            placeholders,
            sources,
            input_contexts=input_contexts,
            equalities_inputs=equalities_inputs,
            ignore_static=False,
            _disable_forced_specializations=_disable_forced_specializations,
        )
    except ConstraintViolationError as e:
        constraint_violation_error = e

    shape_env.frozen = True
    dim_constraints = shape_env.dim_constraints
    if dim_constraints is None:
        # Expected when shape_env.produce_guards throws an early constraint violation error.
        # There is nothing to solve for in this case.
        # TODO(avik): Maybe record the constraint violation error instead and replay later?
        assert constraint_violation_error
        raise constraint_violation_error
    dim_constraints.solve(
        _disable_forced_specializations=_disable_forced_specializations
    )
    dim_constraints.remove_redundant_dynamic_results()
    forced_specializations = dim_constraints.forced_specializations()
    if not _is_torch_jit_trace:
        msg = dim_constraints.prettify_results(
            original_signature, constraint_violation_error, forced_specializations
        )
    else:
        # FIXME(ycao): This is a hack to get around missing signature from ScriptMethod
        msg = "dummy constraint violation message"
    if constraint_violation_error:
        constraint_violation_error.args = (constraint_violation_error.args[0] + msg,)
    elif forced_specializations:
        constraint_violation_error = ConstraintViolationError(msg)
    if constraint_violation_error:
        raise constraint_violation_error


def make_constraints(
    fake_mode: FakeTensorMode,
    gm: torch.fx.GraphModule,
    combined_args: Dict[str, Any],
    dynamic_shapes: Union[Dict[str, Any], Tuple[Any], List[Any], None],
    num_lifted_inputs: int,
):
    """
    Given a fake mode's shape env and user-specified dynamic shapes,
    return the resulting range constraints and equality constraints.

    Additional args:
        num_lifted_inputs: the number of non-user-input placeholder nodes in the graph
        (used only to enumerate the user-input nodes)
    """

    shape_env = fake_mode.shape_env
    inline_constraints = gm.meta.get("inline_constraints", [])
    range_constraints = {
        symbol: inline_constraints[symbol] for symbol in inline_constraints
    }
    if not dynamic_shapes:
        return range_constraints

    # get individual dynamic shapes spec for each input
    if not isinstance(dynamic_shapes, dict):
        assert isinstance(dynamic_shapes, (tuple, list))
        combined_args = type(dynamic_shapes)(combined_args.values())  # type: ignore[assignment, misc]
    flat_dynamic_shapes = _flatten_dynamic_shapes(combined_args, dynamic_shapes)

    # check number of shapes vs. number of inputs
    num_placeholders = [node.op == "placeholder" for node in gm.graph.nodes].count(True)
    assert len(flat_dynamic_shapes) == num_placeholders - num_lifted_inputs

    input_dims = defaultdict(list)
    free_symbols = set()
    for input_index, node in enumerate(gm.graph.nodes):
        if input_index < num_lifted_inputs or node.op != "placeholder":
            continue
        if _is_constant_argument(node.meta["val"]) or isinstance(
            node.meta["val"], CustomObjArgument
        ):
            continue
        shape_spec = flat_dynamic_shapes[input_index - num_lifted_inputs]
        for i, d in enumerate(node.meta["val"].shape):
            if isinstance(d, torch.SymInt):
                # Look up the range constraint for the symbol corresponding to this shape dimension
                # and store it indexed by the symbolic expression corresponding to it.
                # NOTE(avik): Use node._expr instead of node.expr for the lookup here because
                # we want the symbol, not its replacement, which could be an expression. Maybe
                # there's a better way to do this, e.g., by (re)computing value ranges for expressions?
                dim = shape_spec[i] if shape_spec else None
                if dim:
                    range_constraints[d.node.expr] = ValueRanges(
                        lower=dim.min, upper=dim.max
                    )
                else:
                    range_constraints[d.node.expr] = shape_env.var_to_range[
                        d.node._expr
                    ]
                input_dims[d.node.expr].append(InputDim(input_name=node.name, dim=i))
                free_symbols.update(d.node.expr.free_symbols)

    for symbol in free_symbols:
        if symbol not in range_constraints:
            # Placeholders can have symbolic shapes that are derived expressions.
            # The above code will record direct range constraints for them
            # so that we can do runtime assertions. In addition, for serde checks
            # we want to record range constraints for their root symbols.
            range_constraints[symbol] = shape_env.var_to_range[symbol]

    return range_constraints


def _gather_constant_attrs(m: torch.nn.Module) -> ConstantAttrMap:
    """Search the module hierarchy, gathering up all tensor and ScriptObject constants.

    Returns a dictionary mapping hash(value) to the name of the constant. We
    have to abuse `hash` here unfortunately, see: [ScriptObject hash].
    """
    constants = ConstantAttrMap()
    buffers_parameters = set(m.buffers())
    buffers_parameters.update(m.parameters())

    def inner(m: torch.nn.Module, prefix_atoms: List[str], constants):
        for k, v in m.__dict__.items():
            if isinstance(
                v,
                (
                    torch.Tensor,
                    torch.ScriptObject,
                    FakeScriptObject,
                ),
            ):
                if v in buffers_parameters:
                    # filter out buffers and parameters, leaving only constants
                    continue

                fqn = ".".join(prefix_atoms + [k])
                constants.add(v, fqn)
        for k, v in m.named_children():
            inner(v, prefix_atoms + [k], constants)

    inner(m, [], constants)
    return constants


@contextlib.contextmanager
def _fakify_script_objects(
    mod: torch.nn.Module,
    args: Tuple[Any],
    kwargs: Dict[Any, Any],
    fake_mode: torch._subclasses.fake_tensor.FakeTensorMode,
):
    # This context manager is used to fakify script objects into FakeScriptObject.
    # Inputs:
    #   mod: the module to be exported, it (and its recursive submodules)'s script object attrs haven't been fakified.
    #   args, kwargs: the args and kwargs inputs for mod, script object inputs haven't been fakified.
    #   fake_mode: the fake mode to be used for fakifying script objects. It's the same mode that fakify input tensors.
    #
    # Returns:
    #   mod: the patched module, its (and its recursive submodules) script object attrs have been fakified.
    #   fake_args, fake_kwargs: new fakified args and kwargs.
    #        Script object inputs have been fakified. Don't touch the tensors.
    #   fake_constant_attrs: a new map from FakeScriptObject to the fqn of the original script object.
    #   fake_to_real: a mapping between FakeScriptObject and the original script object in order to un-do the patching.

    constant_attrs: ConstantAttrMap = _gather_constant_attrs(mod)
    assert not any(
        isinstance(obj, FakeScriptObject) for obj in constant_attrs.values()
    ), "Mod shouldn't contain any FakeScriptObject."
    assert not pytree.tree_any(
        lambda obj: isinstance(obj, FakeScriptObject), (args, kwargs)
    ), "args and kwargs shouldn't contain any FakeScriptObject."

    patched_attr = {}
    fake_constant_attrs = ConstantAttrMap()
    fake_to_real = {}

    def _maybe_fakify_obj(obj):
        if not torch._library.fake_class_registry.has_fake_class(obj._type().qualified_name()):  # type: ignore[attr-defined]
            return obj
        fake_obj = torch._library.fake_class_registry.to_fake_obj(fake_mode, obj)
        fake_to_real[fake_obj] = obj
        return fake_obj

    def _leaf_mod_and_attr(
        mod: torch.nn.Module, attr_fqn: str
    ) -> Tuple[torch.nn.Module, str]:
        *prefix_attr, last_attr = attr_fqn.split(".")
        cur_mod = mod
        for attr in prefix_attr:
            cur_mod = getattr(cur_mod, attr)
        return cur_mod, last_attr

    try:
        for obj, fqns in constant_attrs.items():
            if isinstance(obj, torch.ScriptObject):
                fake_script_obj = _maybe_fakify_obj(obj)
                for fqn in fqns:
                    cur_mod, attr = _leaf_mod_and_attr(mod, fqn)
                    assert obj is getattr(cur_mod, attr)
                    setattr(cur_mod, attr, fake_script_obj)
                    fake_constant_attrs.add(fake_script_obj, fqn)
                    patched_attr[fqn] = obj
            else:
                for fqn in fqns:
                    fake_constant_attrs.add(obj, fqn)

        fake_args, fake_kwargs = pytree.tree_map_only(
            torch.ScriptObject, _maybe_fakify_obj, (args, kwargs)
        )
        yield (mod, fake_args, fake_kwargs, fake_constant_attrs, fake_to_real)
    finally:
        for fqn, orig_obj in patched_attr.items():
            cur_mod, attr = _leaf_mod_and_attr(mod, fqn)
            setattr(cur_mod, attr, orig_obj)<|MERGE_RESOLUTION|>--- conflicted
+++ resolved
@@ -136,26 +136,6 @@
         if constraint.shared is not None:
             t_constraints[constraint.shared.t_id][constraint.shared.dim] = constraint
 
-    if not _is_torch_jit_trace:
-        code = nn_module.forward.__code__
-        co_fields = {
-            "co_name": code.co_name,
-            "co_filename": code.co_filename,
-            "co_firstlineno": code.co_firstlineno,
-        }
-
-        fake_mode = FakeTensorMode(
-            shape_env=ShapeEnv(tracked_fakes=[], co_fields=co_fields),
-            allow_non_fake_inputs=True,
-        )
-    else:
-        fake_mode = FakeTensorMode(
-            shape_env=ShapeEnv(tracked_fakes=[]),
-            allow_non_fake_inputs=True,
-        )
-
-<<<<<<< HEAD
-=======
     context = torch._guards.TracingContext.try_get()
     if context is not None:
         # This occurs when we are exporting within dynamo. There already exists
@@ -166,12 +146,22 @@
             len(constraints) == 0
         ), "Found constraints when tracing with a toplevel tracing context."
         fake_mode = context.fake_mode
-    else:
+    elif not _is_torch_jit_trace:
+        code = nn_module.forward.__code__
+        co_fields = {
+            "co_name": code.co_name,
+            "co_filename": code.co_filename,
+            "co_firstlineno": code.co_firstlineno,
+        }
         fake_mode = FakeTensorMode(
             shape_env=ShapeEnv(tracked_fakes=[], co_fields=co_fields),
             allow_non_fake_inputs=True,
         )
->>>>>>> 10884a89
+    else:
+        fake_mode = FakeTensorMode(
+            shape_env=ShapeEnv(tracked_fakes=[]),
+            allow_non_fake_inputs=True,
+        )
     if fake_mode.shape_env is None or fake_mode.shape_env.tracked_fakes is None:
         raise ValueError(
             "Detected fake_mode does not have a shape_env with tracked fakes. "
@@ -233,11 +223,8 @@
     gm: torch.fx.GraphModule,
     equalities_inputs: EqualityConstraint,
     original_signature: inspect.Signature,
-<<<<<<< HEAD
+    _disable_forced_specializations: Optional[bool] = False,
     _is_torch_jit_trace=False,
-=======
-    _disable_forced_specializations: Optional[bool] = False,
->>>>>>> 10884a89
 ):
     """
     Given a fake mode, sources pairs corresponding to equal dynamic shape dimensions,
