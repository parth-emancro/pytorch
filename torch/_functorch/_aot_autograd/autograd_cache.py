"""
Utils for caching the outputs of AOTAutograd
"""
from __future__ import annotations

import contextlib
import copyreg

import functools
import io
import logging
import os
<<<<<<< HEAD
import pickle
import shutil

from dataclasses import dataclass

from typing import Any, Callable, List, Optional
=======
from typing import TYPE_CHECKING
>>>>>>> 1b165fda

import torch
from torch._dynamo.utils import counters
from torch._functorch import config
from torch._guards import detect_fake_mode

from torch._inductor.codecache import (
    _ident,
    BypassFxGraphCache,
    CompiledFxGraph,
    FxGraphCache,
    FxGraphCachePickler,
    FxGraphHashDetails,
    get_code_hash,
    write_atomic,
)

from torch._inductor.runtime.runtime_utils import cache_dir
from torch._subclasses.fake_tensor import (
    extract_tensor_metadata,
    FakeTensor,
    FakeTensorConverter,
    in_kernel_invocation_manager,
    TensorMetadata,
)
<<<<<<< HEAD

from torch.fx.node import Node
=======
>>>>>>> 1b165fda

from .runtime_wrappers import (
    AOTDispatchAutograd,
    AOTDispatchSubclassWrapper,
    CompilerWrapper,
    FunctionalizedRngRuntimeWrapper,
    post_compile,
    RuntimeWrapper,
    SubclassMeta,
)

from .schemas import AOTConfig, ViewAndMutationMeta  # noqa: F401

if TYPE_CHECKING:
    from torch.fx.node import Node

log = logging.getLogger(__name__)


class BypassAOTAutogradCache(Exception):
    pass


# Used to signify when FXGraphCache missed when AOTAutogradCache uses it
class FXGraphCacheMiss(BypassAOTAutogradCache):
    pass


def check_node_safe(node: Node):
    """
    Checks that the node only uses supported operators. We are starting with very
    conservative cacheability constraints, and incrementally adding more support as we expand.
    """

    def is_torch_function(target):
        is_builtin_fun_or_type = type(target).__name__ == "builtin_function_or_method"
        # TODO: handle torch.nn.functional and other non inlined targets, which don't compile down to a builtin
        return is_builtin_fun_or_type

    def is_tensor(target):
        # Tensors always have example values in meta field
        return "example_value" in target.meta

    # I'd love to use a match statement here, but it wasn't introduced until py3.10
    if node.op == "call_function":
        # We support only torch.* functions for now
        # We can probably add an allowlist of safe non-torch implementations as well
        if not is_torch_function(node.target):
            raise BypassAOTAutogradCache(
                f"Unsupported call_function target {node.target}"
            )
    elif node.op == "call_method":
        method_name = node.target
        method_target = node.args[0]
        # Only support method calls on base tensors
        if not is_tensor(method_target):
            raise BypassAOTAutogradCache(
                f"Unsupported call_method target {method_target}"
            )
        if (
            type(method_name) != str
            and type(method_name).__name__ != "method_descriptor"
        ):
            raise BypassAOTAutogradCache(
                f"Unsupported call_method method {node.target}: {method_name}"
            )
    # Cache safe
    elif node.op in ("placeholder", "get_attr", "call_module", "output"):
        # Assumption today for call_module being a safe op:
        # (1) today the only call_module ops that can show up in a graph come from "built-in-nn-modules"
        # that dynamo assumes are safe to trace. If dynamo assumes they are safely to blindly trace, then
        # they should be safe to cache as well.
        # (2) in the steady-state (some time in H2?) we shouldn't see these anymore, once inline builtin nn modules by default
        # (3) We do not allow user made nn modules in the graph today, only function calls.
        pass
    else:
        raise BypassAOTAutogradCache(f"Unsupported node op {node.op}")


@functools.lru_cache(None)
def get_autograd_code_hash():
    autograd_root = os.path.dirname(__file__)
    return get_code_hash([autograd_root])


def check_cacheable(gm: torch.fx.GraphModule):
    """
    Checks that the graph module only uses supported operators
    """
    nodes = gm.graph.nodes
    if torch._dynamo.compiled_autograd.compiled_autograd_enabled_count:
        raise BypassAOTAutogradCache(
            "Cannot cache a graph with compiled autograd enabled"
        )

    if not torch._inductor.config.fx_graph_cache:
        raise BypassAOTAutogradCache("FX graph cache is not enabled")

    tracing_context = torch._guards.TracingContext.try_get()
    if tracing_context and tracing_context.fakify_first_call:
        raise BypassAOTAutogradCache(
            "Won't cache a graph with fakify_first_call enabled"
        )
    for node in nodes:
        check_node_safe(node)


class AOTAutogradCacheDetails(FxGraphHashDetails):
    """
    Object to capture all the details for a dynamo graph module relevant to computing
    a safe and stable cache key for AOTAutograd.
    """

    def __init__(
        self,
        gm: torch.fx.GraphModule,
        example_inputs,
        aot_config: AOTConfig,
    ):
        # FxGraphHashDetails contains all the keys related to inductor. Also includes some system info
        self.aot_config = aot_config
        self.grad_enabled = torch.is_grad_enabled()
        self.disable_amp = torch._C._is_any_autocast_enabled()
        self.deterministic_algorithms = torch.are_deterministic_algorithms_enabled()
        self.code_hash = get_autograd_code_hash()
        self.autograd_config = config.save_config()
        try:
            # We don't use FxGraphHashDetails to hash example_inputs because it expects
            # example_inputs to always be FakeTensors, but at AOTAutograd's entry point,
            # they're still regular. So instead we store their metadata here.
            # TODO: this currently causes more cache misses than necessary
            # with dynamic shapes, because this is before we add
            # symints to tensor metadata. Improve this later.
            self.example_input_metadata = [
                extract_tensor_metadata(t)
                for t in example_inputs
                if isinstance(t, torch.Tensor)
            ]
            super().__init__(gm, [], {}, [])
        except BypassFxGraphCache as e:
            # Sometimes inductor configs are unpickleable and can fail
            raise BypassAOTAutogradCache from e

    def debug_str(self) -> str:
        return AOTAutogradCachePickler.debug_str(self)


def _reduce_aot_config(aot_config: AOTConfig):
    """
    Reduce the config to a stable key for caching.
    """
    return (
        _ident,
        (
            aot_config.num_params_buffers,
            aot_config.keep_inference_input_mutations,
            aot_config.is_export,
            aot_config.no_tangents,
            aot_config.dynamic_shapes,
            aot_config.aot_autograd_arg_pos_to_source,
            aot_config.enable_log,
            aot_config.pre_dispatch,
        ),
    )


class AOTAutogradCachePickler(FxGraphCachePickler):
    dispatch_table = FxGraphCachePickler.dispatch_table.copy()
    dispatch_table[AOTConfig] = _reduce_aot_config


def autograd_cache_key(
    gm: torch.fx.GraphModule,
    example_inputs,
    config: AOTConfig,
    # TODO: add args and parameters
) -> str:
    """
    Generate a unique hash of the FX graph for caching.
    """
    check_cacheable(gm)
    details = AOTAutogradCacheDetails(gm, example_inputs, config)
    # The prefix distinguishes among the other kinds of objects we cache
    key = "a" + AOTAutogradCachePickler.get_hash(details)
    log.debug(
        "Autograd graph cache hash details for key %s:\n%s", key, details.debug_str()
    )
    return key


@dataclass
class FXGraphCacheLoadable:
    fx_graph_cache_key: str

    def load(self, example_inputs) -> CompiledFxGraph:
        # [Note: AOTAutogradCache and FXGraphCache Guard interactions]
        # FXGraphCache serializes guards that are needed in the shape_env based on the symint inputs to the graph.
        # he invariant that AOTAutograd uses here is that the sources for symints given to it by dynamo are exactly
        # the same as the ones it passes to inductor, for both the forward and backward passes.
        # (This does not mean that the tensor values passed in are the same: only that their symints are).
        # That is, AOTAutograd and Inductor never create new guards based on symints with different sources
        # than those passed to it by inductor.
        result = FxGraphCache._lookup_graph(
            self.fx_graph_cache_key, example_inputs, True, False
        )
        if result is None:
            log.info("FXGraphCache cache miss for key %s", self.fx_graph_cache_key)
            raise FXGraphCacheMiss
        result._boxed_call = True
        return result


@dataclass
class CompiledForward(FXGraphCacheLoadable):
    """
    Cacheable entry for a forward function
    """

    pass


@dataclass
class CompiledBackward(FXGraphCacheLoadable):
    """
    Cacheable entry for a forward function
    """

    # Used by AOTDispatchAutograd.post_compile
    backward_state_indices: List[int]
    num_symints_saved_for_bw_: int


@dataclass
class AOTAutogradCacheEntry:
    """A single entry into the cache."""

    # Forward and Backward info
    compiled_fw: CompiledForward
    compiled_bw: Optional[CompiledBackward]

    # Runtime_metadata saved right before compilation
    runtime_metadata: ViewAndMutationMeta

    # Wrappers that run after each aot_dispatch_* function
    dispatch_wrappers: List[CompilerWrapper]

    # Used by AOTSubclassWrapper
    maybe_subclass_meta: Optional[SubclassMeta]
    num_fw_outs_saved_for_bw: Optional[int]

    # Used by RuntimeWrapepr
    indices_of_inps_to_detach: List[int]

    # Turn cache entry into the original callable
    def wrap_post_compile(
        self, args: List[torch.Tensor], aot_config: AOTConfig
    ) -> Callable:
        compiled_fw_func = self.compiled_fw.load(args)
        compiled_bw_func = None
        if self.compiled_bw is not None:
            compiled_bw_func = self.compiled_bw.load(args)
            needs_autograd = True
        else:
            needs_autograd = False

        # Wrap the forward function in post compile wrappers
        compiled_fw_func = AOTDispatchSubclassWrapper(
            trace_joint=needs_autograd,
            fw_only=None,
            maybe_subclass_meta=self.maybe_subclass_meta,
            num_fw_outs_saved_for_bw=self.num_fw_outs_saved_for_bw,
        ).post_compile(
            compiled_fw_func, aot_config, runtime_metadata=self.runtime_metadata
        )

        # In autograd case, functionalizedRngWrapper should not modify outs
        return_new_outs = not needs_autograd
        compiled_fw_func = FunctionalizedRngRuntimeWrapper(
            return_new_outs=return_new_outs
        ).post_compile(
            compiled_fw_func, aot_config, runtime_metadata=self.runtime_metadata
        )
        disable_amp = torch._C._is_any_autocast_enabled()

        if needs_autograd:
            assert self.compiled_bw is not None
            compiled_function = AOTDispatchAutograd.post_compile(
                compiled_fw_func,
                compiled_bw_func,
                self.maybe_subclass_meta,
                self.compiled_bw.num_symints_saved_for_bw_,
                self.compiled_bw.backward_state_indices,
                disable_amp,
                self.indices_of_inps_to_detach,
                None,  # lazy_backward_info
                aot_config,
                fw_metadata=self.runtime_metadata,
            )
        else:
            compiled_function = RuntimeWrapper(
                indices_of_inps_to_detach=self.indices_of_inps_to_detach,
                trace_joint=False,
                disable_amp=disable_amp,
            ).post_compile(
                compiled_fw_func, aot_config, runtime_metadata=self.runtime_metadata
            )

        compiled_function, _ = post_compile(
            self.dispatch_wrappers,
            compiled_function,
            aot_config,
            runtime_metadata=self.runtime_metadata,
        )

        return compiled_function


def _fake_tensor_from_meta(metadata: TensorMetadata):
    """
    Given a fake tensor metadata, reconstruct the fake tensor.
    This should be used only on TensorMetadata that was serialized/unserialized by AOTAutogradCache.
    """
    # Synthesize a new FakeTensor with the cached metadata.
    # Based around FakeTensor._output_from_cache_entry
    assert not metadata.is_sparse
    fake_mode = detect_fake_mode()
    empty = torch.empty_strided(
        metadata.shape,
        metadata.stride,
        dtype=metadata.dtype,
        layout=metadata.layout,
        device="meta",
        requires_grad=metadata.requires_grad,
    )

    if metadata.is_conj:
        torch._C._set_conj(empty, True)
    if metadata.is_neg:
        torch._C._set_neg(empty, True)

    # TODO: can traced tangents ever have a storage offset or storage bytes?
    maybe_suppress: Callable[[], Any] = contextlib.nullcontext
    if fake_mode is not None and fake_mode.shape_env is not None:
        maybe_suppress = fake_mode.shape_env.suppress_guards

    if metadata.storage_offset != 0:
        storage = empty.untyped_storage()
        with in_kernel_invocation_manager(fake_mode), maybe_suppress():
            empty.set_(
                storage, metadata.storage_offset, metadata.shape, metadata.stride
            )
    if metadata.storage_bytes == 0:
        empty.untyped_storage().resize_(0)

    return FakeTensorConverter().from_meta_and_device(fake_mode, empty, metadata.device)


def _reduce_fake_tensor(t):
    """
    Allows us to serialize and deserialize FakeTensors, which show up in various metadata in our cache entries
    """
    metadata = extract_tensor_metadata(t)
    if metadata.is_sparse:
        raise BypassAOTAutogradCache(
            "Sparse tensors in the FW metadata are not yet supported"
        )
    return (_fake_tensor_from_meta, (metadata,))


class AOTAutogradCacheEntryPickler(pickle.Pickler):
    dispatch_table = copyreg.dispatch_table.copy()
    dispatch_table[FakeTensor] = _reduce_fake_tensor

    @staticmethod
    def dumps(obj) -> bytes:
        """
        Pickle an object using the FxGraphCachePickler.
        """
        with io.BytesIO() as stream:
            pickler = AOTAutogradCacheEntryPickler(stream)
            pickler.dump(obj)
            return stream.getvalue()


class AOTAutogradCacheEntryUnpickler(pickle.Unpickler):
    dispatch_table = copyreg.dispatch_table.copy()
    dispatch_table[FakeTensor] = _reduce_fake_tensor


class AOTAutogradCache:
    """
    Caches the results of running AOTAutograd. This class mostly handles the save and load logic, whereas
    AOTAutogradCacheEntry handles the wrapping/unwrapping logic.
    """

    @staticmethod
    def clear():
        """Clear the cache"""
        try:
            shutil.rmtree(AOTAutogradCache._get_tmp_dir())
        except FileNotFoundError:
            pass

    @staticmethod
    def load(
        dispatch_and_compile: Callable,
        gm: torch.fx.GraphModule,
        args,
        aot_config: AOTConfig,
    ) -> Callable:
        """
        Load a result from the cache, and reconstruct a runtime wrapper around the object
        """
        compiled_fn = None
        cache_key = None
        try:
            cache_key = autograd_cache_key(gm, args, aot_config)
            entry: Optional[AOTAutogradCacheEntry] = AOTAutogradCache._lookup(cache_key)
            if entry is not None:
                compiled_fn = entry.wrap_post_compile(args, aot_config)
                log.info("AOTAutograd cache hit for key %s", cache_key)
                counters["aot_autograd"]["autograd_cache_hit"] += 1
            if compiled_fn is None:
                log.info("AOTAutograd cache miss for key %s", cache_key)
                counters["aot_autograd"]["autograd_cache_miss"] += 1
        # Count missing the FXGraphCache as a miss not a bypass
        except FXGraphCacheMiss:
            counters["aot_autograd"]["autograd_cache_miss"] += 1
        except BypassAOTAutogradCache:
            cache_key = None
            counters["aot_autograd"]["autograd_cache_bypass"] += 1
        if compiled_fn is None:
            # Set the cache key so we can save a cache result later
            aot_config.cache_key = cache_key
            compiled_fn = dispatch_and_compile()
        return compiled_fn

    @staticmethod
    def _get_tmp_dir() -> str:
        """
        Get the toplevel temporary directory for storing compiled graphs.
        """
        return os.path.join(cache_dir(), "aotautograd")

    @staticmethod
    def _lookup(key: str) -> Optional[AOTAutogradCacheEntry]:
        """Given a key generated by AOTAutogradCachePickler, look up its location in the cache."""
        subdir = os.path.join(AOTAutogradCache._get_tmp_dir(), key)
        if not os.path.exists(subdir):
            return None
        path = os.path.join(subdir, "entry")
        try:
            with open(path, "rb") as f:
                entry: AOTAutogradCacheEntry = AOTAutogradCacheEntryUnpickler(f).load()
            return entry
        except Exception as e:
            log.warning("AOTAutograd cache unable to load compiled graph: %s", e)
            return None

    @staticmethod
    def save(key: str, entry: AOTAutogradCacheEntry):
        """Save a single entry into the cache."""
        try:
            content = AOTAutogradCacheEntryPickler.dumps(entry)
        except Exception as e:
            log.warning("AOTAutograd cache unable to serialize compiled graph: %s", e)
            raise e
        subdir = os.path.join(AOTAutogradCache._get_tmp_dir(), key)
        if not os.path.exists(subdir):
            os.makedirs(subdir, exist_ok=True)
        path = os.path.join(subdir, "entry")
        log.info("Writing AOTAutograd cache entry to %s", path)
        write_atomic(path, content)
        counters["aot_autograd"]["autograd_cache_saved"] += 1<|MERGE_RESOLUTION|>--- conflicted
+++ resolved
@@ -10,16 +10,12 @@
 import io
 import logging
 import os
-<<<<<<< HEAD
 import pickle
 import shutil
 
 from dataclasses import dataclass
 
-from typing import Any, Callable, List, Optional
-=======
-from typing import TYPE_CHECKING
->>>>>>> 1b165fda
+from typing import Any, Callable, List, Optional, TYPE_CHECKING
 
 import torch
 from torch._dynamo.utils import counters
@@ -45,11 +41,6 @@
     in_kernel_invocation_manager,
     TensorMetadata,
 )
-<<<<<<< HEAD
-
-from torch.fx.node import Node
-=======
->>>>>>> 1b165fda
 
 from .runtime_wrappers import (
     AOTDispatchAutograd,
