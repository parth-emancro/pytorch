"""
This module is one of the analysis modules - it takes as input a function or graph
and some preexisting properties, and returns some data that is useful for deciding
how to further proceed with compilation or construct runtime wrappers.

In particular, the following analyses are provided:
1. Refine the view and mutation metadata collected previously - removing duplicate
   inputs or mapping views to their bases.
2. We also analyze the function signature for export graphs.
"""

import itertools
from typing import Any, Dict, List, Optional, Tuple, Union

import torch
import torch.utils._pytree as pytree
from torch import Tensor
from torch._logging import getArtifactLogger
from torch._subclasses.functional_tensor import FunctionalTensor
from torch.fx.experimental.symbolic_shapes import is_concrete_int
<<<<<<< HEAD
from .collect_metadata_analysis import coerce_tangent
from .functional_utils import _get_mutation_type
=======
>>>>>>> 1aad5c98
from .schemas import (
    BackwardSignature,
    GraphSignature,
    InputAliasInfo,
    OutputAliasInfo,
    OutputType,
    ViewAndMutationMeta,
)
from .utils import strict_zip

zip = strict_zip

aot_graphs_log = getArtifactLogger(__name__, "aot_graphs")


def remove_dupe_metadata(
    m: ViewAndMutationMeta,
    keep_arg_mask: List[bool],
    add_dupe_map: List[int],
) -> ViewAndMutationMeta:
    assert len(m.input_info) == len(keep_arg_mask)
    # Easy invariant: the first argument should never be a dupe (it will be kept)
    assert len(keep_arg_mask) > 0 and keep_arg_mask[0]

    # Filter dupe'd mutated inputs out of traced_tangents
    num_data_mutations = len([x for x in m.input_info if x.mutates_data])
    other_traced_tangents = m.traced_tangents[num_data_mutations:]
    inp_traced_tangents = m.traced_tangents[:num_data_mutations]
    filtered_inp_traced_tangents = [
        # See Note [Tangents must be contiguous]
        coerce_tangent(x)
        for i, x in enumerate(inp_traced_tangents)
        if keep_arg_mask[m.mutated_inp_runtime_indices[i]]
    ]
    traced_tangents = filtered_inp_traced_tangents + other_traced_tangents

    return ViewAndMutationMeta(
        input_info=[x for i, x in enumerate(m.input_info) if keep_arg_mask[i]],
        # For outputs that are views of inputs, we store the index of the input that the output
        # was generated from. Need to update that index to account for removed dupes.
        output_info=[
            OutputAliasInfo(
                output_type=o.output_type,
                raw_type=o.raw_type,
                dynamic_dims=o.dynamic_dims,
                base_idx=None if o.base_idx is None else add_dupe_map[o.base_idx],
                requires_grad=o.requires_grad,
            )
            for o in m.output_info
        ],
        num_intermediate_bases=m.num_intermediate_bases,
        keep_input_mutations=m.keep_input_mutations,
        traced_tangents=traced_tangents,
        # We are guaranteed not to get here, since dupes are not supported today with subclass inputs.
        subclass_inp_meta=[],
        subclass_fw_graph_out_meta=[],
        subclass_tangent_meta=[],
        is_train=m.is_train,
    )


# Given our ViewAndMutation metadata, this fn constructs a new set of metadata,
# after adding synthetic base arguments to the function.
# Most of the work in this fn is slogging through all of the metadata corresponding to inputs,
# and updating it with our synthetic base calling convention.
#
# When config.debug_assert is set, we automatically regenerate the metadata
# and compare it to this output for sanity.
#
# In addition to the updated metadata, also return the list of input indices
# that will need to be updated in the synthetic base epilogue


# Given our ViewAndMutation metadata, this fn constructs a new set of metadata,
# after adding synthetic base arguments to the function.
# Most of the work in this fn is slogging through all of the metadata corresponding to inputs,
# and updating it with our synthetic base calling convention.
#
# When config.debug_assert is set, we automatically regenerate the metadata
# and compare it to this output for sanity.
#
# In addition to the updated metadata, also return the list of input indices
# that will need to be updated in the synthetic base epilogue
def create_synthetic_base_metadata(
    m: ViewAndMutationMeta,
    # Maps each outer argument idx to its inner idx (or, if this outer arg is generated from a
    # synthetic base, you get a tuple of (i, TensorMeta), telling you the base tensor idx, and view metadata)
    synthetic_base_info: List[Union[int, Tuple[int, torch.Tensor]]],
    outer_args: List[Any],
    inner_args: List[Any],
) -> Tuple[ViewAndMutationMeta, List[int]]:
    # maps inner arg indices to outer arg indices
    synthetic_base_to_indices: Dict[int, List[int]] = {}
    for inner_idx in range(len(inner_args)):
        outer_aliased_indices_of_current_base_arg = [
            outer_idx
            for outer_idx, inner_idx_or_tuple in enumerate(synthetic_base_info)
            if (isinstance(inner_idx_or_tuple, int) and inner_idx_or_tuple == inner_idx)
            or (
                isinstance(inner_idx_or_tuple, tuple)
                and inner_idx_or_tuple[0] == inner_idx
            )
        ]
        synthetic_base_to_indices[inner_idx] = outer_aliased_indices_of_current_base_arg

    # given the requires_grad info on mutated inputs,
    # generate the requires_grad info on those same mutated inputs, but after constructing synthetic bases.
    input_infos = []
    for outer_indices in synthetic_base_to_indices.values():
        # leaf-ness should be all-or-nothing for aliased tensor.
        # (aka if "a" and "b" are views, then a.is_leaf == b.is_leaf)
        any_leaf = any(m.input_info[x].is_leaf for x in outer_indices)
        all_leaf = all(m.input_info[x].is_leaf for x in outer_indices)
        assert any_leaf == all_leaf

        mutates_data = (
            True
            if len(outer_indices) > 1
            else m.input_info[outer_indices[0]].mutates_data
        )
        mutates_metadata = (
            False
            if len(outer_indices) > 1
            else m.input_info[outer_indices[0]].mutates_metadata
        )
        requires_grad = any(m.input_info[x].requires_grad for x in outer_indices)
        mutations_hidden_from_autograd = all(
            m.input_info[x].mutations_hidden_from_autograd for x in outer_indices
        )
        mutations_under_no_grad_or_inference_mode = all(
            m.input_info[x].mutations_under_no_grad_or_inference_mode
            for x in outer_indices
        )

        inpt_info = InputAliasInfo(
            # If len(outer_indices) > 1, then this input is a synthetic base.
            # The invariant is that to the rest of aot autograd, synthetic bases only show up if
            # one of their aliases gets a data mutation. And if any of their aliases get metadata
            # mutations, they will be hidden from the rest of aot autograd.
            mutates_data=mutates_data,
            mutates_metadata=mutates_metadata,
            mutations_hidden_from_autograd=all(
                m.input_info[x].mutations_hidden_from_autograd for x in outer_indices
            ),
            mutates_storage_metadata=False
            if len(outer_indices) > 1
            else m.input_info[outer_indices[0]].mutates_storage_metadata,
            mutations_under_no_grad_or_inference_mode=mutations_under_no_grad_or_inference_mode,
            is_leaf=any_leaf,
            requires_grad=requires_grad,
            keep_input_mutations=m.keep_input_mutations,
        )
        input_infos.append(inpt_info)

    # Find any inputs that fulfill the following criteria:
    # (1) They are part of a synthetic base (because they alias another input,
    #      and at least one input experiences a data mutation)
    # (2) They experience a metadata mutation
    outer_aliased_arg_idx_with_metadata_mutations = [
        outer_idx
        for outer_idx, inpt_info in enumerate(m.input_info)
        if inpt_info.mutates_metadata
        and not isinstance(synthetic_base_info[outer_idx], int)
    ]

    # grab the original requires grad info on the outputs, except the ones from the mutated inputs
    input_metadata_output_info = [
        OutputAliasInfo(
            output_type=OutputType.alias_of_input,
            raw_type=FunctionalTensor,
            dynamic_dims={
                i
                for i, s in enumerate(outer_args[outer_idx].shape)
                if not is_concrete_int(s)
            },
            base_idx=synthetic_base_info[outer_idx][0],  # type: ignore[index]
            requires_grad=outer_args[outer_idx].requires_grad,
        )
        for outer_idx in outer_aliased_arg_idx_with_metadata_mutations
    ]
    existing_output_infos = []
    for o in m.output_info:
        new_base_idx = (
            None
            if o.base_idx is None
            else (
                synthetic_base_info[o.base_idx]
                if isinstance(synthetic_base_info[o.base_idx], int)
                else synthetic_base_info[o.base_idx][0]  # type: ignore[index]
            )
        )
        # If base_idx is changed for OutputType.is_input, we need to update the output type to reflect the change
        new_output_type = (
            OutputType.alias_of_input
            if o.output_type == OutputType.is_input and o.base_idx != new_base_idx
            else o.output_type
        )
        existing_output_infos.append(
            OutputAliasInfo(
                output_type=new_output_type,
                raw_type=o.raw_type,
                dynamic_dims=o.dynamic_dims,
                # Map the input idx pre-synthetic-bases to the new idx post-synthetic-bases
                base_idx=new_base_idx,  # type: ignore[arg-type]
                requires_grad=o.requires_grad,
            )
        )

    inner_mutated_tangents = [
        # See Note [Tangents must be contiguous]
        coerce_tangent(x)
        for inner_idx, x in enumerate(inner_args)
        if input_infos[inner_idx].mutates_data and input_infos[inner_idx].requires_grad
    ]

    output_info = existing_output_infos + input_metadata_output_info
    # Regenerate traced tangents to include mutated inputs including synthetic bases
    traced_tangents = (
        inner_mutated_tangents + m.traced_tangents[len(inner_mutated_tangents) :]
    )

    return (
        ViewAndMutationMeta(
            input_info=input_infos,
            output_info=output_info,
            num_intermediate_bases=m.num_intermediate_bases,
            keep_input_mutations=m.keep_input_mutations,
            traced_tangents=traced_tangents,
            # We are guaranteed not to get here, since synthetic_base codepaths are not supported today with subclass inputs.
            subclass_inp_meta=[],
            subclass_fw_graph_out_meta=[],
            subclass_tangent_meta=[],
            is_train=m.is_train,
        ),
        outer_aliased_arg_idx_with_metadata_mutations,
    )


def _get_last_mem_address(x):
    out = x.storage_offset()
    for size, stride in zip(x.size(), x.stride()):
        out += (size - 1) * stride
    return out


# Assumption: x and y are known to share a storage, and we are trying to determine
# if their memory is actually completely disjoint, based on sizes/strides/storage_offset
def _tensors_definitely_do_not_overlap(x, y):
    if x is y:
        return False
    if x.numel() == 0 or y.numel() == 0:
        return True

    # Make x always on the left
    if x.storage_offset() > y.storage_offset():
        x, y = y, x
    # Short-circuit in the "obvious" overlapping case: both tensors are contiguous
    if x.is_contiguous() and y.is_contiguous():
        if x.storage_offset() + x.numel() > y.storage_offset():
            # definitely overlap
            return False
        else:
            # definitely no overlap
            return True

    # Short-circuit: if last memory address of x is < start of y, then not overlapping.
    x_last = _get_last_mem_address(x)
    if x_last < y.storage_offset():
        return True

    if x.dim() == 2 and y.dim() == 2 and x.stride(1) == 1 and y.stride(1) == 1:
        # This cases is needed for the shampoo optimizer.
        # All tensors are 2d (non-contiguous), have the same outer stride, and have an inner stride of 1
        # (so rows are contiguous)
        if x.stride(0) == y.stride(0):
            offset_delta = y.storage_offset() - x.storage_offset()
            if offset_delta < x.size(1):
                # definitely overlaps (row 0 of y overlaps with row 0 of x)
                # Example:
                #   base = torch.arange(32).reshape(4, 8)
                #   x = base.narrow(1, 0, 4)
                #     x: size=(4, 4), stride=(8, 1), offset=0
                #   y = base.narrow(1, 3, 4)
                #     y: size=(4, 4), stride=(8, 1), offset=3
                return False
            x_total_elems_covered = x.stride(0) * (x.size(0) - 1) + x.size(1)
            if x_total_elems_covered <= offset_delta:
                # definitely does not overlap (last byte of x is before start of y)
                # Example:
                #   x: size=(4, 4), stride=(8, 1), offset=0 (last byte is 27)
                #   y: size=(4, 4), stride=(8, 1), offset=28 (start byte is 28)
                return True
            # At this point, we want to check if the 0th row of y
            # overlaps with **some** row of x.
            # We can check this by shifting y backward by the shared stride, repeatedly,
            # until the first row of y is before the first row of x.
            # Then we can check if these rows overlap.
            # We can accomplish this by modding our offset by the stride.
            offset_delta_mod = offset_delta % x.stride(0)
            # Example:
            # 0 1 2 3
            # 9 10 11 12
            # 18 19 20 21
            # 27 28 29 30
            #   x: size=(4, 4), stride=(9, 1), offset=0
            #   y: size=(4, 4), stride=(9, 1), offset=22 (this would not overlap)
            #   y: size=(4, 4), stride=(9, 1), offset=23 (this would not overlap)
            #   y: size=(4, 4), stride=(9, 1), offset=24 (this would overlap)
            #   y: size=(4, 4), stride=(9, 1), offset=25 (this would overlap)
            # If the interval [modded_offset, modded_offset + x_size] falls entirely
            # without
            if offset_delta_mod + y.size(1) <= x.stride(0):
                return True
            else:
                return False
    return False


def compute_overlapping_inputs(fwd_inputs, aliased_input_indices):
    actual_aliased_indices = set()
    for j in range(len(aliased_input_indices)):
        for i in range(j):
            i_ = aliased_input_indices[i]
            j_ = aliased_input_indices[j]
            if not _tensors_definitely_do_not_overlap(fwd_inputs[i_], fwd_inputs[j_]):
                actual_aliased_indices.add(i_)
                actual_aliased_indices.add(j_)
    return actual_aliased_indices


def _graph_input_names(gm):
    return [node.name for node in gm.graph.nodes if node.op == "placeholder"]


def _graph_output_names(gm):
    output_node = next(iter(reversed(gm.graph.nodes)))
    assert output_node.op == "output" and len(output_node.args) == 1
    return_args = output_node.args[0]
    return [getattr(return_arg, "name", None) for return_arg in return_args]


def create_graph_signature(
    fx_g: torch.fx.GraphModule,
    fw_metadata: ViewAndMutationMeta,
    in_spec: pytree.TreeSpec,
    out_spec: pytree.TreeSpec,
    *,
    user_args_flat: List[Tensor],
    params_and_buffers_flat: List[Tensor],
    param_names: List[str],
    buffer_names: List[str],
    trace_joint: bool,
    num_user_fw_outs: Optional[int],
    loss_index: Optional[int],
) -> GraphSignature:
    # Retrieve graph input names
    graph_input_names = _graph_input_names(fx_g)
    # Retrieve graph output names
    graph_output_names = _graph_output_names(fx_g)

    num_params_buffers = len(param_names) + len(buffer_names)
    # We have enough restrictions on the graph (no de-duping, synthetic bases, etc),
    # Such that # graph inps = # user inps + # params + # buffers
    num_user_args = len(graph_input_names) - num_params_buffers

    if trace_joint:
        assert num_user_fw_outs is not None
        num_fw_outs = num_user_fw_outs + fw_metadata.num_mutated_inp_runtime_indices
        backward_output_names = graph_output_names[num_fw_outs:]

        grad_index = itertools.count(0)
        gradients_to_parameters = {
            backward_output_names[next(grad_index)]: param_names[i]
            for i, param in enumerate(params_and_buffers_flat)
            if param.requires_grad
        }

        gradients_to_user_inputs = {
            backward_output_names[next(grad_index)]: graph_input_names[
                i + len(params_and_buffers_flat)
            ]
            for i, user_input in enumerate(user_args_flat)
            if user_input.requires_grad
        }

        assert len(gradients_to_parameters) + len(gradients_to_user_inputs) == len(
            backward_output_names
        )

        # Check that we have fully accounted for all graph outputs
        backward_signature = BackwardSignature(
            gradients_to_parameters,
            gradients_to_user_inputs,
            graph_output_names[loss_index],
        )
    else:
        backward_signature = None
        num_user_fw_outs = (
            len(graph_output_names) - fw_metadata.num_mutated_inp_runtime_indices
        )

    return GraphSignature.from_tracing_metadata(
        in_spec=in_spec,
        out_spec=out_spec,
        graph_input_names=graph_input_names,
        graph_output_names=graph_output_names,
        view_mutation_metadata=fw_metadata,
        named_parameters=param_names,
        named_buffers=buffer_names,
        num_user_inputs=num_user_args,
        num_user_outputs=num_user_fw_outs,
        loss_index=loss_index,
        backward_signature=backward_signature,
    )<|MERGE_RESOLUTION|>--- conflicted
+++ resolved
@@ -18,11 +18,7 @@
 from torch._logging import getArtifactLogger
 from torch._subclasses.functional_tensor import FunctionalTensor
 from torch.fx.experimental.symbolic_shapes import is_concrete_int
-<<<<<<< HEAD
 from .collect_metadata_analysis import coerce_tangent
-from .functional_utils import _get_mutation_type
-=======
->>>>>>> 1aad5c98
 from .schemas import (
     BackwardSignature,
     GraphSignature,
@@ -53,7 +49,7 @@
     inp_traced_tangents = m.traced_tangents[:num_data_mutations]
     filtered_inp_traced_tangents = [
         # See Note [Tangents must be contiguous]
-        coerce_tangent(x)
+        x
         for i, x in enumerate(inp_traced_tangents)
         if keep_arg_mask[m.mutated_inp_runtime_indices[i]]
     ]
