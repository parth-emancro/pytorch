--- conflicted
+++ resolved
@@ -8,11 +8,7 @@
 
 import collections
 import pprint
-<<<<<<< HEAD
-from dataclasses import dataclass
-=======
 from dataclasses import dataclass, field
->>>>>>> 8bf9e99c
 from functools import wraps
 from typing import Any, Callable, Dict, List, Optional, Tuple, Union
 
@@ -113,32 +109,18 @@
         *,
         fw_metadata: ViewAndMutationMeta,
         compiler_fn,
-<<<<<<< HEAD
-        **kwargs,
-=======
->>>>>>> 8bf9e99c
     ):
         (
             wrapped_flat_fn,
             new_flat_args,
             new_aot_config,
             new_fw_metadata,
-<<<<<<< HEAD
-        ) = self.pre_compile(
-            flat_fn, flat_args, aot_config, fw_metadata=fw_metadata, **kwargs
-        )
-=======
         ) = self.pre_compile(flat_fn, flat_args, aot_config, fw_metadata=fw_metadata)
->>>>>>> 8bf9e99c
         compiled_fn = compiler_fn(
             wrapped_flat_fn, new_flat_args, new_aot_config, fw_metadata=new_fw_metadata
         )
         return self.post_compile(
-<<<<<<< HEAD
-            compiled_fn, new_aot_config, fw_metadata=new_fw_metadata, **kwargs
-=======
             compiled_fn, new_aot_config, fw_metadata=new_fw_metadata
->>>>>>> 8bf9e99c
         )
 
 
@@ -570,24 +552,6 @@
 # At runtime, we have a compiled function that knows how to operate on the domain of DenseTensor -> DenseTensor,
 # But the user might have passed us some tensor subclass inputs (or expect some subclass tensor outputs).
 # This function handles the wrapping and unwrapping of tensor subclasses at runtime.
-<<<<<<< HEAD
-def aot_dispatch_subclass_wrapper(
-    runtime_fn: Callable,
-    *,
-    subclass_metas: List[Union[int, SubclassCreationMeta]],
-    num_fw_outs_saved_for_bw: Optional[int],
-) -> Callable:
-    def inner_fn(args: List[Any]):
-        unwrapped_args = unwrap_tensor_subclasses(args, is_joint_structure=False)
-        args.clear()
-        # expectation: runtime_fn is a boxed fn
-        unwrapped_outs = runtime_fn(unwrapped_args)
-        wrapped_outs = wrap_tensor_subclasses(
-            unwrapped_outs,
-            subclass_metas=subclass_metas,
-            num_fw_outs_saved_for_bw=num_fw_outs_saved_for_bw,
-            is_runtime=True,
-=======
 @dataclass
 class AOTDispatchSubclassWrapper(CompilerWrapper):
     trace_joint: bool
@@ -609,7 +573,6 @@
             is_joint_structure=self.trace_joint,
             meta=fw_metadata,
             fw_only=self.fw_only,  # type: ignore[arg-type]
->>>>>>> 8bf9e99c
         )
         self.maybe_subclass_meta = subclass_meta
         return new_flat_fn, new_flat_args, aot_config, fw_metadata
