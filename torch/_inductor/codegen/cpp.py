import contextlib
import dataclasses
import functools
import itertools
import logging
import math
import re
import sys
from copy import copy, deepcopy
from enum import Enum
from typing import Any, Dict, List, Optional, Set, Tuple, Union

import sympy

import torch
import torch.fx
from torch._inductor import dependencies
from torch._prims_common import is_float_dtype
from torch.utils import _pytree as pytree
from torch.utils._sympy.functions import FloorDiv, ModularIndexing
from torch.utils._sympy.symbol import free_symbol_is_type, symbol_is_type, SymT
from torch.utils._sympy.value_ranges import bound_sympy, ValueRanges

from .. import codecache, config, ir, metrics
from ..codegen.wrapper import WrapperCodeGen
from ..optimize_indexing import range_expressable_in_32_bits
from ..scheduler import (
    BaseSchedulerNode,
    BaseScheduling,
    ForeachKernelSchedulerNode,
    FusedSchedulerNode,
    Scheduler,
    SchedulerNode,
)
from ..utils import (
    cache_on_self,
    get_fused_kernel_name,
    is_welford_reduction,
    parallel_num_threads,
    Placeholder,
    sympy_index_symbol,
    sympy_index_symbol_with_prefix,
    sympy_product,
    sympy_subs,
)

from ..virtualized import ops, OpsValue, V
from .common import (
    BracesBuffer,
    CppWrapperKernelArgs,
    CSE,
    CSEVariable,
    DataTypePropagation,
    DeferredLine,
    DTYPE_TO_COMPUTATION_DTYPE,
    IndentedBuffer,
    Kernel,
    KernelArgs,
    OpOverrides,
    OptimizationContext,
)

from .cpp_utils import cexpr, cexpr_index, DTYPE_TO_CPP, INDEX_TYPE, value_to_cpp

schedule_log = torch._logging.getArtifactLogger(__name__, "schedule")

NATIVE_OMP_RTYPES = {"+", "*", "^", "||", "min", "max"}
RTYPE_TO_CPP = {
    "sum": "+",
    "prod": "*",
    "xor_sum": "^",
    "min": "min",
    "max": "max",
    "argmin": "argmin",
    "argmax": "argmax",
    "any": "||",
    "welford_reduce": "welford",
    "welford_combine": "welford",
}
VECTORIZABLE_RTYPES = {
    "max",
    "min",
    "sum",
    "prod",
    "xor_sum",
    "welford_reduce",
    "welford_combine",
}

PYTHON_TO_CPP = {
    "Tensor": "at::Tensor",
    "int": "long",
    "float": "double",
    "bool": "bool",
    "str": "std::string",
    "ScalarType": "c10::ScalarType",
    "MemoryFormat": "at::MemoryFormat",
    "Layout": "at::Layout",
    "Device": "at::Device",
    "number": "at::Scalar",
}

CONTAINER_PYTHON_TO_CPP = {
    "List": "std::vector",
    "Optional": "c10::optional",
}

DTYPE_LOWP_FP = [
    torch.bfloat16,
    torch.float16,
]


BIN_CMP_OPS = ["eq", "ne", "le", "ge", "lt", "gt"]


def reduction_init(reduction_type, dtype):
    if dtype in DTYPE_LOWP_FP:
        # Since load promotes all half-precision inputs to float, the initial
        # constant for reduction must be promoted as well
        dtype = torch.float32
    if reduction_type in ("xor_sum", "sum", "any"):
        return 0
    if reduction_type == "prod":
        return 1
    if reduction_type in {"max", "argmax"}:
        return (
            f"-std::numeric_limits<{DTYPE_TO_CPP[dtype]}>::infinity()"
            if is_float_dtype(dtype)
            else f"std::numeric_limits<{DTYPE_TO_CPP[dtype]}>::min()"
        )
    if reduction_type in {"min", "argmin"}:
        return (
            f"std::numeric_limits<{DTYPE_TO_CPP[dtype]}>::infinity()"
            if is_float_dtype(dtype)
            else f"std::numeric_limits<{DTYPE_TO_CPP[dtype]}>::max()"
        )
    if is_welford_reduction(reduction_type):
        return f"Welford<{DTYPE_TO_CPP[dtype]}>()"
    raise AssertionError(reduction_type)


def reduction_acc_type(reduction_type, dtype):
    assert reduction_type not in {"argmin", "argmax"}
    scalar_type = DTYPE_TO_CPP[DTYPE_TO_COMPUTATION_DTYPE[dtype]]
    if is_welford_reduction(reduction_type):
        return f"Welford<{scalar_type}>"

    return scalar_type


def reduction_combine(reduction_type, var, next_value):
    if reduction_type == "sum":
        return f"{var} + {next_value}"
    if reduction_type == "prod":
        return f"{var} * {next_value}"
    if reduction_type == "xor_sum":
        return f"{var} ^ {next_value}"
    if reduction_type == "any":
        return f"{var} || {next_value}"
    if reduction_type in ("min", "max"):
        return f"{reduction_type}_propagate_nan({var}, {next_value})"
    if reduction_type == "welford_reduce":
        return f"welford_combine({var}, {next_value})"
    if reduction_type == "welford_combine":
        if isinstance(next_value, tuple):
            mean, m2, weight = next_value
        else:
            mean, m2, weight = reduction_project(reduction_type, next_value)
        return f"welford_combine({var}, {{{mean}, {m2}, {weight}}})"
    raise AssertionError(reduction_type)


def reduction_project(reduction_type, acc):
    if is_welford_reduction(reduction_type):
        return f"{acc}.mean", f"{acc}.m2", f"{acc}.weight"
    elif reduction_type in {"argmin", "argmax"}:
        return f"{acc}.index"
    return acc


def is_to_lowp_dtype(expr):
    to_exprs = ["convert<half>", "convert<bfloat16>"]
    return any(to_expr in expr for to_expr in to_exprs)


def get_lowp_to_fp32_expr(lowp_var, kernel):
    if isinstance(kernel, CppVecKernel):
        return f"at::vec::convert<float>({lowp_var})"
    else:
        assert isinstance(kernel, CppKernel)
        return f"c10::convert<float>({lowp_var})"


index_value_name_counter = 1


def argmax_argmin_prefix(reduction_type, src_dtype, tmpvar):
    global index_value_name_counter
    num_threads = (
        "max_threads" if config.cpp.dynamic_threads else parallel_num_threads()
    )
    struct_name = f"IndexValue_{index_value_name_counter}"
    index_value_name_counter += 1

    # A small annoyance, due to it being a little cumbersome to just throw {} into strings
    prefix = [
        f"struct {struct_name} {{size_t index; {DTYPE_TO_CPP[src_dtype]} value;}};",
        f"{struct_name} {tmpvar}{{0, {reduction_init(reduction_type, src_dtype)}}};",
    ]
    local_init = [
        f"{struct_name} {tmpvar}_local{{0, {reduction_init(reduction_type, src_dtype)}}};",
    ]
    tmpvar_per_thd = f"{tmpvar}_arr[{num_threads}]"
    parallel_prefix = [
        f"{struct_name} {tmpvar_per_thd};",
    ]
    return prefix, parallel_prefix, local_init


@functools.lru_cache
def stride_at(index: sympy.Expr, var: sympy.Symbol):
    replacement = {var: var + 1}
    new_index = sympy_subs(index, replacement)  # type: ignore[arg-type]
    return sympy.simplify(new_index - index)


@functools.lru_cache
def simplify_index_in_vec_range(index: sympy.Expr, var: sympy.Expr, vec_length: int):
    """
    Simplifies the index expression within the range of a vectorized loop.
    Given a vectorized loop variable `var` in the range of a loop with `vec_length`,
    this function transforms the `index` into an equivalent form. It handles
    simplifications for cases where `var` can be expressed as `vec_length * a + b`,
    where `b` ranges from 0 to `vec_length - 1`. The function reduces occurrences
    of `FloorDiv` and `ModularIndexing` in the `index` with best-effort optimizations.

    NOTE:
    The simplified index expression is intended for analysis purposes only, not
    for code generation. It replaces `FloorDiv` and `ModularIndexing` with free variables
    which are not dependent on the loop variable `var` in the vectorized range. Check
    https://github.com/pytorch/pytorch/pull/117221#discussion_r1449746217 for more details.

    Examples:
    1. If `var` is `x3` and `vec_length` is 16, and `x3 = 16*a + b`, then
       `FloorDiv(x3, div)` or `ModularIndexing(x3, div, mod)` becomes a free variable
       when `div` is divisible by 16.
    2. `ModularIndexing(x3, 1, mod)` can be simplified to `x3 + c` where `c` is a free
       variable when `mod` is divisible by 16.
    """

    div_freevar_id = 0
    mod_freevar_id = 0

    def visit_indexing_div(divisor):
        nonlocal div_freevar_id
        result = FloorDiv(var, divisor)
        if sympy.gcd(divisor, vec_length) == vec_length:
            result = sympy.Symbol(f"{var}_div_c{div_freevar_id}")
            div_freevar_id += 1
        return result

    def visit_modular_indexing(divisor, modulus):
        nonlocal mod_freevar_id
        result = ModularIndexing(var, divisor, modulus)
        if sympy.gcd(divisor, vec_length) == vec_length:
            result = sympy.Symbol(f"{var}_mod_c{mod_freevar_id}")
            mod_freevar_id += 1
        elif divisor == 1 and sympy.gcd(modulus, vec_length) == vec_length:
            result = var + sympy.Symbol(f"{var}_mod_c{mod_freevar_id}")
            mod_freevar_id += 1
        return result

    original_index = index

    div = sympy.Wild("divisor")
    if index.has(FloorDiv):
        index = index.replace(FloorDiv(var, div), visit_indexing_div)

    mod = sympy.Wild("modulus")
    if index.has(ModularIndexing):
        index = index.replace(ModularIndexing(var, div, mod), visit_modular_indexing)

    index = sympy.simplify(index)
    if index != original_index:
        return simplify_index_in_vec_range(index, var, vec_length)

    return index


@functools.lru_cache
def stride_at_vec_range(index: sympy.Expr, var: sympy.Symbol, vec_length: int):
    index_vec_simplified = simplify_index_in_vec_range(index, var, vec_length)
    return stride_at(index_vec_simplified, var)


class OuterLoopFusedSchedulerNode(FusedSchedulerNode):
    @classmethod
    def fuse(  # type: ignore[override]
        cls, node1: BaseSchedulerNode, node2: BaseSchedulerNode, outer_loop_fusion_depth
    ):
        assert node1.scheduler is node2.scheduler
        assert all(
            type(node)
            in (
                OuterLoopFusedSchedulerNode,
                SchedulerNode,
                FusedSchedulerNode,
            )
            for node in (node1, node2)
        )
        if any(type(node) is OuterLoopFusedSchedulerNode for node in (node1, node2)):
            return cls(
                node1.scheduler,
                (
                    list(node1.get_outer_nodes())
                    if type(node1) is OuterLoopFusedSchedulerNode
                    else [
                        node1,
                    ]
                )
                + (
                    list(node2.get_outer_nodes())
                    if type(node2) is OuterLoopFusedSchedulerNode
                    else [
                        node2,
                    ]
                ),
                outer_loop_fusion_depth,
            )
        else:
            return cls(node1.scheduler, [node1, node2], outer_loop_fusion_depth)  # type: ignore[list-item]

    def __init__(
        self,
        scheduler: "Scheduler",
        outer_fused_nodes: List[Union[FusedSchedulerNode, SchedulerNode]],
        outer_loop_fusion_depth,
    ):
        self.outer_fused_nodes: List[
            Union[FusedSchedulerNode, SchedulerNode]
        ] = outer_fused_nodes
        self.outer_loop_fusion_depth = outer_loop_fusion_depth
        flatten_snodes = []
        for _node in self.outer_fused_nodes:
            assert isinstance(_node, (SchedulerNode, FusedSchedulerNode))
            flatten_snodes.extend(list(_node.get_nodes()))
        super().__init__(scheduler, flatten_snodes)  # type: ignore[arg-type]

    def get_outer_nodes(self):
        return self.outer_fused_nodes

    def check_outer_fusion_loop_level_attr(
        self, cpp_kernel_proxy_list, outer_loop_fusion_depth
    ):
        # This function ensures that the same tiling split is applied at each loop level within the outer loop fusion depth.
        # In the fusion stage, we only examine nodes with same vars and reduce.
        # However, for nodes with same vars and reduce, the loops may still have different tile splits.
        # For example (test_expr_vec_non_contiguous in test_cpu_repro.py):
        #   * buf0 tiling along the 2nd loop level, buf1 tiling along the 3rd loop level.
        # If the check failed, we should fall back to standard loop codegen.
        def _inner(
            left_loop_level: LoopLevel,
            right_loop_level: LoopLevel,
            loop_fusion_depth: int,
        ) -> bool:
            # Check if same loop level attr
            outer_loops_attr_compare_list = [
                "var",
                "size",
                "offset",
                "steps",
            ]
            if not (
                all(
                    getattr(left_loop_level, attr_compare)
                    == getattr(right_loop_level, attr_compare)
                    for attr_compare in outer_loops_attr_compare_list
                )
            ):
                return False

            assert loop_fusion_depth >= 1
            if (loop_fusion_depth := loop_fusion_depth - 1) > 0:
                # If the next loop level is expected to undergo outer loop fusion,
                # there should be no kernel present at the current loop level.
                assert (
                    left_loop_level.kernel is None and right_loop_level.kernel is None
                )
                # Check next loop level attr
                if any(
                    # Assume no main/tail loop split at any outer loop fusion depth
                    # Given no clear performance benefit for this complex case
                    len(loop_level.inner) != 1
                    for loop_level in [left_loop_level, right_loop_level]
                ) or not _inner(
                    left_loop_level.inner[0],
                    right_loop_level.inner[0],
                    loop_fusion_depth,
                ):
                    return False

            return True

        for idx in range(len(cpp_kernel_proxy_list) - 1):
            left_loop_nest = cpp_kernel_proxy_list[idx].loop_nest
            right_loop_nest = cpp_kernel_proxy_list[idx + 1].loop_nest
            if any(
                # Assume no main/tail loop split at any outer loop fusion depth
                len(loop_nest.root) != 1
                for loop_nest in [left_loop_nest, right_loop_nest]
            ) or not _inner(
                left_loop_nest.root[0], right_loop_nest.root[0], outer_loop_fusion_depth
            ):
                return False

        return True

    def merge_outer_fusion_kernels(
        self,
        cpp_kernel_proxy_list,
    ):
        loop_nest_list: List[LoopNestWithSplit] = [
            kernel.loop_nest for kernel in cpp_kernel_proxy_list
        ]
        metrics.cpp_outer_loop_fused_inner_counts.append(len(loop_nest_list))

        kernel_group = cpp_kernel_proxy_list[0].kernel_group

        def _merge_outer_fusion_loop_levels(
            loop_level_nested_list: List[List["LoopLevel"]],
            outer_loop_fusion_depth,
        ):
            assert outer_loop_fusion_depth >= 1
            # Assume no main/tail loop split at any outer loop fusion depth
            assert all(
                len(loop_level_list) == 1 for loop_level_list in loop_level_nested_list
            )
            if (outer_loop_fusion_depth := outer_loop_fusion_depth - 1) >= 1:
                # Further merge the next loop level
                next_loop_level_nested_list = [
                    loop_level_list[0].inner
                    for loop_level_list in loop_level_nested_list
                ]
                _merge_outer_fusion_loop_levels(
                    next_loop_level_nested_list,
                    outer_loop_fusion_depth,
                )
            else:
                outer_loop_fused_kernel = OuterLoopFusedKernel(kernel_group)
                loop_level_of_first_kernel = loop_level_nested_list[0][0]
                for kernel_idx in range(len(loop_level_nested_list)):
                    outer_loop_fused_kernel.inner.append(
                        deepcopy(loop_level_nested_list[kernel_idx][0]),
                    )
                loop_level_of_first_kernel.inner = []
                loop_level_of_first_kernel.kernel = outer_loop_fused_kernel

        # Merge the List[LoopNestWithSplit] from cpp_kernel_proxy_list
        # into cpp_kernel_proxy_list[0].loop_nest
        _merge_outer_fusion_loop_levels(
            [_loop_nest.root for _loop_nest in loop_nest_list],  # type: ignore[misc]
            self.outer_loop_fusion_depth,
        )
        return cpp_kernel_proxy_list[0]


class RecordOptimizationContext:
    def __init__(self, func_name: str = ""):
        self.func_name = func_name
        self.current_node: Optional[torch.fx.Node] = None
        self.opt_ctx: Optional[OptimizationContext] = None

    def __enter__(self):
        assert V.interpreter
        assert V.interpreter.current_node

        self.current_node = V.interpreter.current_node
        assert self.current_node is not None
        if OptimizationContext.key in self.current_node.meta:
            self.opt_ctx = self.current_node.meta[OptimizationContext.key]
        else:
            self.opt_ctx = OptimizationContext()
        assert self.opt_ctx is not None
        self.opt_ctx.ops_name = self.func_name
        return self

    def __exit__(self, exc_type, exc_val, exc_tb):
        assert self.current_node
        assert self.opt_ctx
        self.current_node.meta[OptimizationContext.key] = self.opt_ctx

    def get_opt_ctx(self):
        return self.opt_ctx

    def get_fx_node(self):
        assert self.current_node
        return self.current_node


def get_opt_ctx(node: torch.fx.Node) -> OptimizationContext:
    return node.meta.get(OptimizationContext.key, None)


def get_current_node_opt_ctx() -> OptimizationContext:
    assert V.interpreter.current_node
    return get_opt_ctx(V.interpreter.current_node)


class CppCSEVariable(CSEVariable):
    def __init__(self, name, bounds: ValueRanges[Any]):
        super().__init__(name, bounds)
        self.is_vec = False
        self.dtype: Optional[torch.dtype] = None
        self.dependent_itervars: Set[sympy.Symbol] = set()

    def __repr__(self):
        return (
            f"CppCSEVariable(name: {self.name}, bounds: {self.bounds}, is_vec: {self.is_vec}, dtype: {self.dtype}, "
            f"dependent_itervars: {self.dependent_itervars})"
        )

    def update_on_args(self, name, args, kwargs):
        if name == "load":
            # args[1] is index
            self._set_dependent_itervars(args[1])
        else:
            # propagate relevant itervars and is_vec from args
            self.dependent_itervars.update(
                *[
                    arg.dependent_itervars
                    for arg in args
                    if isinstance(arg, CppCSEVariable)
                ]
            )
            if name == "index_expr":
                self._set_dependent_itervars(args[0])
            if any(arg.is_vec for arg in args if isinstance(arg, CppCSEVariable)):
                self.is_vec = True
        # NOTE [dtype of CppCSEVariable]
        # Deciding dtype according to the current optimization context is not
        # always accurate since the dtypes are initialized during dtype propagation
        # at the beginning of the codegen. It is possible that some ops are invoked
        # during the codegen of the current op and take different dtypes from the
        # current op.
        # TODO(jgong5): A more accurate way of deciding the dtype of the variables is to
        # propagate the dtypes here inside `update_on_args`.
        if (
            hasattr(V.interpreter, "current_node")
            and get_current_node_opt_ctx() is not None
        ):
            self.dtype = get_current_node_opt_ctx().dtype

        if name in BIN_CMP_OPS:
            self.dtype = torch.bool

    def _set_dependent_itervars(self, index: sympy.Expr):
        """
        Set the relevant itervars for this variable based on the `index` expression.
        This includes the itervars directly used in the `index` as well as relevant itervars
        of other cse variables used in the `index`.
        """
        for s in index.free_symbols:
            if s in V.kernel.itervars:
                self.dependent_itervars.add(s)  # type: ignore[arg-type]
            elif s.name in V.kernel.cse.varname_map:  # type: ignore[attr-defined]
                self.dependent_itervars.update(
                    V.kernel.cse.varname_map[s.name].dependent_itervars  # type: ignore[attr-defined]
                )

    def depends_on(self, itervar: sympy.Symbol):
        return itervar in self.dependent_itervars


class CppOverrides(OpOverrides):
    """Map element-wise ops to C++"""

    @staticmethod
    def add(a, b):
        return f"decltype({a})({a} + {b})"

    @staticmethod
    def sub(a, b):
        return f"decltype({a})({a} - {b})"

    @staticmethod
    def mul(a, b):
        return f"decltype({a})({a} * {b})"

    @staticmethod
    def to_dtype(x, dtype, src_dtype=None):
        assert dtype in DTYPE_TO_CPP, f"{dtype} missing from {__name__}.DTYPE_TO_CPP"
        return f"c10::convert<{DTYPE_TO_CPP[dtype]}>({x})"

    @staticmethod
    def to_dtype_bitcast(x, dtype, src_dtype):
        assert dtype in DTYPE_TO_CPP, f"{dtype} missing from {__name__}.DTYPE_TO_CPP"
        if src_dtype in (torch.float16, torch.bfloat16):
            # c10::bit_cast requires the source and target have the bitwidth.
            # Because the input tensor's dtype could be promoted, e.g. from float16 to
            # float, we have to cast the tensor to its original source dtype before
            # invoking bit_cast. We also need to convert the bit-casted tensor
            # back to float to make sure we keep using higher precision values
            # for the rest of the computation.
            cast_x = f"c10::convert<{DTYPE_TO_CPP[src_dtype]}>({x})"
            cast_x = f"c10::bit_cast<{DTYPE_TO_CPP[dtype]}>({cast_x})"
            return f"c10::convert<{DTYPE_TO_CPP[torch.float32]}>({cast_x})"
        else:
            return f"c10::bit_cast<{DTYPE_TO_CPP[dtype]}>({x})"

    @staticmethod
    def abs(x):
        return f"std::abs({x})"

    @staticmethod
    def sin(x):
        return f"std::sin({x})"

    @staticmethod
    def cos(x):
        return f"std::cos({x})"

    @staticmethod
    def neg(x):
        return f"decltype({x})(-{x})"

    @staticmethod
    def exp(x):
        # return f"Sleef_expf_u10({x})"
        return f"std::exp({x})"

    @staticmethod
    def exp2(x):
        return f"std::exp2({x})"

    @staticmethod
    def expm1(x):
        return f"std::expm1({x})"

    @staticmethod
    def erf(x):
        return f"std::erf({x})"

    @staticmethod
    def erfc(x):
        return f"std::erfc({x})"

    @staticmethod
    def erfinv(x):
        return f"calc_erfinv({x})"

    @staticmethod
    def sqrt(x):
        return f"std::sqrt({x})"

    @staticmethod
    def rsqrt(x):
        return f"1 / std::sqrt({x})"

    @staticmethod
    def log1p(x):
        bug = config.cpp.inject_log1p_bug_TESTING_ONLY
        if bug == "accuracy":
            return f"{x} + decltype({x})(1)"
        elif bug is None:
            return f"std::log1p({x})"
        else:
            raise AssertionError(
                f"unrecognized config cpp.inject_log1p_bug_TESTING_ONLY = {bug!r}"
            )

    @staticmethod
    def tan(x):
        return f"std::tan({x})"

    @staticmethod
    def tanh(x):
        return f"std::tanh({x})"

    @staticmethod
    def signbit(x):
        return f"std::signbit({x})"

    @staticmethod
    def pow(a, b):
        return f"std::pow({a}, {b})"

    @staticmethod
    def log(x):
        return f"std::log({x})"

    @staticmethod
    def round(x):
        return f"std::nearbyint({x})"

    @staticmethod
    def floor(x):
        return f"std::floor({x})"

    @staticmethod
    def floordiv(a, b):
        # a and b are integer type
        quot = f"{a} / {b}"
        rem = f"{a} % {b}"
        return f"(({a} < 0) != ({b} < 0) ? ({rem} != 0 ? {quot} - 1 : {quot}) : {quot})"

    @staticmethod
    def ceil(x):
        return f"std::ceil({x})"

    @staticmethod
    def trunc(x):
        return f"std::trunc({x})"

    @staticmethod
    def truncdiv(a, b):
        # a and b are integer type
        return f"{a} / {b}"

    @staticmethod
    def fmod(a, b):
        return f"std::fmod({a}, {b})"

    @staticmethod
    def isinf(x):
        return f"std::isinf({x})"

    @staticmethod
    def isnan(x):
        return f"std::isnan({x})"

    @staticmethod
    def lgamma(x):
        return f"std::lgamma({x})"

    @staticmethod
    def acos(x):
        return f"std::acos({x})"

    @staticmethod
    def acosh(x):
        return f"std::acosh({x})"

    @staticmethod
    def cosh(x):
        return f"std::cosh({x})"

    @staticmethod
    def sinh(x):
        return f"std::sinh({x})"

    @staticmethod
    def asin(x):
        return f"std::asin({x})"

    @staticmethod
    def asinh(x):
        return f"std::asinh({x})"

    @staticmethod
    def atan2(x, y):
        return f"std::atan2({x}, {y})"

    @staticmethod
    def atan(x):
        return f"std::atan({x})"

    @staticmethod
    def atanh(x):
        return f"std::atanh({x})"

    @staticmethod
    def copysign(x, y):
        return f"std::copysign({x}, {y})"

    @staticmethod
    def frexp(x):
        cache_keys = f"frexp({x})[0]", f"frexp({x})[1]"
        if all(cache_key in V.kernel.cse.cache for cache_key in cache_keys):
            return tuple(V.kernel.cse.cache[cache_key] for cache_key in cache_keys)

        code = BracesBuffer()
        exponent = V.kernel.cse.newvar()
        mantissa = V.kernel.cse.newvar()
        code.writeline(f"int32_t {exponent};")
        code.writeline(f"auto {mantissa} = std::frexp({x}, &{exponent});")
        V.kernel.compute.splice(code)
        cse_vars = (mantissa, exponent)
        for cache_key, cse_var in zip(cache_keys, cse_vars):
            V.kernel.cse.cache[cache_key] = cse_var
        return mantissa, exponent

    @staticmethod
    def hypot(x, y):
        return f"std::hypot({x}, {y})"

    @staticmethod
    def log10(x):
        return f"std::log10({x})"

    @staticmethod
    def log2(x):
        return f"std::log2({x})"

    @staticmethod
    def nextafter(x, y):
        return f"std::nextafter({x}, {y})"

    @staticmethod
    def relu(x):
        bug = config.cpp.inject_relu_bug_TESTING_ONLY
        if bug == "compile_error":
            return "compile error!"
        elif bug == "runtime_error":
            return f"{x}; throw 1"
        elif bug == "accuracy":
            return f"{x} + decltype({x})(1)"
        elif bug is None:
            return f"std::max({x}, decltype({x})(0))"
        else:
            raise AssertionError(
                f"unrecognized config cpp.inject_relu_bug_TESTING_ONLY = {bug!r}"
            )

    @staticmethod
    def minimum(a, b):
        return f"min_propagate_nan({a}, {b})"

    @staticmethod
    def maximum(a, b):
        return f"max_propagate_nan({a}, {b})"

    @staticmethod
    def where(a, b, c):
        return f"{a} ? {b} : {c}"

    @staticmethod
    def mod(a, b):
        return f"mod({a}, {b})"

    @staticmethod
    def constant(val, dtype):
        opt_ctx: OptimizationContext = get_current_node_opt_ctx()
        assert opt_ctx and opt_ctx.dtype is not None
        dtype = opt_ctx.dtype
        if dtype in DTYPE_LOWP_FP:
            # Since load promotes all half-precision inputs to float, constants
            # must be promoted as well
            dtype = torch.float32
        return value_to_cpp(val, DTYPE_TO_CPP[dtype])

    @staticmethod
    def index_expr(expr, dtype):
        opt_ctx: OptimizationContext = get_current_node_opt_ctx()
        assert opt_ctx and opt_ctx.dtype is not None
        dtype = opt_ctx.dtype
        return ops.to_dtype(cexpr(V.kernel.rename_indexing(expr)), dtype)

    @staticmethod
    def masked(mask, body, other):
        code = BracesBuffer()

        # Write masked operation into a lambda
        body_var = V.kernel.cse.newvar()
        code.writeline(f"auto {body_var} = [&]")
        with V.kernel.swap_buffers(code), code.indent():
            result = body()
            code.writeline(f"return {result};")
        code.writeline(";")
        V.kernel.compute.splice(code)

        # Use the lambda's return type as the type of other
        other_code = value_to_cpp(other, f"decltype({body_var}())")
        return f"{mask} ? {body_var}() : {other_code}"

    @staticmethod
    def logical_and(a, b):
        return f"{a} && {b}"

    @staticmethod
    def logical_not(a):
        return f"!{a}"

    @staticmethod
    def logical_or(a, b):
        return f"{a} || {b}"

    @staticmethod
    def logical_xor(a, b):
        return f"{a} != {b}"

    @staticmethod
    def bitwise_and(a, b):
        return f"decltype({a})({a} & {b})"

    @staticmethod
    def bitwise_not(a):
        return f"decltype({a})(~{a})"

    @staticmethod
    def bitwise_or(a, b):
        return f"decltype({a})({a} | {b})"

    @staticmethod
    def bitwise_xor(a, b):
        return f"decltype({a})({a} ^ {b})"

    @staticmethod
    def bitwise_left_shift(a, b):
        return f"decltype({a})({a} << {b})"

    @staticmethod
    def bitwise_right_shift(a, b):
        return f"decltype({a})({a} >> {b})"

    @staticmethod
    def rand(seed: sympy.Expr, offset: sympy.Expr):
        return f"normalized_rand_cpu({seed}, {offset})"

    @staticmethod
    def randn(seed: sympy.Expr, offset: sympy.Expr):
        return f"randn_cpu({seed}, {offset})"

    @staticmethod
    def randint64(seed: sympy.Expr, offset: sympy.Expr, low, high):
        return f"randint64_cpu({seed}, {offset}, {low}, {high})"

    @staticmethod
    def sigmoid(x):
        return f"decltype({x})(1) / (decltype({x})(1) + std::exp(-{x}))"

    @staticmethod
    def sign(x):
        code = BracesBuffer()
        scalar_zero = f"decltype({x})(0)"
        scalar_one = f"decltype({x})(1)"
        code.writeline("[&]()")
        with code.indent():
            code.writeline(f"auto left = {x} > 0 ? {scalar_one} : {scalar_zero};")
            code.writeline(f"auto right = {x} < 0 ? {scalar_one} : {scalar_zero};")
            code.writeline("return left - right;")
        code.writeline("()")
        return code


CppOverrides._initialize_pointwise_overrides("cpp")


class CppVecOverrides(CppOverrides):
    """Map element-wise ops to aten vectorization C++"""

    def __new__(cls, *args, **kargs):
        self = super().__new__(cls)

        def wrap(func):
            # `CppVecKernel` generates both scalar ops and vector ops according to
            # whether the inputs are scalars or vectors while all ops in `CppVecOverrides`
            # (except for some ops explained below) assume the inputs are vectors. We wrap the ops in
            # `CppVecOverrides` to broadcast scalar inputs to vectors if needed or fallback to
            # `CppOverrides` when all inputs are scalars.
            #
            # Notes on ops handled separately in their own functions:
            # `ops.masked`:
            #     needs recursive handling of masked body.
            # `ops.index_expr`:
            #     needs to further analyze the dependency of the index expression on
            #     the tiling itervar.
            def wrapper(*args, **kwargs):
                scalars = [
                    arg
                    for arg in args
                    if isinstance(arg, (int, sympy.Expr))
                    or (isinstance(arg, CppCSEVariable) and not arg.is_vec)
                ]
                vectors = [
                    arg
                    for arg in args
                    if isinstance(arg, CppCSEVariable) and arg.is_vec
                ]
                new_args = list(args)
                if scalars and vectors:
                    # broadcast scalar args to vector if needed
                    new_args = []
                    vec_dtype = vectors[0].dtype
                    for arg in args:
                        if isinstance(arg, (int, sympy.Expr)):
                            arg_dtype = torch.int64
                            opt_ctx: OptimizationContext = get_current_node_opt_ctx()
                            assert opt_ctx
                            if opt_ctx.dtype is not None:
                                arg_dtype = opt_ctx.dtype
                            if isinstance(arg, sympy.Expr) and not arg.is_number:
                                arg = ops.index_expr(arg, arg_dtype)
                            else:
                                arg = ops.constant(arg, arg_dtype)
                            arg = arg.value if isinstance(arg, OpsValue) else arg
                        if isinstance(arg, CppCSEVariable) and not arg.is_vec:
                            assert isinstance(V.kernel, CppVecKernel)
                            # align scalar data type to the vector for binary ops
                            if len(args) == 2 and arg.dtype != vec_dtype:
                                arg = ops.to_dtype(arg, vec_dtype)
                                arg = arg.value if isinstance(arg, OpsValue) else arg
                                # See NOTE [dtype of CppCSEVariable]: we have to fix arg.dtype since
                                # the dtype from optimization context could be wrong.
                                assert isinstance(arg, CppCSEVariable)
                                arg.dtype = vec_dtype
                            new_arg = V.kernel.broadcast(arg)
                            new_args.append(new_arg)
                        else:
                            new_args.append(arg)
                if vectors:
                    return func(*new_args, **kwargs)
                else:
                    # fallback to scalar ops
                    scalar_ops = super(CppVecOverrides, self)
                    scalar_func = getattr(
                        scalar_ops, func.__name__, scalar_ops.__getattr__(func.__name__)  # type: ignore[attr-defined]
                    )
                    assert scalar_func is not None
                    return scalar_func(*args, **kwargs)

            return wrapper

        for name, method in vars(CppVecOverrides).items():
            if getattr(method, "__class__", None) == staticmethod and name not in [
                "masked",
                "index_expr",
            ]:
                setattr(self, name, wrap(method.__func__))
        return self

    @staticmethod
    def add(a, b):
        return f"{a} + {b}"

    @staticmethod
    def sub(a, b):
        return f"{a} - {b}"

    @staticmethod
    def mul(a, b):
        return f"{a} * {b}"

    @staticmethod
    def truediv(a, b):
        return f"{a} / {b}"

    @staticmethod
    def abs(x):
        return f"{x}.abs()"

    @staticmethod
    def sin(x):
        return f"{x}.sin()"

    @staticmethod
    def cos(x):
        return f"{x}.cos()"

    @staticmethod
    def exp(x):
        return f"{x}.exp()"

    @staticmethod
    def exp2(x):
        return f"{x}.exp2()"

    @staticmethod
    def expm1(x):
        # decompose for a better performance
        vec_one = f"decltype({x})(1)"
        return f"{x}.exp() - {vec_one}"

    @staticmethod
    def erf(x):
        return f"{x}.erf()"

    @staticmethod
    def erfc(x):
        return f"{x}.erfc()"

    @staticmethod
    def erfinv(x):
        return f"{x}.erfinv()"

    @staticmethod
    def sqrt(x):
        return f"{x}.sqrt()"

    @staticmethod
    def eq(x, y):
        assert isinstance(V.kernel, CppVecKernel)
        assert isinstance(x, CppCSEVariable)
        assert x.dtype is not None
        return f"{V.kernel._get_mask_type(x.dtype)}({x} == {y})"

    @staticmethod
    def ne(x, y):
        assert isinstance(V.kernel, CppVecKernel)
        assert isinstance(x, CppCSEVariable)
        assert x.dtype is not None
        return f"{V.kernel._get_mask_type(x.dtype)}({x} != {y})"

    @staticmethod
    def lt(x, y):
        assert isinstance(V.kernel, CppVecKernel)
        assert isinstance(x, CppCSEVariable)
        assert x.dtype is not None
        return f"{V.kernel._get_mask_type(x.dtype)}({x} < {y})"

    @staticmethod
    def gt(x, y):
        assert isinstance(V.kernel, CppVecKernel)
        assert isinstance(x, CppCSEVariable)
        assert x.dtype is not None
        return f"{V.kernel._get_mask_type(x.dtype)}({x} > {y})"

    @staticmethod
    def le(x, y):
        assert isinstance(V.kernel, CppVecKernel)
        assert isinstance(x, CppCSEVariable)
        assert x.dtype is not None
        return f"{V.kernel._get_mask_type(x.dtype)}({x} <= {y})"

    @staticmethod
    def ge(x, y):
        assert isinstance(V.kernel, CppVecKernel)
        assert isinstance(x, CppCSEVariable)
        assert x.dtype is not None
        return f"{V.kernel._get_mask_type(x.dtype)}({x} >= {y})"

    @staticmethod
    def and_(x, y):
        return f"{x} & {y}"

    @staticmethod
    def rsqrt(x):
        return f"{x}.rsqrt()"

    @staticmethod
    def pow(a, b):
        return f"{a}.pow({b})"

    @staticmethod
    def log(x):
        return f"{x}.log()"

    @staticmethod
    def round(x):
        return f"{x}.round()"

    @staticmethod
    def floor(x):
        return f"{x}.floor()"

    @staticmethod
    def ceil(x):
        return f"{x}.ceil()"

    @staticmethod
    def trunc(x):
        return f"{x}.trunc()"

    @staticmethod
    def fmod(a, b):
        return f"{a}.fmod({b})"

    @staticmethod
    def lgamma(x):
        return f"{x}.lgamma()"

    @staticmethod
    def logical_and(a, b):
        return f"{a} & {b}"

    @staticmethod
    def logical_not(a):
        return f"~{a}"

    @staticmethod
    def logical_or(a, b):
        return f"{a} | {b}"

    @staticmethod
    def logical_xor(a, b):
        return f"{a} ^ {b}"

    @staticmethod
    def tan(a):
        return f"{a}.tan()"

    @staticmethod
    def tanh(a):
        vec_one = f"decltype({a})(1)"
        vec_two = f"decltype({a})(2)"
        vec_minus_two = f"decltype({a})(-2)"
        return f"{vec_two} / ({vec_one} + ({vec_minus_two} * {a}).exp()) - {vec_one}"

    @staticmethod
    def reciprocal(a):
        return f"{a}.reciprocal()"

    @staticmethod
    def atan(x):
        return f"{x}.atan()"

    @staticmethod
    def acos(x):
        return f"{x}.acos()"

    @staticmethod
    def asin(x):
        return f"{x}.asin()"

    @staticmethod
    def cosh(x):
        return f"{x}.cosh()"

    @staticmethod
    def sinh(x):
        return f"{x}.sinh()"

    @staticmethod
    def log10(x):
        return f"{x}.log10()"

    @staticmethod
    def log2(x):
        return f"{x}.log2()"

    @staticmethod
    def nextafter(x):
        return f"{x}.nextafter()"

    @staticmethod
    def copysign(a, b):
        return f"{a}.copysign({b})"

    @staticmethod
    def atan2(a, b):
        return f"{a}.atan2({b})"

    @staticmethod
    def hypot(a, b):
        return f"{a}.hypot({b})"

    @staticmethod
    def atanh(x):
        # For real x, atanh(x) = 1/2 * log((1+x)/(1-x))
        vec_one = f"decltype({x})(1)"
        vec_one_half = f"decltype({x})(0.5)"
        return f"{vec_one_half} * (({vec_one} + {x})/({vec_one} - {x})).log()"

    @staticmethod
    def asinh(x):
        # For real x, asinh(x) = log(x + sqrt(1 + x**2))
        vec_one = f"decltype({x})(1)"
        return f"({x} + ({vec_one} + {x}*{x}).sqrt()).log()"

    @staticmethod
    def acosh(x):
        return f"{x}.acosh()"

    @staticmethod
    def relu(x):
        bug = config.cpp.inject_relu_bug_TESTING_ONLY
        if bug == "compile_error":
            return "compile error!"
        elif bug == "runtime_error":
            return f"{x}; throw 1"
        elif bug == "accuracy":
            return f"{x} + decltype({x})(1)"
        elif bug is None:
            return f"at::vec::clamp_min({x}, decltype({x})(0))"
        else:
            raise AssertionError(
                f"unrecognized config cpp.inject_relu_bug_TESTING_ONLY = {bug!r}"
            )

    # TODO: this seems to be dead
    @staticmethod
    def sigmoid(x):
        return f"decltype({x})(1)/(decltype({x})(1) + {x}.neg().exp())"

    @staticmethod
    def neg(x):
        return f"{x}.neg()"

    @staticmethod
    def floordiv(a, b):
        # a and b are integer type
        _t = f"decltype({a})"
        quot = f"{a} / {b}"
        has_rem = f"({a} % {b} != {_t}(0))"
        is_neg = f"(({a} < {_t}(0)) != ({b} < {_t}(0)))"
        return f"{_t}::blendv({quot}, {quot} - {_t}(1), {has_rem} & {is_neg})"

    @staticmethod
    def truncdiv(a, b):
        # a and b are integer type
        return f"{a} / {b}"

    @staticmethod
    def minimum(a, b):
        return f"at::vec::minimum({a}, {b})"

    @staticmethod
    def maximum(a, b):
        return f"at::vec::maximum({a}, {b})"

    @staticmethod
    def square(a):
        return f"{a} * {a}"

    @staticmethod
    def where(a, b, c):
        assert isinstance(V.kernel, CppVecKernel)
        if b.dtype == torch.bool:
            assert c.dtype == torch.bool
            blendv_a = f"{V.kernel._get_mask_cast(a, torch.float)}"
            blendv_b = f"{V.kernel._get_mask_cast(b, torch.float)}"
            blendv_c = f"{V.kernel._get_mask_cast(c, torch.float)}"
            return f"decltype({b})::blendv({blendv_c}, {blendv_b}, {blendv_a})"
        else:
            return f"decltype({b})::blendv({c}, {b}, {V.kernel._get_mask_cast(a, b.dtype)})"

    @staticmethod
    def sign(x):
        code = BracesBuffer()
        vec_zero = f"decltype({x})(0)"
        vec_one = f"decltype({x})(1)"
        blendv_l = f"decltype({x})::blendv({vec_zero}, {vec_one}, {vec_zero} < {x})"
        blendv_r = f"decltype({x})::blendv({vec_zero}, {vec_one}, {x} < {vec_zero})"
        code.writeline("[&]()")
        with code.indent():
            code.writeline(f"auto left = {blendv_l};")
            code.writeline(f"auto right = {blendv_r};")
            code.writeline("return left - right;")
        code.writeline("()")
        return code

    @staticmethod
    def to_dtype(x, dtype, src_dtype=None):
        assert dtype in [
            torch.bool,
            torch.float,
            torch.bfloat16,
            torch.float16,
            torch.uint8,
            torch.int8,
            torch.int32,
            torch.int64,
        ], f"{__name__} does not support {dtype}"
        node: torch.fx.Node = V.interpreter.current_node
        assert node and isinstance(node, torch.fx.Node)
        opt_ctx_x = get_opt_ctx(node.args[1])
        assert opt_ctx_x
        assert opt_ctx_x.dtype is not None
        assert isinstance(V.kernel, CppVecKernel)
        src_dtype = opt_ctx_x.dtype
        src_cpp_type = DTYPE_TO_CPP[src_dtype]
        src_num_vectors = V.kernel._get_num_vectors(src_dtype)
        dst_cpp_type = DTYPE_TO_CPP[dtype]
        dst_num_vectors = V.kernel._get_num_vectors(dtype)
        if src_dtype != torch.bool and dtype == torch.bool:
            return f"{V.kernel._get_mask_type(src_dtype)}::from<{src_cpp_type},{src_num_vectors}>({x})"
        if opt_ctx_x.dtype == torch.bool and dtype != torch.bool:
            return f"{x}.to<{dst_cpp_type},{dst_num_vectors}>()"
        if src_dtype != dtype:
            if src_num_vectors == dst_num_vectors == 1:
                return f"at::vec::convert<{dst_cpp_type}>({x})"
            else:
                return f"at::vec::convert<{dst_cpp_type},{dst_num_vectors},{src_cpp_type},{src_num_vectors}>({x})"
        return f"({x})"

    @staticmethod
    def log1p(x):
        bug = config.cpp.inject_log1p_bug_TESTING_ONLY
        if bug == "accuracy":
            return f"{x} + decltype({x})(1)"
        elif bug is None:
            return f"{x}.log1p()"
        else:
            raise AssertionError(
                f"unrecognized config cpp.inject_log1p_bug_TESTING_ONLY = {bug!r}"
            )

    @staticmethod
    def masked(mask, body, other):
        assert isinstance(V.kernel, CppVecKernel)
        code = BracesBuffer()
        var = V.kernel.cse.newvar()
        with V.kernel.masked(mask) as new_mask:
            code.writeline(f"auto {var} = [&]")
            with V.kernel.swap_buffers(code), code.indent():
                result = body()
                code.writeline(f"return {result};")
        code.writeline(";")
        V.kernel.compute.splice(code)

        dtype = result.dtype
        body_code = f"{var}()"
        body_code_vec = (
            body_code
            if result.is_vec
            else f"{V.kernel._get_vec_type(dtype)}({body_code})"
        )
        other_code = value_to_cpp(other, DTYPE_TO_CPP[dtype])
        other_code_vec = f"{V.kernel._get_vec_type(dtype)}({other_code})"
        assert isinstance(new_mask, CppCSEVariable), new_mask
        if new_mask.is_vec:
            type = f"decltype({body_code_vec})"
            code = BracesBuffer()
            code.writeline("[&]")
            with V.kernel.swap_buffers(code), code.indent():
                code.writeline(f"if ({new_mask}.all_zero())")
                with code.indent():
                    code.writeline(f"return {other_code_vec};")
                code.writeline("else")
                with code.indent():
                    code.writeline(
                        f"return {type}::blendv({other_code_vec}, {body_code_vec}, {V.kernel._get_mask_cast(new_mask, dtype)});"
                    )
            code.writeline("()")
            csevar = V.kernel.cse.generate(
                V.kernel.compute,
                code,
            )
        elif result.is_vec:
            csevar = V.kernel.cse.generate(
                V.kernel.compute, f"{mask} ? {body_code_vec} : {other_code_vec}"
            )
        else:
            csevar = V.kernel.cse.generate(
                V.kernel.compute, f"{mask} ? {body_code} : {other_code}"
            )
        # `result` is explicitly added to the args for correct propagation
        # of relevant itervars and vectorization status.
        csevar.update_on_args("masked", (mask, body, other, result), {})
        return csevar

    @staticmethod
    def index_expr(expr, dtype):
        opt_ctx: OptimizationContext = get_current_node_opt_ctx()
        assert opt_ctx and opt_ctx.dtype is not None
        dtype = opt_ctx.dtype
        assert isinstance(V.kernel, CppVecKernel)
        index = V.kernel.rename_indexing(expr)
        tiling_var = V.kernel.itervars[V.kernel.tiling_idx]
        stride = V.kernel._try_get_const_stride(index, tiling_var)
        if stride == 0:
            return CppOverrides.index_expr(expr, dtype)
        elif stride is not None:
            value = ops.to_dtype(cexpr(index), dtype)
            if isinstance(value, OpsValue):
                value = value.value
            csevar = V.kernel.arange(value, stride)
        else:
            csevar = V.kernel._load_or_store_non_contiguous(  # type: ignore[assignment]
                None, index, dtype, V.kernel.compute
            )
        csevar.update_on_args("index_expr", (expr, dtype), {})
        return csevar


CppVecOverrides._initialize_pointwise_overrides("cppvec")


class CppTile2DOverrides(CppVecOverrides):
    @staticmethod
    def index_expr(expr, dtype):
        assert isinstance(V.kernel, CppTile2DKernel)
        expr = V.kernel.transform_indexing(expr)
        return CppVecOverrides.index_expr(expr, dtype)


class CppKernel(Kernel):
    overrides = CppOverrides  # type: ignore[assignment]
    sexpr = cexpr
    newvar_prefix = "auto "
    suffix = ";"

    def __init__(self, args, num_threads):
        super().__init__(args)
        self.call_ranges: Optional[Tuple[sympy.Expr, ...]] = None
        self.ranges: List[sympy.Expr] = []
        self.itervars: List[sympy.Symbol] = []
        self.reduction_depth = None
        self.reduction_prefix = IndentedBuffer()
        self.reduction_suffix = IndentedBuffer()
        self.parallel_reduction_prefix = IndentedBuffer()
        self.parallel_reduction_suffix = IndentedBuffer()
        self.local_reduction_init = IndentedBuffer()
        self.local_reduction_stores = IndentedBuffer()
        self.is_reduction = False
        self.reduction_cse = CSE(self.newvar_prefix, self.suffix, name_prefix="tmp_acc")
        self.preloads = IndentedBuffer()
        self.poststores = IndentedBuffer()
        self.num_threads = num_threads  # num_threads the kernel specialized for
        self.reduction_omp_dec: Dict[Tuple[str, str], str] = {}

    def _gen_parallel_reduction_buffers(
        self,
        acc,
        acc_type,
        reduction_type,
        dtype,
        reduction_combine_fn=reduction_combine,
        reduction_init_fn=reduction_init,
    ):
        if config.cpp.dynamic_threads and not self.parallel_reduction_prefix:
            self.parallel_reduction_prefix.writeline(
                "int max_threads = omp_get_max_threads();"
            )
        acc_local = f"{acc}_local"
        num_threads = (
            "max_threads" if config.cpp.dynamic_threads else parallel_num_threads()
        )
        acc_per_thread = f"{acc}_arr[{num_threads}]"
        acc_local_in_array = acc_per_thread.replace(f"[{num_threads}]", "[tid]")
        self.local_reduction_init.writeline(
            f"{acc_type} {acc_local} = {reduction_init_fn(reduction_type, dtype)};"
        )
        self.parallel_reduction_prefix.writeline(f"{acc_type} {acc_per_thread};")
        self.parallel_reduction_prefix.writelines(
            [
                f"for (int tid = 0; tid < {num_threads}; tid++)",
                "{",
                f"    {acc_local_in_array} = {reduction_init_fn(reduction_type, dtype)};",
                "}",
            ],
        )
        self.local_reduction_stores.writelines(
            [
                f"{acc_local_in_array} = {acc_local};",
            ]
        )
        self.parallel_reduction_suffix.writelines(
            [
                f"for (int tid = 0; tid < {num_threads}; tid++)",
                "{",
                f"    {acc} = {reduction_combine_fn(reduction_type, acc, acc_local_in_array)};",
                "}",
            ],
        )

    def get_reduction_var_pattern(self, line: str):
        return re.search("tmp_acc[0-9]+", line)

    def update_stores_with_parallel_reduction(self):
        for i, line in enumerate(self.stores._lines):
            if isinstance(line, str):
                m = self.get_reduction_var_pattern(line)
                if m:
                    var_name = m.group(0)
                    self.stores._lines[i] = line.replace(var_name, f"{var_name}_local")

    @contextlib.contextmanager
    def masked(self, mask):
        """Context manager to add an additional mask to loads and stores."""
        prior = self._load_mask
        if prior:
            mask = ops.and_(mask, prior)
            if isinstance(mask, OpsValue):
                mask = mask.value
                assert isinstance(mask, CppCSEVariable)
                # see NOTE [dtype of CppCSEVariable]
                # mask's dtype should be bool
                mask.dtype = torch.bool

        self._load_mask = mask
        try:
            yield mask
        finally:
            self._load_mask = prior

    def cache_fp32_cse_var_before_lowp_store(self, var_to_store):
        """
        https://github.com/pytorch/pytorch/issues/115260
        For FusedSchedulerNode[node1, node2], the node2 loads what node1 stores and the buffer is
        in low-precision floating point data type. When the output of node1 also serves as the output of the
        kernel, the result of nodes would be different from the case when output of node1 is not the output
        of the kernel (where we don't need to insert `to_dtype` for legalization). To address the problem, on
        storing the lowp node1 output, we also add the inverse dtype conversion to high precision data type
        to the cse cache.

        Example (pseudo code):
            node1_output = ...
            node1_output_lowp = to_dtype(node1_output, dtype=torch.bfloat16)
            store(buf, node1_output_lowp)
            node2_input_lowp = load(buf)
            node2_input = to_dtype(node2_input_lowp, dtype=torch.float)

        Without cse cache trick:
            node1_output = ...
            node1_output_lowp = to_dtype(node1_output, dtype=torch.bfloat16)
            store(buf, node1_output_lowp)
            node2_input_lowp = node_output_lowp # hit store cache
            node2_input = to_dtype(node2_input_lowp, dtype=torch.float)

        With cse cache trick:
            node1_output = ...
            node1_output_lowp = to_dtype(node1_output, dtype=torch.bfloat16)
            # also add `to_dtype(node1_input_lowp, dtype=torch.float)` -> `node1_output` to cse cache
            store(buf, node1_output_lowp)
            node2_input_lowp = node_output_lowp # hit store cache
            node2_input = node1_output # hit cse cache
        """

        if var_to_store.dtype not in DTYPE_LOWP_FP:
            # only need to cache fp32 cse var while var_to_store is lowp data
            return

        def find_fp32_var(var, cache):
            fp32_cse_var = None
            fp32_cse_var_name = None
            for expr, cse_var in cache.items():
                if cse_var == var:
                    if is_to_lowp_dtype(expr):
                        m = re.search(r"tmp\d+", expr)
                        if m is not None:
                            fp32_cse_var_name = m.group()
            if fp32_cse_var_name:
                for cse_var in cache.values():
                    if cse_var.name == fp32_cse_var_name:
                        fp32_cse_var = cse_var
                        break
                assert fp32_cse_var is not None
            return fp32_cse_var

        fp32_var = find_fp32_var(var_to_store, self.cse.cache)
        if fp32_var:
            self.cse.cache[get_lowp_to_fp32_expr(var_to_store, self)] = fp32_var

    def scale_index_with_offset(
        self, index: sympy.Expr, scale=1, itervar_idx=-1, offset=0
    ):
        var = self.itervars[itervar_idx]
        replacement = {var: var * scale + offset}
        new_index = sympy_subs(index, replacement)
        return new_index

    def index_to_str(self, index: sympy.Expr) -> str:
        """
        Convert an index expr to a string that can be used in cpp code.
        e.g. a sympy expression "s2" may actually appear as "ks1" in the cpp kernel.
        """
        return cexpr(self.rename_indexing(index))

    def index_indirect_depends_on(self, index: sympy.Expr, itervar: sympy.Symbol):
        """
        Check if an index has free symbol CppCSEVariable that depends on `itervar`.
        """
        return any(
            self.cse.varname_map[s.name].depends_on(itervar)  # type: ignore[attr-defined]
            for s in index.free_symbols
            if s.name in self.cse.varname_map  # type: ignore[attr-defined]
            and isinstance(self.cse.varname_map[s.name], CppCSEVariable)  # type: ignore[attr-defined]
        )

    def index_depends_on(self, index: sympy.Expr, itervar: sympy.Symbol):
        return itervar in index.free_symbols or self.index_indirect_depends_on(
            index, itervar
        )

    def load(self, name: str, index: sympy.Expr):
        var = self.args.input(name)
        index = self.rename_indexing(index)
        line = f"{var}[{cexpr_index(index)}]"
        if V.graph.get_dtype(name) in [torch.float16]:
            line = f"static_cast<float>({line})"
        csevar = self.cse.generate(self.loads, line)
        csevar.update_on_args("load", (name, index), {})
        return csevar

    def store(self, name, index, value, mode=None):
        assert "buf" in name
        var = self.args.output(name)
        self.cache_fp32_cse_var_before_lowp_store(value)
        index = self.rename_indexing(index)
        if mode is None:
            line = f"{var}[{cexpr_index(index)}] = {value};"
        elif mode == "atomic_add":
            if not config.cpp.dynamic_threads and self.num_threads == 1:
                line = f"{var}[{cexpr_index(index)}] += {value};"
            else:
                dtype = V.graph.get_dtype(name)
                # mirroring static_cast<float>(...) in load:
                value = f"static_cast<{DTYPE_TO_CPP[dtype]}>({value})"
                line = f"atomic_add(&{var}[{cexpr_index(index)}], {value});"
        else:
            raise NotImplementedError(f"store mode={mode}")
        self.stores.writeline(DeferredLine(name, line))

    def reduction(self, dtype, src_dtype, reduction_type, value):
        argmax_or_argmin = reduction_type in {"argmax", "argmin"}

        reduction_key = src_dtype, reduction_type, value
        if reduction_key in self.reduction_cse.reduction_cache:
            return self.reduction_cse.reduction_cache[reduction_key]

        acc = self.reduction_cse.generate(
            self.loads, f"reduction {reduction_key}", write=False
        )
        self.is_reduction = True
        if argmax_or_argmin:
            prefix, parallel_prefix, local_init = argmax_argmin_prefix(
                reduction_type, src_dtype, acc
            )
            self.local_reduction_init.writelines(local_init)
            self.reduction_prefix.writelines(prefix)
            self.parallel_reduction_prefix.writelines(parallel_prefix)
            compare_op = (
                "greater_or_nan" if reduction_type == "argmax" else "less_or_nan"
            )
            assert self.reduction_depth is not None
            index = self.itervars[self.reduction_depth]
            for i in range(self.reduction_depth + 1, len(self.itervars)):
                index = index * self.ranges[i] + self.itervars[i]
            self.stores.writelines(
                [
                    f"if(!({compare_op}({acc}.value, {value}, {acc}.index, {cexpr_index(index)}))) {{",
                    f"    {acc}.index = {cexpr_index(index)}; {acc}.value = {value};",
                    "}",
                ]
            )
            acc_local = f"{acc}_local"
            num_threads = parallel_num_threads()
            acc_per_thread = f"{acc}_arr[{num_threads}]"
            acc_local_in_array = acc_per_thread.replace(f"[{num_threads}]", "[tid]")
            self.parallel_reduction_suffix.writelines(
                [
                    f"for (int tid = 0; tid < {num_threads}; tid++)",
                    "{",
                    f"    if(!({compare_op}({acc}.value, {acc_local_in_array}.value, {acc}.index, {acc_local_in_array}.index))) {{",
                    f"        {acc}.index = {acc_local_in_array}.index; {acc}.value = {acc_local_in_array}.value;",
                    "    }",
                    "}",
                ],
            )
            self.local_reduction_stores.writelines(
                [
                    f"{acc_local_in_array} = {acc_local};",
                ]
            )
        else:
            acc_type = reduction_acc_type(reduction_type, dtype)

            self.reduction_prefix.writeline(
                f"{acc_type} {acc} = {reduction_init(reduction_type, dtype)};"
            )
            self.stores.writeline(
                f"{acc} = {reduction_combine(reduction_type, acc, value)};"
            )
            self._gen_parallel_reduction_buffers(acc, acc_type, reduction_type, dtype)
        result = reduction_project(reduction_type, acc)
        self.reduction_cse.reduction_cache[reduction_key] = result
        return result

    def store_reduction(self, name, index, value):
        index = self.rename_indexing(index)
        var = self.args.output(name)
        self.reduction_suffix.writeline(
            DeferredLine(name, f"{var}[{cexpr_index(index)}] = {value};")
        )

    def set_ranges(self, lengths, reduction_lengths):
        if self.call_ranges:
            assert self.call_ranges == tuple(lengths) + tuple(
                reduction_lengths
            ), f"{self.call_ranges} == {tuple(lengths)} + {tuple(reduction_lengths)}"
            assert self.reduction_depth == len(lengths)
        else:
            self.call_ranges = tuple(lengths) + tuple(reduction_lengths)
            self.ranges = [self.rename_indexing(x) for x in self.call_ranges]
            self.itervars = [
                sympy_index_symbol_with_prefix(SymT.XBLOCK, n)
                for n in range(len(self.ranges))
            ]
            self.reduction_depth = len(lengths)
        return (
            self.itervars[: self.reduction_depth],
            self.itervars[self.reduction_depth :],
        )

    def size_hint(self):
        return V.graph.sizevars.size_hint(
            sympy_product(self.call_ranges), fallback=8192
        )

    def codegen_loops_impl(self, loop_nest, code, worksharing):
        threads = parallel_num_threads()
        assert self.call_ranges is not None
        kernels = loop_nest.get_kernels()
        if any(isinstance(kernel, OuterLoopFusedKernel) for kernel in kernels):
            assert len(kernels) == 1
            assert isinstance(kernels[0], OuterLoopFusedKernel)
            par_depth = kernels[0].decide_parallel_depth(
                loop_nest.max_parallel_depth(), threads
            )
        else:
            par_depth = self.decide_parallel_depth(
                loop_nest.max_parallel_depth(), threads
            )

        with contextlib.ExitStack() as stack:
            if par_depth:
                if loop_nest.is_reduction_only():
                    # need to close the worksharing scope to define reduction vars outside it
                    worksharing.close()
                else:
                    worksharing.parallel(threads)
                loop_nest.mark_parallel(par_depth)
            elif threads > 1:
                if worksharing.single():
                    stack.enter_context(code.indent())

            def gen_loop_kernel(loop: LoopLevel):
                def is_parallel_reduction(loop):
                    root = loop.get_root()
                    return root.is_reduction and root.parallel

                kernels = loop.get_kernels()
                assert len(kernels) == 1
                if not isinstance(
                    kernels[0], OuterLoopFusedKernel
                ) and is_parallel_reduction(loop):
                    kernels[0].update_stores_with_parallel_reduction()
                gen_kernel(kernels[0])

            def gen_kernel(kernel):
                if isinstance(kernel, OuterLoopFusedKernel):
                    if getattr(kernel, "_has_thread_local_buf", False):
                        _thread_local_buf_size = getattr(
                            kernel, "_thread_local_buf_size", 0
                        )
                        dtype = "float"
                        allocate = (
                            f"std::make_unique<{dtype} []>({_thread_local_buf_size})"
                        )
                        code.splice(
                            f"thread_local std::unique_ptr<{dtype} []> thread_local_buffer = {allocate};"
                        )
                        code.splice(
                            f"{dtype}* thread_local_buffer_ptr = thread_local_buffer.get();"
                        )
                    for loop in kernel.inner:
                        if loop.inner:
                            gen_loops(loop.inner, loop.is_reduction)
                        else:
                            with contextlib.ExitStack() as stack:
                                # If there is any kernel existing at the final outer loop fusion level,
                                # the kernel code should be placed within its respective indent to prevent
                                # the duplication of variable definitions.
                                stack.enter_context(code.indent())
                                gen_loop_kernel(loop)
                else:
                    with contextlib.ExitStack() as stack:
                        assert kernel
                        if hasattr(kernel, "codegen_inner_loops"):
                            code.splice(kernel.preloads)
                            kernel.codegen_inner_loops(code)
                            stack.enter_context(code.indent())
                        code.splice(kernel.loads)
                        code.splice(kernel.compute)
                        code.splice(kernel.stores)
                    if hasattr(kernel, "codegen_inner_loops"):
                        code.splice(kernel.poststores)

            def get_reduction_code_buffer(loops, buffer="prefix"):
                assert buffer in ("prefix", "suffix", "local")
                for loop in loops:
                    for kernel in loop.get_kernels():
                        if buffer == "local":
                            return (
                                kernel.local_reduction_init,
                                kernel.local_reduction_stores,
                            )
                        elif buffer == "suffix":
                            suffix = kernel.reduction_suffix
                            if loop.parallel:
                                suffix = kernel.parallel_reduction_suffix + suffix
                            return suffix
                        else:
                            prefix = kernel.reduction_prefix
                            if loop.parallel:
                                prefix = prefix + kernel.parallel_reduction_prefix
                            return prefix

            def gen_loops(loops: List[LoopLevel], in_reduction=False):
                with contextlib.ExitStack() as stack_outer:
                    local_reduction_init = local_reduction_stores = None
                    if loops:
                        loop = loops[0]
                        if loop.is_reduction and not in_reduction:
                            reduction_prefix = get_reduction_code_buffer(loops)
                            if reduction_prefix:
                                stack_outer.enter_context(code.indent())
                            code.splice(reduction_prefix)
                        if loop_nest.is_reduction_only() and loop.parallel:
                            (
                                local_reduction_init,
                                local_reduction_stores,
                            ) = get_reduction_code_buffer(loops, "local")
                            worksharing.parallel(threads)
                            if local_reduction_init:
                                assert local_reduction_stores
                                code.splice(local_reduction_init)

                    for loop in loops:
                        gen_loop(loop)

                    if loops:
                        loop = loops[0]
                        if loop_nest.is_reduction_only() and loop.parallel:
                            if local_reduction_stores:
                                code.splice(local_reduction_stores)
                            worksharing.close()
                        if loop.is_reduction and not in_reduction:
                            code.splice(get_reduction_code_buffer(loops, "suffix"))

            def gen_loop(loop: LoopLevel):
                with contextlib.ExitStack() as stack:
                    loop_lines = loop.lines()
                    if loop_lines is None:
                        return
                    code.writelines(loop_lines)
                    stack.enter_context(code.indent())
                    # generate inner loops or loop body
                    if loop.inner:
                        gen_loops(loop.inner, loop.is_reduction)
                    else:
                        gen_loop_kernel(loop)

            stack.enter_context(code.indent())
            if loop_nest.root:
                gen_loops(loop_nest.root)
            else:
                gen_kernel(loop_nest.kernel)

    def codegen_loops(self, code, worksharing):
        loop_nest = LoopNestWithSplit.build(self)
        self.codegen_loops_impl(loop_nest, code, worksharing)

    @property
    def assert_function(self) -> str:
        if V.graph.aot_mode:
            return "AOTI_TORCH_CHECK"
        else:
            return "TORCH_CHECK"

    def decide_parallel_depth(self, max_parallel_depth, threads):
        assert self.call_ranges is not None
        ranges = self.call_ranges[:max_parallel_depth]
        seq = self.size_hint()
        par = 1
        depth = 0
        for expr in ranges:
            hint = V.graph.sizevars.size_hint(expr, fallback=8192)
            if par >= 2 * threads or par == threads:
                break
            if seq // threads < config.cpp.min_chunk_size:
                # not enough work
                break
            depth += 1
            par *= hint
            seq /= hint
        # if we assume thread number is dynamic, make sure we
        # have at least one parallel scope and let OMP runtime
        # to manage the serial vs. parallel.
        if config.cpp.dynamic_threads and depth == 0 and len(ranges) > 0:
            depth = 1
        return depth

    @contextlib.contextmanager
    def write_to_suffix(self):
        prior = (self.loads, self.compute, self.stores, self.cse)
        self.loads = IndentedBuffer()
        self.compute = IndentedBuffer()
        self.stores = IndentedBuffer()
        self.cse = self.cse.clone()
        yield
        self.reduction_suffix.splice(self.loads)
        self.reduction_suffix.splice(self.compute)
        self.reduction_suffix.splice(self.stores)
        (self.loads, self.compute, self.stores, self.cse) = prior

    def create_cse_var(self, *args, **kwargs):
        return CppCSEVariable(*args, **kwargs)


class CppVecKernel(CppKernel):
    overrides = CppVecOverrides  # type: ignore[assignment]

    def __init__(
        self,
        args,
        num_threads,
        tiling_factor=0,
        tiling_idx=-1,
        tiling_dtype=torch.float,
    ):
        super().__init__(args, num_threads)
        self.vec_isa = codecache.pick_vec_isa()
        assert self.vec_isa
        if tiling_factor == 0:
            tiling_factor = self.vec_isa.nelements(dtype=tiling_dtype)
        self.tiling_factor = tiling_factor
        self.tiling_idx = tiling_idx

    def _try_get_const_stride(self, index: sympy.Expr, itervar: sympy.Symbol):
        if self.index_indirect_depends_on(index, itervar):
            return None
        for indirect_var in (
            self.cse.varname_map[s.name]  # type: ignore[attr-defined]
            for s in index.free_symbols
            if symbol_is_type(s, SymT.TMP)
        ):
            assert isinstance(indirect_var, CppCSEVariable)
            if indirect_var.is_vec:
                return None
        stride = stride_at_vec_range(index, itervar, self.tiling_factor)
        return stride if stride.is_number else None

    def _get_num_vectors(self, dtype: torch.dtype) -> int:
        num_vectors = math.ceil(
            self.tiling_factor * dtype.itemsize * 8 / self.vec_isa.bit_width()
        )
        assert num_vectors >= 1
        return num_vectors

    def _get_vec_type(self, dtype: torch.dtype) -> str:
        num_vectors = self._get_num_vectors(dtype)
        if num_vectors == 1:
            return f"at::vec::Vectorized<{DTYPE_TO_CPP[dtype]}>"
        else:
            return f"at::vec::VectorizedN<{DTYPE_TO_CPP[dtype]},{num_vectors}>"

    def _get_mask_type(self, dtype: torch.dtype = torch.float) -> str:
        if dtype == torch.bool:
            return ""
        num_vectors = self._get_num_vectors(dtype)
        return f"at::vec::VecMask<{DTYPE_TO_CPP[dtype]},{num_vectors}>"

    def _get_mask_cast(self, mask: CppCSEVariable, dtype: torch.dtype) -> str:
        assert mask.dtype == torch.bool, repr(mask)
        num_vectors = self._get_num_vectors(dtype)
        return f"{mask}.template cast<{DTYPE_TO_CPP[dtype]},{num_vectors}>()"

    def get_reduction_var_pattern(self, line: str):
        return re.search("tmp_acc[0-9]+_vec", line)

    def _get_vec_load_line(
        self,
        var: str,
        index: sympy.Expr,
        dtype: torch.dtype,
        load_mask: Optional[CppCSEVariable] = None,
    ):
        """
        Get a load line str that loads a vector from `var` at `index` of type `dtype`.
        If `load_mask` is not None, we do a masked load accordingly.
        Notes on the `dtype`:
        1. We always load `self.tiling_factor` number of elements regardless of the `dtype`.
           It means we load half of the vector lanes for 16-bit data types and quarter of the
           vector lanes for 8-bit data types.
        2. `torch.bool` and `torch.uint8` could mean masks and we load them as float mask vectors.
        """
        opt_ctx: OptimizationContext = get_current_node_opt_ctx()
        assert opt_ctx is not None
        cpp_type = DTYPE_TO_CPP[dtype]
        num_vectors = self._get_num_vectors(dtype)
        load_mask_str = None
        if load_mask:
            if not load_mask.is_vec:
                # TODO: avoid hard-code torch.float
                load_mask_str = f"{self._get_mask_type(torch.float)}::from({load_mask})"
            else:
                load_mask_str = f"{self._get_mask_cast(load_mask, torch.float)}"
        loadbuf = f"{var} + {cexpr_index(index)}" if index != 0 else var
        if dtype == torch.bool:
            # TODO: should we consider load mask here?
            line = f"{self._get_mask_type()}::from({loadbuf})"
        else:
            line = (
                f"{load_mask_str}.template loadu<{cpp_type},{num_vectors}>({loadbuf})"
                if load_mask_str
                else f"{self._get_vec_type(dtype)}::loadu({loadbuf}, {self.tiling_factor})"
            )
        return line

    def _load_or_store_non_contiguous(
        self,
        var: Optional[str],
        index: sympy.Expr,
        dtype: torch.dtype,
        buffer: Optional[IndentedBuffer] = None,
        store_value: Optional[Union[str, CppCSEVariable]] = None,
    ) -> Optional[CppCSEVariable]:
        """
        Load or store a vector in a non-contiguous way. The vector is initialized from an array that is
        filled in an inner loop over the tiling factor.
        :param var: buffer to load from or store to, i.e. `var[transformed(index)]`. If None, we load the index
                    as index expression, i.e. `transformed(index)`.
        :param index: index into the `var` or the index expression by its own if `var` is None.
                      The `index` could contain indirect indexing or the tiling itervar. When used in
                      the inner loop, the index is transformed as follows:
                      1. the index is linearized along the tiling dim.
                      2. the indirect indexing vector variables are transformed into arrays over the tiling dim.
        :param dtype: data type of `var` or `index` if `var` is None.
        :param buffer: the code buffer to write the generated code to. If None, we write to `self.loads`.
        :param store_value: the value to store. If None, we load the vector.
        :return: a CppCSEVariable that represents the loaded vector or None if it is a store.
        """
        assert not store_value or var is not None, "store var must be provided"

        if buffer is None:
            buffer = self.loads

        def get_result_size(dtype: torch.dtype) -> int:
            if dtype.itemsize < 4:
                return self.tiling_factor * (4 // dtype.itemsize)
            else:
                return self.tiling_factor

        def vec_to_array(vec_var: CppCSEVariable) -> CppCSEVariable:
            assert vec_var.is_vec
            code = BracesBuffer()
            code.writeline("[&]")
            with code.indent():
                vec_dtype = vec_var.dtype
                assert vec_dtype is not None
                if vec_dtype == torch.bool:
                    vec_dtype = torch.float
                result_size = get_result_size(vec_dtype)
                code.writeline(
                    f"__at_align__ std::array<{DTYPE_TO_CPP[vec_dtype]}, {result_size}> tmpbuf;"
                )
                line = f"{vec_var}.store(tmpbuf.data());"
                code.writeline(line)
                code.writeline("return tmpbuf;")
            code.writeline("()")
            csevar = self.cse.generate(buffer, code)
            assert isinstance(csevar, CppCSEVariable)
            return csevar

        opt_ctx: OptimizationContext = get_current_node_opt_ctx()
        assert opt_ctx is not None
        code = BracesBuffer()
        code.writeline("[&]")
        with code.indent():
            result_size = get_result_size(dtype)
            result_declare = (
                f"__at_align__ std::array<{DTYPE_TO_CPP[dtype]}, {result_size}> tmpbuf;"
            )
            code.writeline(result_declare)
            if store_value:
                code.writeline(f"{store_value}.store(tmpbuf.data());")
            itervar_inner = sympy_index_symbol(
                f"{self.itervars[self.tiling_idx]}_inner"
            )
            replacements = {}
            for indirect_var in (
                self.cse.varname_map[s.name]  # type: ignore[attr-defined]
                for s in index.free_symbols
                if symbol_is_type(s, SymT.TMP)
            ):
                assert isinstance(indirect_var, CppCSEVariable)
                if indirect_var.is_vec:
                    array_var = vec_to_array(indirect_var)
                    replacements[indirect_var] = f"{array_var}[{itervar_inner}]"
            index = self.scale_index_with_offset(
                index, itervar_idx=self.tiling_idx, offset=itervar_inner
            )
            load_mask = None
            if self._load_mask is not None:
                assert not store_value, "unexpected store with load mask"
                assert isinstance(self._load_mask, CppCSEVariable), self._load_mask
                if self._load_mask.is_vec:
                    load_mask = f"{self._load_mask}.is_masked({itervar_inner})"
                else:
                    load_mask = f"{self._load_mask} != 0"
            if codecache.is_gcc():
                code.writeline(f"#pragma GCC unroll {self.tiling_factor}")
            else:
                code.writeline(f"#pragma unroll {self.tiling_factor}")
            code.writeline(
                f"for (long {itervar_inner} = 0; {itervar_inner} < {self.tiling_factor}; {itervar_inner}++)"
            )
            with code.indent(), contextlib.ExitStack() as stack:
                index_c = cexpr_index(index)
                for indirect_var in replacements:
                    index_c = re.sub(
                        r"\b" + f"{indirect_var}" + r"\b",
                        replacements[indirect_var],
                        index_c,
                    )
                rhs = f"{var}[{index_c}]" if var is not None else f"{index_c}"
                if load_mask:
                    code.writeline(f"if ({load_mask})")
                    stack.enter_context(code.indent())
                if store_value:
                    code.writeline(f"{rhs} = tmpbuf[{itervar_inner}];")
                else:
                    code.writeline(f"tmpbuf[{itervar_inner}] = {rhs};")
            if not store_value:
                load_line = self._get_vec_load_line("tmpbuf.data()", 0, dtype)  # type: ignore[arg-type]
                code.writeline(f"return {load_line};")
        code.writeline("()")
        if store_value:
            code.writeline(";")
            buffer.splice(code)
            return None
        else:
            csevar = self.cse.generate(buffer, code)
            assert isinstance(csevar, CppCSEVariable)
            csevar.is_vec = True
            return csevar

    def load(self, name: str, index: sympy.Expr):
        opt_ctx: OptimizationContext = get_current_node_opt_ctx()
        var = self.args.input(name)
        index = self.rename_indexing(index)
        dtype = V.graph.get_dtype(name)
        tiling_var = self.itervars[self.tiling_idx]
        stride = self._try_get_const_stride(index, tiling_var)
        if stride == 0:
            # load scalar and lazily broadcast it on demand
            return super().load(name, index)
        elif stride == 1:
            # load contiguously
            if getattr(
                V.graph.scheduler.name_to_node.get(name, None),
                "_use_thread_local_buf",
                False,
            ):
                # Modify the index to use thread id
                index_id = getattr(
                    V.graph.scheduler.name_to_node.get(name, None),
                    "_index_with_tl_tid",
                    None,
                )
                assert isinstance(index_id, dict)
                sorted_symbols = sorted(index.free_symbols, key=lambda s: s.name)  # type: ignore[attr-defined]
                replacements = {}
                for x in sorted_symbols:
                    if x.name != f"x{index_id['keep_idx_id']}":  # type: ignore[attr-defined]
                        # Remove the idx other than `keep_idx_id`
                        replacements[x] = "0"
                index = sympy_subs(index, replacements)  # type: ignore[arg-type]
                var = "thread_local_buffer_ptr"

            line = self._get_vec_load_line(var, index, dtype, self._load_mask)
            csevar = self.cse.generate(self.loads, line)  # type: ignore[assignment]
        else:
            csevar = self._load_or_store_non_contiguous(var, index, dtype)  # type: ignore[assignment]
        assert isinstance(csevar, CppCSEVariable)
        csevar.update_on_args("load", (name, index), {})
        csevar.is_vec = True
        return csevar

    def _get_store_line(
        self,
        value: Union[str, CppCSEVariable],
        var: str,
        index: sympy.Expr,
        dtype: torch.dtype,
        name: str = "",
    ):
        """
        Get a store line buffer that stores `value` into `var` at `index` of `dtype`. It handles
        both contiguous and non-contiguous store cases.
        :param value: Vectorized type templaterized on `dtype`.
        :param var: buffer to store into.
        :index: index into the `var`.
        """
        # when value's type is str (e.g., welford reduction), caller should make sure
        # it is a vector
        assert isinstance(value, str) or (
            isinstance(value, CppCSEVariable) and value.is_vec
        ), value
        tiling_var = self.itervars[self.tiling_idx]
        var_expr = f"{var} + {cexpr_index(index)}"
        stride = self._try_get_const_stride(index, tiling_var)
        code = IndentedBuffer()
        if stride == 1:
            if dtype == torch.float:
                if getattr(
                    V.graph.scheduler.name_to_node.get(name, None),
                    "_use_thread_local_buf",
                    False,
                ):
                    # Modify the index to use thread id
                    index_id = getattr(
                        V.graph.scheduler.name_to_node.get(name, None),
                        "_index_with_tl_tid",
                        None,
                    )
                    sorted_symbols = sorted(index.free_symbols, key=lambda s: s.name)  # type: ignore[attr-defined]
                    replacements = {}
                    for x in sorted_symbols:
                        assert isinstance(index_id, dict)
                        if x.name != f"x{index_id['keep_idx_id']}":  # type: ignore[attr-defined]
                            # Remove the idx other than `keep_idx_id`
                            replacements[x] = "0"
                    index = sympy_subs(index, replacements)  # type: ignore[arg-type]
                    var = "thread_local_buffer_ptr"
                    var_expr = f"{var} + {cexpr_index(index)}"
                code.writeline(f"{value}.store({var_expr});")
            else:
                code.writeline(f"{value}.store({var_expr}, {self.tiling_factor});")
        else:
            self._load_or_store_non_contiguous(
                var, index, dtype, buffer=code, store_value=value
            )
        return code

    def store(self, name, index, value, mode=None):
        assert "buf" in name
        assert mode is None
        assert isinstance(value, CppCSEVariable), value
        if not value.is_vec:
            # this happens when we store a scalar into a vectorized buffer like "fill"
            value = self.broadcast(value)
        opt_ctx: OptimizationContext = get_current_node_opt_ctx()
        var = self.args.output(name)
        self.cache_fp32_cse_var_before_lowp_store(value)
        index = self.rename_indexing(index)
        code = self._get_store_line(value, var, index, V.graph.get_dtype(name), name)
        self.stores.splice(code.map(lambda x: DeferredLine(name, x)))

    def reduction(self, dtype, src_dtype, reduction_type, value):
        assert reduction_type in {
            "max",
            "min",
            "sum",
            "prod",
            "xor_sum",
            "welford_reduce",
            "welford_combine",
        }
        assert dtype == src_dtype
        assert dtype in [torch.float, torch.int64]
        assert isinstance(value, CppCSEVariable), value

        if not value.is_vec:
            value = self.broadcast(value)

        reduction_key = src_dtype, reduction_type, value
        if reduction_key in self.reduction_cse.reduction_cache:
            return self.reduction_cse.reduction_cache[reduction_key]

        vec_ns = "at::vec"
        vec = f"{vec_ns}::Vectorized<{DTYPE_TO_CPP[dtype]}>"
        acc_type = reduction_acc_type(reduction_type, dtype)
        acc_type_vec = self.reduction_acc_type_vec(reduction_type, dtype)

        acc = self.reduction_cse.generate(
            self.loads, f"reduction {reduction_key}", write=False
        )
        acc_vec = f"{acc}_vec"
        self.is_reduction = True
        self.reduction_prefix.writeline(
            f"{acc_type} {acc} = {reduction_init(reduction_type, dtype)};"
        )
        self.reduction_prefix.writeline(
            f"{acc_type_vec} {acc_vec} = {self.reduction_init_vec(reduction_type, dtype)};"
        )
        self.stores.writeline(
            f"{acc_vec} = {self.reduction_combine_vec(reduction_type, acc_vec, value)};"
        )
        self._gen_parallel_reduction_buffers(
            acc,
            acc_type,
            reduction_type,
            dtype,
        )
        self._gen_parallel_reduction_buffers(
            acc_vec,
            acc_type_vec,
            reduction_type,
            dtype,
            reduction_combine_fn=self.reduction_combine_vec,
            reduction_init_fn=self.reduction_init_vec,
        )
        tmpvar: Union[str, CSEVariable]
        if self.tiling_idx >= self.reduction_depth:
            # Horizontal reduction
            if is_welford_reduction(reduction_type):
                assert (
                    self._get_num_vectors(dtype) == 1
                ), "Welford reduction does not support VectorizedN (N>1)"
                next_value = f"welford_vec_reduce_all({acc_vec})"
            else:
                reduce_all_body = (
                    "{ return "
                    + self.reduction_combine_vec(reduction_type, "x", "y")
                    + "; }"
                )
                vec = f"at::vec::Vectorized<{DTYPE_TO_CPP[dtype]}>"
                vec_reduce_all_func = f"at::vec::vec_reduce_all<{DTYPE_TO_CPP[dtype]}>"
                next_value = f"{vec_reduce_all_func}([]({vec}& x, {vec}& y) {reduce_all_body}, {acc_vec})"

            self.reduction_suffix.writeline(
                f"{acc} = {reduction_combine(reduction_type, acc, next_value)};"
            )
            tmpvar = acc
        else:
            tmpvar = acc_vec

        result = reduction_project(reduction_type, tmpvar)
        self.reduction_cse.reduction_cache[reduction_key] = result
        return result

    def store_reduction(self, name, index, value):
        index = self.rename_indexing(index)
        var = self.args.output(name)
        out_dtype = V.graph.get_dtype(name)
        dtype = torch.float if out_dtype.is_floating_point else torch.int64
        code = IndentedBuffer()
        if self.tiling_idx >= self.reduction_depth:
            # Horizontal reduction
            code.writeline(
                f"{var}[{cexpr_index(index)}] = static_cast<{DTYPE_TO_CPP[out_dtype]}>({value});"
            )
        else:
            # Vertical reduction
            if out_dtype != dtype:
                converted_value = f"{DTYPE_TO_CPP[out_dtype]}_{value}"
                code.writeline(
                    f"auto {converted_value} = at::vec::convert<{DTYPE_TO_CPP[out_dtype]}>({value});"
                )
                value = converted_value
            code.splice(self._get_store_line(value, var, index, out_dtype))
        self.reduction_suffix.splice(code.map(lambda x: DeferredLine(name, x)))

    def broadcast(self, scalar_var: CppCSEVariable) -> CppCSEVariable:
        assert not scalar_var.is_vec
        if scalar_var.dtype == torch.bool:
            vec_var = self.cse.generate(
                self.compute, f"{self._get_mask_type()}::from({scalar_var.name})"
            )
        else:
            assert scalar_var.dtype is not None
            vec_var = self.cse.generate(
                self.compute,
                f"{self._get_vec_type(scalar_var.dtype)}({scalar_var.name})",
            )
        assert isinstance(vec_var, CppCSEVariable)
        vec_var.dtype = scalar_var.dtype
        vec_var.dependent_itervars = scalar_var.dependent_itervars
        vec_var.is_vec = True
        return vec_var

    def arange(self, index: CppCSEVariable, stride: sympy.Symbol) -> CppCSEVariable:
        assert not index.is_vec
        assert index.dtype is not None
        csevar = self.cse.generate(
            self.compute,
            f"{self._get_vec_type(index.dtype)}::arange({index}, {stride})",
        )
        assert isinstance(csevar, CppCSEVariable)
        csevar.dtype = index.dtype
        csevar.is_vec = True
        return csevar

    def reduction_init_vec(self, reduction_type, dtype):
        scalar_type = DTYPE_TO_COMPUTATION_DTYPE[dtype]
        vec_type = self._get_vec_type(scalar_type)

        if is_welford_reduction(reduction_type):
            return f"Welford<{vec_type}>()"

        scalar_init = reduction_init(reduction_type, dtype)
        return f"{vec_type}({scalar_init})"

    def reduction_acc_type_vec(self, reduction_type, dtype):
        assert reduction_type not in {"argmin", "argmax"}
        scalar_type = DTYPE_TO_COMPUTATION_DTYPE[dtype]
        vec_type = self._get_vec_type(scalar_type)
        if is_welford_reduction(reduction_type):
            return f"Welford<{vec_type}>"

        return vec_type

    def reduction_combine_vec(self, reduction_type, var, next_value):
        if reduction_type == "max":
            return f"at::vec::maximum({var}, {next_value})"
        elif reduction_type == "min":
            return f"at::vec::minimum({var}, {next_value})"
        elif reduction_type == "sum":
            return f"{var} + {next_value}"
        elif reduction_type == "prod":
            return f"{var} * {next_value}"
        elif reduction_type == "xor_sum":
            return f"{var} ^ {next_value}"
        elif reduction_type == "welford_reduce":
            return f"welford_combine({var}, {next_value})"
        elif reduction_type == "welford_combine":
            if isinstance(next_value, tuple):
                # When reading a value from Inductor IR we have a tuple of variable names
                mean, m2, weight = next_value
            else:
                # When combining intermediate accumulators we have a Welford<T> struct
                mean, m2, weight = reduction_project(reduction_type, next_value)
            return f"welford_combine({var}, {{{mean}, {m2}, {weight}}})"
        else:
            raise NotImplementedError

    def indirect_assert(self, var, lower, upper, mask=None):
        assert not mask, "do not support mask in indirect_indexing assertion"
        assert isinstance(var, CppCSEVariable)
        assert var.dtype is not None
        if not var.is_vec:
            return super().indirect_assert(var, lower, upper, mask)
        lower_scalar = lower
        upper_scalar = upper
        if lower:
            lower = f"{self._get_vec_type(var.dtype)}({lower})"
        if upper:
            upper = f"{self._get_vec_type(var.dtype)}({upper})"
        if lower and upper:
            cond = f"({lower} <= {var}) & ({var} < {upper})"
            cond_print = f"{lower_scalar} <= {var} < {upper_scalar}"
        elif lower:
            cond = f"{lower} <= {var}"
            cond_print = f"{lower_scalar} <= {var}"
        else:
            assert upper
            cond = f"{var} < {upper}"
            cond_print = f"{var} < {upper_scalar}"
        cond = f"({self._get_mask_type(var.dtype)}({cond})).all_masked()"
        return f'{self.assert_function}({cond}, "index out of bounds: {cond_print}")'


class CppTile2DKernel(CppVecKernel):
    """
    A vector kernel that handles the 2d tiles with the tile size defined in `tiling_factor` on
    the inner-most loop level and one of the outer loop level (`outer_tiling_idx`). When the data
    tile is accessed in a contiguous way from the outer loop axis, a transposition is applied on the
    tile to make the access contiguous from the inner-most loop axis. Then, the same vectorization
    logic from its parent `CppVecKernel` is leveraged for load/store/compute. The transposed tile load
    and store are generated into kernel.preloads and kernel.poststores buffers.

    The loop structure looks like below:
    for ...
      for i_outer ...
        for ...
          for inner_most ...
            // generated by CppTile2DKernel
            float tmp0[16*16]; at::vec::transpose_mxn<...>(tmp0, in_ptr0 + ..., ...); // into kernel.preloads
            float tmp1[16*16]; // into kernel.preloads
            for i_inner ... { // the kernel inner loop
              vectorized loads/compute/stores (e.g., load tmp0, store tmp1) // into kernel.loads/compute/stores
            }
            at::vec::transpose_mxn(out_ptr0 + ..., tmp1, ...) // into kernel.poststores
          for inner_most ... (tail)
            // generated by CppVecKernel
            ...
      for i_outer ... (tail)
        for ...
          for ...
            // generated by CppKernel
            ...
    """

    overrides = CppTile2DOverrides  # type: ignore[assignment]

    def __init__(self, args, num_threads, tiling_factor, tiling_indices, tiling_dtype):
        super().__init__(
            args, num_threads, tiling_factor, tiling_indices[1], tiling_dtype
        )
        self.tiling_indices = tiling_indices

    def inner_itervar(self):
        return sympy_index_symbol(f"{self.itervars[self.outer_idx]}_inner")

    def need_vec_transpose(self, index):
        outer_var = self.itervars[self.outer_idx]
        inner_var = self.itervars[self.tiling_idx]
        outer_stride = stride_at_vec_range(index, outer_var, self.tiling_factor)
        inner_stride = stride_at_vec_range(index, inner_var, self.tiling_factor)
        return (
            self._load_mask is None  # TODO: support transposition with mask
            and outer_stride == 1
            and index.has(inner_var)
            and not inner_stride.has(inner_var)
            and not inner_stride.has(outer_var)
        )

    def gen_transposed_tile_load_store(self, name, var, index, is_store):
        # transposed tile load/store outside the kernel inner loop
        dtype = V.graph.get_dtype(name)
        factor = self.tiling_factor
        src = f"{var} + {cexpr_index(index)}"
        dst = "__place_holder__"
        ld_src = f"{cexpr_index(stride_at_vec_range(index, self.itervars[self.tiling_idx], self.tiling_factor))}"
        ld_dst = f"{factor}"
        if is_store:
            src, dst = dst, src
            ld_src, ld_dst = ld_dst, ld_src

        need_define = True
        load_or_store = f"at::vec::transpose_mxn<{DTYPE_TO_CPP[dtype]},{factor},{factor}>({src}, {ld_src}, {dst}, {ld_dst});"
        if is_store:
            tile_var = self.cse.newvar()
        elif load_or_store not in self.cse.cache:
            tile_var = self.cse.generate(self.preloads, load_or_store, write=False)
        else:
            need_define = False
            tile_var = self.cse.cache[load_or_store]

        if need_define:
            define_line = f"{DTYPE_TO_CPP[dtype]} {tile_var}[{factor}*{factor}] __attribute__ ((aligned ({factor})));"
            self.preloads.writeline(define_line)

        load_or_store = load_or_store.replace("__place_holder__", str(tile_var))
        if is_store:
            self.poststores.writeline(DeferredLine(name, load_or_store))
        else:
            self.preloads.writeline(load_or_store)

        return tile_var

    def load(self, name: str, index: sympy.Expr):
        opt_ctx: OptimizationContext = get_current_node_opt_ctx()
        var = self.args.input(name)
        index = self.rename_indexing(index)

        inner = self.inner_itervar()
        if self.need_vec_transpose(index):
            tile_var = self.gen_transposed_tile_load_store(
                name, var, index, is_store=False
            )
            # vector load inside the kernel inner loop
            loadbuf = f"{tile_var} + {cexpr_index(inner * self.tiling_factor)}"
            dtype = V.graph.get_dtype(name)
            line = self._get_vec_load_line(loadbuf, 0, dtype)  # type: ignore[arg-type]
            csevar = self.cse.generate(self.loads, line)
            csevar.update_on_args("load", (name, index), {})
            assert isinstance(csevar, CppCSEVariable)
            csevar.is_vec = True
            return csevar
        else:
            new_index = self.transform_indexing(index)
            return super().load(name, new_index)

    def store(self, name, index, value, mode=None):
        assert "buf" in name
        opt_ctx: OptimizationContext = get_current_node_opt_ctx()
        var = self.args.output(name)

        inner = self.inner_itervar()
        index = self.rename_indexing(index)
        assert mode is None
        if self.need_vec_transpose(index):
            tile_var = self.gen_transposed_tile_load_store(
                name, var, index, is_store=True
            )
            # vector store inside the kernel inner loop
            storebuf = f"{tile_var} + {cexpr_index(inner * self.tiling_factor)}"
            if V.graph.get_dtype(name) in DTYPE_LOWP_FP:
                line = f"{value}.store({storebuf}, {self.tiling_factor});"
            elif V.graph.get_dtype(name) in (torch.uint8, torch.int8):
                line = f"{value}.store({storebuf}, {self.tiling_factor});"
            else:
                line = f"{value}.store({storebuf});"
            self.stores.writeline(DeferredLine(name, line))
        else:
            new_index = self.transform_indexing(index)
            super().store(name, new_index, value, mode)

    def codegen_inner_loops(self, code):
        inner = self.inner_itervar()
        code.writeline(
            f"for (long {inner} = 0; {inner} < {self.tiling_factor}; {inner}++)"
        )

    def set_ranges(self, group, reduction_group):
        vars = super().set_ranges(group, reduction_group)
        # do vertical reduction as the tail loop
        self.outer_idx, self.tiling_idx = (
            self.tiling_indices
            if self.tiling_indices[1] < self.reduction_depth
            else reversed(self.tiling_indices)
        )
        return vars

    def transform_indexing(self, index: sympy.Expr) -> sympy.Expr:
        return self.scale_index_with_offset(
            index,
            itervar_idx=self.outer_idx,
            offset=self.inner_itervar(),
        )


class CppVecKernelChecker(CppVecKernel):
    def __init__(self, args, num_threads, tiling_factor, tiling_idx=-1):
        super().__init__(args, num_threads, tiling_factor, tiling_idx)

        # Since this kernel is only for checker but does not generate any
        # code, so we need to decrease the kernel count.
        metrics.generated_kernel_count -= 1

        # Used to record the graph wrapper code as the wrapper_code status could be
        # changed during graph run.
        self._orig_wrapper_code = None

        self.simd_vec = True

        self.fast_vec_list = []
        for k, v in CppVecOverrides.__dict__.items():
            if isinstance(v, staticmethod):
                self.fast_vec_list.append(k)
        self.exit_stack = contextlib.ExitStack()

        # Cache all the load result
        self.supported_dtypes: List[torch.dtype] = [
            torch.float,
            torch.bfloat16,
            torch.float16,
            torch.bool,
            torch.uint8,
            torch.int8,
            torch.int32,
            torch.int64,
        ]

    def disable_vec(self, msg=None):
        if schedule_log.isEnabledFor(logging.DEBUG):
            schedule_log.debug("Disabled vectorization: %s", msg)
        self.simd_vec = False

    def load(self, name: str, index: sympy.Expr):
        with RecordOptimizationContext(__name__) as node_ctx:
            load_dtype = V.graph.get_dtype(name)
            opt_ctx: OptimizationContext = node_ctx.get_opt_ctx()
            assert opt_ctx

            opt_ctx.dtype = load_dtype
            var = self.cse.newvar()

            if len(self.itervars) == 0:
                self.disable_vec("not a loop")
                return var

            if load_dtype not in self.supported_dtypes and (
                index.has(self.itervars[self.tiling_idx])
                or free_symbol_is_type(index, SymT.TMP)
            ):
                self.disable_vec(f"{load_dtype} not supported by load")
                return var

            return var

    def store(self, name, index, value, mode=None):
        with RecordOptimizationContext(__name__) as node_ctx:
            if len(self.itervars) == 0:
                self.disable_vec("not a loop")
                return self.simd_vec

            store_dtype = V.graph.get_dtype(name)

            opt_ctx: OptimizationContext = node_ctx.get_opt_ctx()
            assert opt_ctx
            opt_ctx.dtype = store_dtype

            if store_dtype not in self.supported_dtypes:
                self.disable_vec(f"{store_dtype} not supported by store")
                return self.simd_vec

            assert "buf" in name
            index = self.rename_indexing(index)

            if mode:
                self.disable_vec(f"store mode: {mode}")
                return self.simd_vec

            return self.simd_vec

    def reduction(self, dtype, src_dtype, reduction_type, value):
        if not (
            (dtype == torch.float and src_dtype == torch.float)
            or (dtype == torch.int64 and src_dtype == torch.int64)
            and reduction_type in VECTORIZABLE_RTYPES
        ):
            self.disable_vec(
                f"reduction: dtype {dtype}, src_dtype {src_dtype}, reduction_type {reduction_type}"
            )
        if is_welford_reduction(reduction_type):
            return tuple([self.simd_vec] * 3)
        return self.simd_vec

    def store_reduction(self, name, index, value):
        return self.simd_vec

    def __exit__(self, exc_type, exc_val, exc_tb):
        assert self._orig_wrapper_code is not None
        # Restore the wrapper_code
        V.graph.wrapper_code = self._orig_wrapper_code
        self.exit_stack.__exit__(exc_type, exc_val, exc_tb)

    def __enter__(self):
        # Record the graph wrapper code. The wrapper_code status could be
        # changed during graph run. Regarding this checker, we also need to
        # run the graph but we don't expect to change any status that would
        # impact the code generation. Hence, we record the graph wrapper code
        # and replace it with a dummy wrapper_code and then restore to the
        # original one as long as the checker is finished.
        self._orig_wrapper_code = V.graph.wrapper_code
        V.graph.wrapper_code = WrapperCodeGen()

        parent_handler = V.MockHandler()

        class VecCheckerProxy:
            @staticmethod
            def __getattr__(name):  # type: ignore[misc]
                def inner(*args, **kwargs):
                    if name not in self.fast_vec_list:
                        self.disable_vec(f"op: {name}")

                    parent_val = getattr(parent_handler, name)(*args, **kwargs)
                    return pytree.tree_map(lambda _: self.simd_vec, parent_val)

                return inner

            @staticmethod
            def load(name: str, index: sympy.Expr):
                return self.load(name, index)

            @staticmethod
            def store(name, index, value, mode=None):
                return self.store(name, index, value, mode=mode)

            @staticmethod
            def reduction(dtype, src_dtype, reduction_type, value):
                return self.reduction(dtype, src_dtype, reduction_type, value)

            @staticmethod
            def store_reduction(name, index, value):
                return self.store_reduction(name, index, value)

            @staticmethod
            def constant(val, dtype):
                with RecordOptimizationContext(__name__) as node_ctx:
                    opt_ctx: OptimizationContext = node_ctx.get_opt_ctx()
                    assert opt_ctx
                    # VecKernel override dtype for constant
                    # Vectorization only support int32/fp32 now
                    # So if dtype = int64/fp64, we will cast it to int32/fp32 if possible
                    i32_iinfo = torch.iinfo(torch.int32)
                    if (
                        dtype == torch.int64
                        and val <= i32_iinfo.max
                        and val >= i32_iinfo.min
                        and all(
                            user.target in BIN_CMP_OPS
                            for user in node_ctx.current_node.users
                        )
                    ):
                        opt_ctx.dtype = torch.int32

                    f32_iinfo = torch.finfo(torch.float32)
                    if dtype == torch.double:
                        if (
                            (val <= f32_iinfo.max and val >= f32_iinfo.min)
                            or (val == torch.inf)
                            or (val == -torch.inf)
                        ):
                            opt_ctx.dtype = torch.float32

                    if opt_ctx.dtype not in self.supported_dtypes:
                        self.disable_vec(f"constant dtype: {opt_ctx.dtype}")
                    return val

            @staticmethod
            def index_expr(expr, dtype):
                assert len(self.ranges) == len(self.itervars)

                def can_use_int32():
                    free_symbols = list(expr.free_symbols)
                    sizes = {
                        k: v
                        for k, v in zip(self.itervars, self.ranges)
                        if k in free_symbols
                    }
                    # Trivial case: Range empty
                    if any(v == 0 for v in sizes.values()):
                        return True

                    vars_ranges = {
                        k: ValueRanges(0, v - 1)
                        for k, v in sizes.items()
                        if not isinstance(v, sympy.Expr) or v.is_number
                    }
                    if not vars_ranges or len(vars_ranges) != len(free_symbols):
                        i32_iinfo = torch.iinfo(torch.int32)
                        return (
                            expr.is_number
                            and expr <= i32_iinfo.max
                            and expr >= i32_iinfo.min
                        )
                    expr_ranges = bound_sympy(expr, vars_ranges)
                    if math.isinf(expr_ranges.lower) or math.isinf(expr_ranges.upper):  # type: ignore[arg-type]
                        return False
                    # If something takes the values 0..7, we will compare in the loop
                    # x < 8. As such, for the loop not to overflow in the last iteration, we want
                    # to check that expr_ranges.upper + 1 is representable as well
                    return range_expressable_in_32_bits(
                        ValueRanges(
                            int(expr_ranges.lower), int(expr_ranges.upper) + 1  # type: ignore[arg-type]
                        )
                    )

                with RecordOptimizationContext(__name__) as node_ctx:
                    assert len(self.ranges) == len(self.itervars)
                    opt_ctx: OptimizationContext = node_ctx.get_opt_ctx()
                    assert opt_ctx
                    if (
                        dtype == torch.int64
                        and can_use_int32()
                        and all(
                            user.target in BIN_CMP_OPS
                            for user in node_ctx.current_node.users
                        )
                    ):
                        opt_ctx.dtype = torch.int32
                    else:
                        self.disable_vec(f"index_expr: {expr}, dtype {dtype}")

                    tmp_var = self.cse.newvar()
                    return tmp_var

            @staticmethod
            def indirect_indexing(index_var, size, check=True):
                return sympy_index_symbol(str(index_var))

            @staticmethod
            def masked(mask, body, other):
                body()
                return self.cse.newvar()

            @staticmethod
            def to_dtype(x, dtype, src_dtype=None):
                if dtype not in self.supported_dtypes:
                    self.disable_vec(f"to_dtype: {dtype}")
                return x

        self.exit_stack.enter_context(V.set_ops_handler(VecCheckerProxy()))
        self.exit_stack.enter_context(V.set_kernel_handler(self))
        return self


class CppKernelProxy(CppKernel):
    def __init__(self, kernel_group):
        super().__init__(kernel_group.args, kernel_group.ws.num_threads)
        self.kernel_group = kernel_group
        self.loop_nest = None
        self.call_ranges = None
        self.picked_vec_isa: codecache.VecISA = codecache.pick_vec_isa()

    def data_type_propagation(self, nodes):
        for _node in nodes:
            assert isinstance(_node, SchedulerNode)
            DataTypePropagation.propagate_scheduler_node(_node)

    # Check if all the nodes of a given fx graph can support BF16/FP16
    def is_lowp_fp_scheduler(self, scheduler_node: SchedulerNode):
        if not isinstance(scheduler_node._body, ir.LoopBody):
            return True

        _lowp_fp_type: Optional[torch.dtype] = None

        # Propagate the dtype to check if all the fx node is bf16/fp16
        DataTypePropagation.propagate_scheduler_node(scheduler_node)

        sub_blocks = [scheduler_node._body.root_block] + list(
            scheduler_node._body.subblocks.values()
        )
        for sub_block in sub_blocks:
            for _node in sub_block.graph.nodes:
                # TODO(Eikan): Regarding get_index and index_expr, we should conclude the
                # the data type as well.
                if _node.op == "placeholder" or _node.target in (
                    "get_index",
                    "index_expr",
                ):
                    continue

                # Fast path if all operations can support bf16/fp16 without converting to fp32
                if _node.target not in [
                    "load",
                    "store",
                    "abs",
                    "neg",
                    "output",
                ]:
                    return False

                if hasattr(_node, "meta") and _node.meta:
                    assert OptimizationContext.key in _node.meta
                    opt_ctx: OptimizationContext = _node.meta[OptimizationContext.key]
                    if not opt_ctx.dtype or opt_ctx.dtype not in DTYPE_LOWP_FP:
                        return False
                    if _lowp_fp_type:
                        assert (
                            _lowp_fp_type == opt_ctx.dtype
                        ), "scheduler node do not support bf16/fp16 mix"
                    else:
                        _lowp_fp_type = opt_ctx.dtype
                else:
                    return False

        scheduler_node._lowp_fp_type = _lowp_fp_type  # type: ignore[attr-defined]
        return True

    def legalize_lowp_fp_dtype(self, nodes):
        def add_to_dtype(sub_graph: torch.fx.Graph):
            def is_lowp_fp_load(node: torch.fx.Node):
                if node.target not in ["load"]:
                    return False
                assert len(node.args) == 3
                load_dtype = V.graph.get_dtype(node.args[1])  # type: ignore[arg-type]
                return load_dtype in DTYPE_LOWP_FP

            def is_lowp_fp_store(node: torch.fx.Node):
                if node.target != "store":
                    return False
                _, store_var, _, _, _ = node.args
                store_dtype = V.graph.get_dtype(store_var)  # type: ignore[arg-type]
                return store_dtype in DTYPE_LOWP_FP

            sub_graph_nodes = list(sub_graph.nodes)
            to_lowp_fp_legalized_nodes = []
            for _node in sub_graph_nodes:
                if is_lowp_fp_load(_node):
                    # No need to promote to float if all users are direct stores
                    if all(user.target == "store" for user in _node.users):
                        continue
                    ops = _node.args[0]
                    with sub_graph.inserting_after(_node):
                        to_type_node = sub_graph.call_method(
                            "to_dtype", args=(ops, _node, torch.float)
                        )
                        to_type_node_args = to_type_node.args
                        _node.replace_all_uses_with(to_type_node)
                        to_type_node.args = to_type_node_args
                        metrics.cpp_to_dtype_count += 1
                elif is_lowp_fp_store(_node):
                    ops, name, _, value_var, _ = _node.args
                    # No need to promote to float if it is a user of a load which are all directly stored
                    if value_var.target == "load" and all(
                        user.target == "store" for user in value_var.users
                    ):
                        continue
                    dtype = V.graph.get_dtype(name)
                    with sub_graph.inserting_before(_node):
                        to_type_node = sub_graph.call_method(
                            "to_dtype", args=(ops, value_var, dtype)
                        )
                        _node.replace_input_with(value_var, to_type_node)
                        metrics.cpp_to_dtype_count += 1
                elif _node.target == "reduction":
                    (
                        ops,
                        dtype,
                        src_dtype,
                        reduction_type,
                        value,
                    ) = _node.args
                    if src_dtype in DTYPE_LOWP_FP:
                        # Since we always convert the load/store value to float if the tensor is bfloat16/float16.
                        # Therefore, the reduction should never work with bfloat16/float16 value. Hence, we update
                        # the bfloat16/float16 reduction by
                        #     1) updating the src_dtype to float
                        # and 2) updating the dtype to float if it is bfloat16/float16.
                        assert dtype in [
                            torch.float,
                            torch.bfloat16,
                            torch.float16,
                            torch.int64,
                        ]
                        _node.args = (
                            ops,
                            torch.float if dtype in DTYPE_LOWP_FP else dtype,
                            torch.float,
                            reduction_type,
                            value,
                        )
                elif _node.target == "to_dtype" and _node.args[-1] in DTYPE_LOWP_FP:
                    (ops, x, _) = _node.args
                    # The legalization always loads the BF16/FP16 tensor as FP32 for computation
                    # and converts back to BF16/FP16 after the computation.
                    # Hence, there should be no computation w/ BF16/FP16.
                    # Therefore, we update the to_dtype by replacing the bf16/fp16 dtype with fp32.
                    # Save the legalized to_dtype node for the elimination(eliminate_to_dtype step):
                    #  1) Eliminate the redundant to_dtype node if we have a pattern as follows:
                    #     graph():
                    #       %lowp_fp_legalized = call_method[target=to_dtype](args = (%ops, %input, torch.float))
                    #       %to_dtype2 = call_method[target=to_dtype](args = (%ops, %lowp_fp_legalized, torch.bfloat16/float16))
                    # Regarding the first to_dtype, it is redundant because
                    # the second to_type also converts to the torch.bfloat16/torch.float16.
                    # Hence, we remove the first to_type.
                    to_lowp_fp_legalized_nodes.append(_node)
                    _node.args = (ops, x, torch.float)
                else:
                    pass

            def eliminate_to_dtype(sub_graph: torch.fx.Graph):
                def _eliminate_duplicate_to_node(sub_graph: torch.fx.Graph):
                    # Eliminate the redundant to_dtype node. Let's consider a pattern as follows:
                    #   graph():
                    #     %to_dtype1 = call_method[target=to_dtype](args = (%ops, %input, torch.float), kwargs = {})
                    #     %to_dtype2 = call_method[target=to_dtype](args = (%ops, %to_dtype1, torch.float), kwargs = {})
                    # Regarding the first to_dtype, it is redundant because the second to_type also converts to the
                    # torch.float. Hence, we remove the first to_type
                    def _used_by_to(to_node: torch.fx.Node):
                        return all(usr.target == "to_dtype" for usr in to_node.users)

                    all_to_nodes = [
                        node for node in sub_graph.nodes if node.target == "to_dtype"
                    ]
                    all_to_nodes_and_users = [
                        {node: node.users} for node in all_to_nodes if _used_by_to(node)
                    ]
                    for node_users in all_to_nodes_and_users:
                        for node, users in node_users.items():
                            if node in sub_graph.nodes and (
                                all(usr.args[-1] == node.args[-1] for usr in users)
                                or (
                                    node in to_lowp_fp_legalized_nodes
                                    and all(
                                        usr.args[-1] in DTYPE_LOWP_FP for usr in users
                                    )
                                )
                            ):
                                val_node = node.all_input_nodes[-1]
                                node.replace_all_uses_with(val_node)
                                sub_graph.erase_node(node)

                    # For debug mode, the graph of LoopBody will attach a new GraphModule as
                    # owning_module for debugging while the release mode will not. The lint will
                    # check whether the graph has owning_module to decide if it needs to check
                    # call_module. LoopBody might contain get_index as a module call. But it
                    # is just a function. Hence, it cannot pass the lint check for debug mode.
                    # We bypass the check if the owning_module is None. Eventually, we should call
                    # get_index via call_function but not call_module.
                    if sub_graph.owning_module is None:
                        sub_graph.lint()

                _eliminate_duplicate_to_node(sub_graph)

            eliminate_to_dtype(sub_graph)

        def _legalize_lowp_fp(loop_body: ir.LoopBody):
            sub_blocks = [loop_body.root_block] + list(loop_body.subblocks.values())
            for sub_block in sub_blocks:
                add_to_dtype(sub_block.graph)

        if all(
            isinstance(_node, SchedulerNode) and self.is_lowp_fp_scheduler(_node)
            for _node in nodes
        ):
            # Mark the load node to load bf16/fp16
            for _node in nodes:
                sub_blocks = [_node._body.root_block] + list(
                    _node._body.subblocks.values()
                )
                for sub_block in sub_blocks:
                    for fx_node in sub_block.graph.nodes:
                        if fx_node.target in ["load", "store"]:
                            assert fx_node.meta
                            assert OptimizationContext.key in fx_node.meta
                            opt_ctx: OptimizationContext = fx_node.meta[
                                OptimizationContext.key
                            ]
                            assert opt_ctx.dtype in DTYPE_LOWP_FP

            # Bypass the legalization as the kernel can run with bf16/fp16 directly
            return

        for _node in nodes:
            assert isinstance(_node, SchedulerNode)
            assert isinstance(_node._body, ir.LoopBody)
            node: SchedulerNode = _node

            def is_memory_copy_scheduler_node(node: SchedulerNode):
                op_counts = node.read_writes.op_counts
                return (
                    len(op_counts) == 2 and "load" in op_counts and "store" in op_counts
                )

            should_legalize = not is_memory_copy_scheduler_node(node)
            if should_legalize:
                body: ir.LoopBody = node._body
                _legalize_lowp_fp(body)

    def codegen_nodes(self, nodes: List[SchedulerNode]):
        # Legalize BF16 node by adding to_dtype explicitly
        self.legalize_lowp_fp_dtype(nodes)
        self.data_type_propagation(nodes)

        assert len(nodes) >= 1
        first_node = nodes[0]
        vec_dtype = (
            first_node._lowp_fp_type  # type: ignore[attr-defined]
            if all(
                hasattr(_node, "_lowp_fp_type")
                and _node._lowp_fp_type == first_node._lowp_fp_type  # type: ignore[attr-defined]
                for _node in nodes
            )
            else torch.float
        )

        kernel_group = self.kernel_group
        _, (group, reduction_group) = max(
            nodes, key=lambda x: int(x.is_reduction())
        ).group

        self.set_ranges(group, reduction_group)

        def codegen_kernel(cls, *args):
            with kernel_group.new_kernel(cls, *args) as kernel:
                # Ugly hack to maintain the metrics kernel count since
                # we only count in CppKernelProxy, not those contained in it
                metrics.generated_kernel_count -= 1

                run(kernel)
                return kernel

        def run(kernel):
            vars, reduction_vars = kernel.set_ranges(group, reduction_group)
            in_suffix = False
            for node in nodes:
                if node.group[1] in [
                    (group, reduction_group),
                    (group + reduction_group, ()),
                ]:
                    assert not in_suffix
                    node.run(vars, reduction_vars)
                else:
                    in_suffix = True
                    assert node.group[1] == (
                        group,
                        (),
                    ), f"unexpected group: {node.group[1]} != {group}, {reduction_group}"
                    # we can fuse in some extra pointwise into the suffix
                    with kernel.write_to_suffix():
                        node.run(vars, ())

        scalar_kernel = codegen_kernel(CppKernel)
        V.graph.removed_buffers |= scalar_kernel.removed_buffers
        V.graph.inplaced_to_remove |= scalar_kernel.inplaced_to_remove
        self.loop_nest = LoopNestWithSplit.build(scalar_kernel)

        if not self.picked_vec_isa:
            return

        def select_tiling_indices(tiling_factor):
            all_index = []
            for node in nodes:
                rw = dependencies.extract_read_writes(node._body, *node._sizes)
                all_index += [dep.index for dep in itertools.chain(rw.reads, rw.writes)]
            contig_vars = set()
            contig_vars_list = []
            non_contig_stride_const = set()
            non_contig_stride_other = set()
            for index in all_index:
                for var in index.free_symbols:
                    if not re.search(r"^d\d+$", var.name):
                        continue
                    stride = stride_at_vec_range(index, var, tiling_factor)
                    if stride == 0:
                        continue
                    elif stride == 1:
                        contig_vars.add(int(var.name[1:]))
                        contig_vars_list.append(int(var.name[1:]))
                    elif all(symbol_is_type(s, SymT.SIZE) for s in stride.free_symbols):
                        non_contig_stride_const.add(int(var.name[1:]))
                    else:
                        non_contig_stride_other.add(int(var.name[1:]))
            contig_only = (
                contig_vars - non_contig_stride_const - non_contig_stride_other
            )
            if len(contig_vars) == 0:
                # no contiguous vars
                return [len(self.itervars) - 1]
            if contig_only:
                return sorted(contig_only)[-1:]
            contig_and_const_stride = (
                contig_vars & non_contig_stride_const
            ) - non_contig_stride_other
            contig_vars_sorted = sorted(contig_vars)
            if (
                len(contig_vars_sorted) == 2
                and contig_vars_sorted[-1] in contig_and_const_stride
                and contig_vars_sorted[-1] == len(self.itervars) - 1
            ):
                return contig_vars_sorted
            return sorted(contig_vars_sorted, key=contig_vars_list.count)[-1:]

        def select_tiling(dtype: torch.dtype = torch.float):
            # TODO(jgong5): support alternative tiling factors and data types
            tiling_factor = self.picked_vec_isa.nelements(dtype=dtype)
            tiling_indices = select_tiling_indices(tiling_factor)
            if tiling_indices:
                could_vec = True
                for tiling_indice in tiling_indices:
                    with CppVecKernelChecker(
                        deepcopy(self.kernel_group.args),
                        parallel_num_threads(),
                        tiling_factor,
                        tiling_indice,
                    ) as vec_checker:
                        run(vec_checker)
                        could_vec = could_vec and vec_checker.simd_vec
                        if not could_vec:
                            break
                if could_vec:
                    if len(tiling_indices) == 1:
                        return [tiling_factor], tiling_indices
                    if len(tiling_indices) == 2:
                        return [tiling_factor, tiling_factor], tiling_indices
            return [], []

        # Kernels share the same global contexts like V.graph.wrapper_code, V.kernel.args.
        # But the generated scalar kernel has updated these global contexts. Hence, the other kernels
        # should not do this again to avoid context conflict. By now, we only control the
        # config.inplace_buffers. In the future, we could maintain more contexts.
        with torch._inductor.config.patch(inplace_buffers=False):
            tiling_factors, tiling_indices = select_tiling(vec_dtype)
            assert len(tiling_factors) == len(tiling_indices)
            if len(tiling_indices) == 1:
                vec_kernel = codegen_kernel(
                    CppVecKernel, tiling_factors[0], tiling_indices[0], vec_dtype
                )
                metrics.generated_cpp_vec_kernel_count += 1
                main_loop, tail_loop = self.loop_nest.split_with_tiling(
                    tiling_indices[0], factor=tiling_factors[0]
                )
                main_loop.set_kernel(vec_kernel)
                tail_loop.set_kernel(scalar_kernel)
                main_loop.simd_vec = True
                tail_loop.simd_omp = True
                # We chop the loop into two cubes by the nelements - main loop and tail loop.
                # Regarding the main loop, it is straightforward that it could be vectorized with
                # nelements. But for the tail loop, it still could be vectorized. For example,
                # if the nelements is 8(256bits), then the tail loop still could be vectorized
                # as 4(128bits).
                tail_loop.simd_nelements = tiling_factors[0] // 2
            elif len(tiling_indices) == 2:
                assert (
                    tiling_indices[1] == len(self.itervars) - 1
                    and tiling_factors[0] == tiling_factors[1]
                )
                tile2d_kernel = codegen_kernel(
                    CppTile2DKernel, tiling_factors[0], tiling_indices, vec_dtype
                )
                vec_kernel = codegen_kernel(
                    CppVecKernel, tiling_factors[0], tiling_indices[0], vec_dtype
                )
                metrics.generated_cpp_vec_kernel_count += 2
                outer_main_loop, outer_tail_loop = self.loop_nest.split_with_tiling(
                    tiling_indices[0], factor=tiling_factors[0]
                )
                outer_tail_loop.set_kernel(scalar_kernel)
                (
                    inner_main_loop,
                    inner_tail_loop,
                ) = outer_main_loop.split_with_tiling(
                    tiling_indices[1] - tiling_indices[0], factor=tiling_factors[0]
                )
                inner_main_loop.set_kernel(tile2d_kernel)
                inner_tail_loop.set_kernel(vec_kernel)

    def codegen_loops(self, code, worksharing):
        self.codegen_loops_impl(self.loop_nest, code, worksharing)


class OuterLoopFusedKernel(CppKernel):
    def __init__(self, kernel_group):
        super().__init__(kernel_group.args, kernel_group.ws.num_threads)
        self.inner: List["LoopLevel"] = []

    def decide_parallel_depth(self, max_parallel_depth, threads) -> int:
        kernels_parallel_depth = []
        nested_kernels: List[List[CppKernel]] = [
            loop.get_kernels() for loop in self.inner
        ]
        for kernels in nested_kernels:
            # For any ScalarKernel, VecKernel, or Tile2DKernel,
            # they should all have the same call_ranges
            call_ranges = kernels[0].call_ranges
            assert call_ranges is not None
            assert all(kernel.call_ranges == call_ranges for kernel in kernels)
            kernels_parallel_depth.append(
                kernels[0].decide_parallel_depth(len(call_ranges), threads)
            )
        return min(
            max_parallel_depth,
            max(kernels_parallel_depth),
        )


class ReasonFusedNodes(Enum):
    SAME_VARS_REDUCE = "same_vars_reduce"
    COMPATIBLE_REDUCTION = "compatible_reduction"
    COMPATIBLE_RANGES_NO_REDUCTION = "compatible_ranges_no_reduction"


class CppScheduling(BaseScheduling):
    # ctypes limits the number of args to 1024, refer to:
    # https://github.com/python/cpython/commit/a285af7e626d1b81cf09f8b2bf7656f100bc1237
    # We set a conservative threshold here.
    MAX_FUSED_KERNEL_ARGS_NUM = 500

    def __init__(self, scheduler):
        self.scheduler = scheduler
        self.reset_kernel_group()
        self._ready_to_flush = False

    def _set_flush_status(self, status: bool):
        self._ready_to_flush = status

    def group_fn(self, sizes):
        return tuple(tuple(map(V.graph.sizevars.simplify, s)) for s in sizes)

    def reset_kernel_group(self):
        from .cpp_wrapper_cpu import CppWrapperCpu

        self.kernel_group: Union[CppWrapperKernelGroup, KernelGroup]
        if isinstance(V.graph.wrapper_code, CppWrapperCpu):
            self.kernel_group = CppWrapperKernelGroup()
        else:
            self.kernel_group = KernelGroup()

    def fuse(self, node1, node2):
        if node1.is_foreach() or node2.is_foreach():
            return ForeachKernelSchedulerNode.fuse(node1, node2)
        else:
            if (
                self._why_fuse_nodes(node1, node2)
                == ReasonFusedNodes.COMPATIBLE_RANGES_NO_REDUCTION
            ):
                assert isinstance(node1, (SchedulerNode, FusedSchedulerNode))
                assert isinstance(node2, (SchedulerNode, FusedSchedulerNode))

                _, (vars1, reduce1) = node1.group
                _, (vars2, reduce2) = node2.group
                assert reduce1 == () and reduce2 == (), (reduce1, reduce2)

                def get_indexing_ranges_exprs(node):
                    if isinstance(node, FusedSchedulerNode):
                        assert len(node.snodes) > 0, node.snodes
                        var_ranges = None
                        indexing_exprs = set()
                        for snode in node.snodes:
                            v, exprs = get_indexing_ranges_exprs(snode)
                            if var_ranges is None:
                                var_ranges = v
                            assert var_ranges == v, (var_ranges, v, node.snodes)
                            indexing_exprs.update(exprs)
                        return var_ranges, list(indexing_exprs)
                    else:
                        assert isinstance(node, SchedulerNode)
                        comp_buffer = node.node
                        assert isinstance(comp_buffer, ir.ComputedBuffer)
                        _, body, _ = comp_buffer.get_default_sizes_body()
                        return body.var_ranges, list(body.indexing_exprs.values())

                node_to_recomp = node1 if len(vars1) < len(vars2) else node2
                assert isinstance(node_to_recomp, SchedulerNode)

                ref_node = node2 if len(vars1) < len(vars2) else node1

                extra_indexing_constraints = get_indexing_ranges_exprs(ref_node)

                node_to_recomp.recompute_size_and_body(
                    extra_indexing_constraints=extra_indexing_constraints
                )

                _, (vars1, _) = node1.group
                _, (vars2, _) = node2.group
                assert vars1 == vars2, (vars1, vars2)
                return FusedSchedulerNode.fuse(node1, node2)
            elif self.can_fuse_vertical_outer_loop(node1, node2):
                return OuterLoopFusedSchedulerNode.fuse(
                    node1, node2, self._get_outer_loop_fusion_depth(node1, node2)
                )
            else:
                return FusedSchedulerNode.fuse(node1, node2)

    def _why_fuse_nodes(self, node1, node2) -> Optional[ReasonFusedNodes]:
        _, (vars1, reduce1) = node1.group
        _, (vars2, reduce2) = node2.group

        if vars1 == vars2 and reduce1 == reduce2:
            return ReasonFusedNodes.SAME_VARS_REDUCE
        if reduce1 == () and vars1 == vars2 + reduce2:
            return ReasonFusedNodes.COMPATIBLE_REDUCTION
        if self._can_fuse_nodes_with_compatible_ranges(node1, node2):
            return ReasonFusedNodes.COMPATIBLE_RANGES_NO_REDUCTION
        # TODO(jansel): allow fusion pointwise (vars1, ()) suffix?
        return None

    def _can_fuse_nodes_with_compatible_ranges(self, node1, node2):
        # Here we try to fuse SchedulerNode/FusedSchedulerNode with compatible ranges
        # e.g. (s0, s1, s2) and (s0 * s1 * s2)
        _, (vars1, reduce1) = node1.group
        _, (vars2, reduce2) = node2.group

        c1 = reduce1 == () and reduce2 == ()
        c2 = math.prod(vars1) == math.prod(vars2)
        c3 = len(vars1) == 1 or len(vars2) == 1
        if not (c1 and c2 and c3):
            return False

        node_to_recomp = node1 if len(vars1) < len(vars2) else node2
        ref_node = node2 if len(vars1) < len(vars2) else node1

        # We can not recompute sizes and body for nodes other than SchedulerNode
        # TODO: we can extend fusion support with compatible ranges for FusedSchedulerNode
        if isinstance(node_to_recomp, FusedSchedulerNode):
            return False

        # It may happen that node1 and node2 compatible number of elements
        # but different original ranges, for example:
        # {d0: s0, d1: s1, d2: s2} vs {d0: s0*s1*s2}
        # See https://github.com/pytorch/pytorch/pull/120077/files#r1500427848 for more details
        # TODO: we can fix if it allows us to CSE at least one of the variables

        assert isinstance(node_to_recomp, SchedulerNode)
        if isinstance(node_to_recomp.node, ir.TemplateBuffer):
            return False
        assert isinstance(node_to_recomp.node, ir.ComputedBuffer)
        # node.data.get_size() is a cheaper version of node.get_read_writes().var_ranges
        # but without variable name
        ranges2 = node_to_recomp.node.data.get_size()
        ranges1 = None
        if isinstance(ref_node, FusedSchedulerNode):
            ranges_set = set()
            for snode in ref_node.snodes:
                if isinstance(snode.node, ir.TemplateBuffer):
                    break
                assert isinstance(snode.node, ir.ComputedBuffer)
                ranges_set.add(tuple(snode.node.data.get_size()))

            if len(ranges_set) != 1:
                return False

            ranges1 = list(next(iter(ranges_set)))
        else:
            assert isinstance(ref_node, SchedulerNode)
            assert isinstance(ref_node.node, ir.ComputedBuffer)
            ranges1 = ref_node.node.data.get_size()

        if ranges1 != ranges2:
            return False

        return True

    def _can_fuse_horizontal_impl(self, node1, node2):
        assert isinstance(node1, (FusedSchedulerNode, SchedulerNode))
        assert isinstance(node2, (FusedSchedulerNode, SchedulerNode))
        if any(
            isinstance(node, OuterLoopFusedSchedulerNode) for node in (node1, node2)
        ):
            return False
        return self._why_fuse_nodes(node1, node2) is not None

    def can_fuse_horizontal(self, node1, node2):
        if (
            len(node1.get_nodes()) + len(node2.get_nodes())
            > config.cpp.max_horizontal_fusion_size
        ):
            return False

        return self._can_fuse_horizontal_impl(node1, node2)

    def _get_outer_loop_fusion_depth(self, node1, node2):
        DISABLE_OUTER_LOOP_FUSION = 0
        if not all(
            type(node)
            in (OuterLoopFusedSchedulerNode, FusedSchedulerNode, SchedulerNode)
            for node in (node1, node2)
        ):
            return DISABLE_OUTER_LOOP_FUSION

        _node1 = (
            node1.get_outer_nodes()[-1]
            if isinstance(node1, OuterLoopFusedSchedulerNode)
            else node1
        )
        assert isinstance(_node1, (FusedSchedulerNode, SchedulerNode))
        _node2 = (
            node2.get_outer_nodes()[0]
            if isinstance(node2, OuterLoopFusedSchedulerNode)
            else node2
        )
        assert isinstance(_node2, (FusedSchedulerNode, SchedulerNode))

        _, (vars1, reduce1) = _node1.group
        _, (vars2, reduce2) = _node2.group
        if vars1 == () and vars2 == () and reduce1 != () and reduce2 != ():
            # Reduction only
            return DISABLE_OUTER_LOOP_FUSION
        if all(type(node) is OuterLoopFusedSchedulerNode for node in (node1, node2)):
            return (
                node1.outer_loop_fusion_depth
                if node1.outer_loop_fusion_depth == node2.outer_loop_fusion_depth
                else DISABLE_OUTER_LOOP_FUSION
            )
        outer_loop_fusion_depth = min(len(vars1), len(vars2))
        if (
            outer_loop_fusion_depth >= 1
            and vars1[:outer_loop_fusion_depth] == vars2[:outer_loop_fusion_depth]
        ):
            if any(
                type(node) is OuterLoopFusedSchedulerNode for node in (node1, node2)
            ):
                _compare_node = (
                    node1 if type(node1) is OuterLoopFusedSchedulerNode else node2
                )
                if _compare_node.outer_loop_fusion_depth == outer_loop_fusion_depth:
                    # Same outer loop fusion depth as prev nodes in OuterLoopFusedSchedulerNode
                    return outer_loop_fusion_depth
                else:
                    return DISABLE_OUTER_LOOP_FUSION
            else:
                # First 2 nodes to generate OuterLoopFusedSchedulerNode
                return outer_loop_fusion_depth
        return DISABLE_OUTER_LOOP_FUSION

    def can_fuse_vertical_outer_loop(self, node1, node2):
        return (
            node1.get_names() & node2.ancestors
            and not (
                self._can_fuse_horizontal_impl(node1, node2)
                and not node1.is_reduction()
            )
            and self._get_outer_loop_fusion_depth(node1, node2) >= 1
        )

    def get_fusion_pair_priority(self, node1, node2):
        if self.can_fuse_vertical_outer_loop(node1, node2):
            # Outer loop fusion with lower priority
            return 1
        else:
            return 0

    def can_fuse_vertical(self, node1, node2):
        return (
            self._can_fuse_horizontal_impl(node1, node2) and not node1.is_reduction()
        ) or self.can_fuse_vertical_outer_loop(node1, node2)

    def codegen_node(
        self,
        node: Union[OuterLoopFusedSchedulerNode, FusedSchedulerNode, SchedulerNode],
    ):
        """
        Turn an set of pre-fused nodes into a C++ kernel.
        """
        kernel_group = self.kernel_group

        if isinstance(node, OuterLoopFusedSchedulerNode):
<<<<<<< HEAD
            # Backup the original kernel_group.args for fallback path.
            # <TODO> Leslie: Actually we may not have to do this backup.
            # Since KernelArgs will look up dict and avoid to adding duplicated Kernel Args
            # https://github.com/pytorch/pytorch/blob/3af12447f85dfede191a113c052e58fa7b21a8b3/torch/_inductor/codegen/common.py#L889-L893
            original_kernel_group_args = deepcopy(kernel_group.args)
=======
            cpp_kernel_proxy_list: List[CppKernelProxy] = []
            nodes_list: List[List[SchedulerNode]] = []

            generated_cpp_vec_kernel_count = metrics.generated_cpp_vec_kernel_count
>>>>>>> 88895c2a

            def try_outer_loop_fusion(node: OuterLoopFusedSchedulerNode):
                assert isinstance(node, OuterLoopFusedSchedulerNode)
                cpp_kernel_proxy_list: List[CppKernelProxy] = []
                nodes_list: List[List[SchedulerNode]] = []

                def _can_use_thread_local_buffer(node):
                    outer_loop_fusion_depth = node.outer_loop_fusion_depth
                    for _node in node.get_outer_nodes():
                        _nodes: List[SchedulerNode] = _node.get_nodes()
                        _, (group, reduction_group) = max(
                            _nodes, key=lambda x: int(x.is_reduction())
                        ).group

                        call_ranges = tuple(group) + tuple(reduction_group)

                        if len(call_ranges) != outer_loop_fusion_depth + 1:
                            # Assume there is only 1 left loop level
                            # which potentially can do the thread_local id sustitute
                            return False
                    return True

                if _can_use_thread_local_buffer(node):
                    flatten_node = node.get_nodes()
                    # Annotate the node to change index
                    for _node in node.get_outer_nodes():
                        _nodes: List[SchedulerNode] = _node.get_nodes()
                        _, (group, reduction_group) = max(
                            _nodes, key=lambda x: int(x.is_reduction())
                        ).group
                        call_ranges = tuple(group) + tuple(reduction_group)
                        keep_idx_id = len(call_ranges) - 1
                        for _snode in _nodes:
                            if not _snode.is_reduction():
                                users = _snode.users
                                if any(user.node not in flatten_node for user in users):
                                    # Skip if any node' user is outside of current OuterLoopFusedSchedulerNode
                                    continue
                                # Only Support torch.float32 for now
                                _snode._use_thread_local_buf = (  # type: ignore[attr-defined]
                                    _snode.node.layout.get_dtype() == torch.float32
                                )
                                # Record current node's index which will be used in codegen
                                _snode._index_with_tl_tid = {  # type: ignore[attr-defined]
                                    "keep_idx_id": keep_idx_id,
                                }
                                _snode._thread_local_buf_size = call_ranges[keep_idx_id]  # type: ignore[attr-defined]
                                _snode._thread_local_buf_dtype = (  # type: ignore[attr-defined]
                                    _snode.node.layout.get_dtype()
                                )

                for _node in node.get_outer_nodes():
                    assert isinstance(_node, (FusedSchedulerNode, SchedulerNode))
                    cpp_kernel_proxy = CppKernelProxy(kernel_group)
                    cpp_kernel_proxy.codegen_nodes(_node.get_nodes())  # type: ignore[arg-type]

                    cpp_kernel_proxy_list.append(cpp_kernel_proxy)
                    nodes_list.append(_node.get_nodes())  # type: ignore[arg-type]

                # Note that, in the future, when every kernel can be vectorized,
                # the function select_tiling will be much easier, and we'll be able to lift
                # check_outer_fusion_loop_level_attr to the fusion phase,
                # avoiding grouping kernels at fusion time that "look like we'll be able to fuse them"
                # but then we actually won't.
                if not node.check_outer_fusion_loop_level_attr(
                    cpp_kernel_proxy_list, node.outer_loop_fusion_depth
                ):
                    return False
                # Merge the cpp_kernel_proxy_list into cpp_kernel_proxy
                outer_fusion_cpp_kernel_proxy = node.merge_outer_fusion_kernels(
                    cpp_kernel_proxy_list,
                )
                if any(
                    getattr(node, "_use_thread_local_buf", False)
                    for node in node.get_nodes()
                ):
                    kernels = outer_fusion_cpp_kernel_proxy.loop_nest.get_kernels()
                    assert len(kernels) == 1
                    assert isinstance(kernels[0], OuterLoopFusedKernel)
                    outer_loop_fusion_kernel = kernels[0]
                    outer_loop_fusion_kernel._has_thread_local_buf = True  # type: ignore[attr-defined]
                    _thread_local_buf_size_list = [
                        node._thread_local_buf_size  # type: ignore[attr-defined]
                        for node in node.get_nodes()
                        if getattr(node, "_thread_local_buf_size", False)
                    ]
                    assert len(_thread_local_buf_size_list) == 1
                    outer_loop_fusion_kernel._thread_local_buf_size = (  # type: ignore[attr-defined]
                        _thread_local_buf_size_list[0]
                    )

                    _thread_local_buf_dtype_list = [
                        node._thread_local_buf_dtype  # type: ignore[attr-defined]
                        for node in node.get_nodes()
                        if getattr(node, "_thread_local_buf_dtype", False)
                    ]
                    assert len(_thread_local_buf_dtype_list) == 1
                    outer_loop_fusion_kernel._thread_local_buf_dtype = (  # type: ignore[attr-defined]
                        _thread_local_buf_dtype_list[0]
                    )

                kernel_group.finalize_kernel(
                    outer_fusion_cpp_kernel_proxy,
                    [_node for _nodes in nodes_list for _node in _nodes],
                )
                return True

            if not try_outer_loop_fusion(node):
<<<<<<< HEAD
                # Outer Loop Fusion failed and fallback to norm codegen
                self.kernel_group.args = original_kernel_group_args
                kernel_group = self.kernel_group

                # Clear the annotation for the thread_local buffer
                for _snode in node.get_nodes():
                    if getattr(_snode, "_use_thread_local_buf", None) is not None:
                        delattr(_snode, "_use_thread_local_buf")
                        delattr(_snode, "_index_with_tl_tid")
                        delattr(_snode, "_thread_local_buf_size")
                        delattr(_snode, "_thread_local_buf_dtype")

                for _node in node.get_outer_nodes():
                    assert isinstance(_node, (FusedSchedulerNode, SchedulerNode))
                    _nodes: List[SchedulerNode] = _node.get_nodes()  # type: ignore[assignment]
                    cpp_kernel_proxy = CppKernelProxy(kernel_group)
                    cpp_kernel_proxy.codegen_nodes(_nodes)
                    kernel_group.finalize_kernel(cpp_kernel_proxy, _nodes)
=======
                # Reset generated_cpp_vec_kernel_count to codegen again
                metrics.generated_cpp_vec_kernel_count = generated_cpp_vec_kernel_count
                # Similar as comment in
                # https://github.com/pytorch/pytorch/blob/469383755fe416eb1c41fa724762ad3eaecdff07/torch/_inductor/codegen/cpp.py#L3269-L3272
                # Kernels share the same global contexts like V.graph.wrapper_code, V.kernel.args.
                with torch._inductor.config.patch(inplace_buffers=False):
                    for _node in node.get_outer_nodes():
                        assert isinstance(_node, (FusedSchedulerNode, SchedulerNode))
                        _nodes: List[SchedulerNode] = _node.get_nodes()  # type: ignore[assignment]
                        cpp_kernel_proxy = CppKernelProxy(kernel_group)
                        cpp_kernel_proxy.codegen_nodes(_nodes)
                        kernel_group.finalize_kernel(cpp_kernel_proxy, _nodes)
>>>>>>> 88895c2a
        else:
            nodes: List[SchedulerNode] = node.get_nodes()  # type: ignore[assignment]
            cpp_kernel_proxy = CppKernelProxy(kernel_group)
            cpp_kernel_proxy.codegen_nodes(nodes)
            kernel_group.finalize_kernel(cpp_kernel_proxy, nodes)

        args_num = self._get_scheduled_num_args()
        if args_num > CppScheduling.MAX_FUSED_KERNEL_ARGS_NUM:
            self._set_flush_status(True)

    def _get_scheduled_num_args(self):
        return self.kernel_group.get_num_args()

    def ready_to_flush(self):
        return self._ready_to_flush

    def codegen_sync(self):
        pass

    def define_kernel(self, src_code, nodes):
        wrapper = V.graph.wrapper_code
        fused_name = (
            get_fused_kernel_name(nodes, config.cpp.descriptive_names)
            if config.cpp.descriptive_names
            else ""
        )
        kernel_name = "_".join(["cpp", fused_name, wrapper.next_kernel_suffix()])
        kernel_decl_name = kernel_name if V.graph.cpp_wrapper else "kernel"
        src_code = src_code.replace(str(Placeholder.KERNEL_NAME), kernel_decl_name)
        src_code = src_code.replace(str(Placeholder.DESCRIPTIVE_NAME), kernel_name)
        # TODO(voz): Ostensibly, we should not need this. But there are cases where C++ codegen does
        # not use BracesBuffer, so we have no good indicator of a C++ buffer atm.
        src_code = src_code.replace("#pragma CMT", "//")

        compile_wrapper = IndentedBuffer()
        _, _, arg_types = self.kernel_group.args.cpp_argdefs()
        if not V.graph.cpp_wrapper:
            compile_wrapper.writeline(f"async_compile.cpp_pybinding({arg_types!r}, '''")
        compile_wrapper.splice(src_code, strip=True)
        if not V.graph.cpp_wrapper:
            compile_wrapper.writeline("''')")
        wrapper.define_kernel(kernel_name, compile_wrapper.getvalue(), cuda=False)
        return kernel_name

    def flush(self):
        src_code = self.kernel_group.codegen_group()
        if src_code:
            kernel_name = self.define_kernel(
                src_code, self.kernel_group.scheduled_nodes
            )
            self.kernel_group.call_kernel(V.graph.wrapper_code, kernel_name)
        self.reset_kernel_group()
        self._set_flush_status(False)


class KernelGroup:
    def __init__(self):
        super().__init__()
        self.args = KernelArgs()
        self.loops_code = BracesBuffer()
        self.ws = WorkSharing(self.loops_code)
        self.stack = contextlib.ExitStack()
        self.stack.enter_context(self.ws)
        self.scheduled_nodes = []

    def new_kernel(self, cls, *args):
        return cls(self.args, parallel_num_threads(), *args)

    def finalize_kernel(self, new_kernel, nodes):
        self.scheduled_nodes += nodes
        code = self.loops_code
        ws = self.ws
        new_kernel.codegen_loops(code, ws)

    def get_num_args(self):
        arg_defs, call_args, arg_types = self.args.cpp_argdefs()
        args_num = len(arg_defs)
        return args_num

    def codegen_group(self, name=None) -> str:
        self.stack.close()
        if not self.scheduled_nodes:
            return ""
        code = BracesBuffer()
        # 1. Include header files
        # TODO: support kernel profile on other platforms
        enable_kernel_profile = (
            config.cpp.enable_kernel_profile and sys.platform == "linux"
        )
        if enable_kernel_profile:
            code.writelines(["#include <ATen/record_function.h>"])
        code.writeline(codecache.cpp_prefix())

        # 2. Function definition
        kernel_decl_name = str(Placeholder.KERNEL_NAME) if name is None else name
        kernel_name = str(Placeholder.DESCRIPTIVE_NAME) if name is None else name
        arg_defs, _, _ = self.args.cpp_argdefs()
        arg_defs = ",\n".ljust(25).join(arg_defs)
        code.writeline(f'extern "C" void {kernel_decl_name}({arg_defs})')

        # 3. Function body
        with code.indent():
            if enable_kernel_profile:
                graph_id = V.graph.graph_id
                prefix = "graph_" + str(graph_id) + "_" if graph_id is not None else ""
                code.writelines(
                    [
                        f'RECORD_FUNCTION("{prefix + kernel_name}", c10::ArrayRef<c10::IValue>({{}}));'
                    ]
                )
            for old, new in self.args.aliases():
                code.writeline(f"auto {old} = {new};")
            code.splice(self.loops_code)
        return code.getvalue()

    def call_kernel(self, wrapper, kernel_name):
        _, call_args, arg_types = self.args.cpp_argdefs()
        wrapper.generate_kernel_call(
            kernel_name, call_args, cuda=False, arg_types=arg_types
        )


class CppWrapperKernelGroup(KernelGroup):
    def __init__(self):
        super().__init__()
        self.args = CppWrapperKernelArgs()


class WorkSharing:
    def __init__(self, code):
        self.code = code
        self.in_parallel = False
        self.num_threads = None
        self.stack = contextlib.ExitStack()

    def parallel(self, threads):
        if self.in_parallel and threads != self.num_threads:
            # wrong number of threads
            self.close()
        if not self.in_parallel:
            self.num_threads = threads
            self.in_parallel = True
            if config.cpp.dynamic_threads:
                self.code.writeline("#pragma omp parallel")
            else:
                self.code.writeline(f"#pragma omp parallel num_threads({threads})")
            self.stack.enter_context(self.code.indent())
            self.code.writeline(
                "int tid = omp_get_thread_num();",
            )

    def single(self):
        if self.in_parallel:
            self.code.writeline("#pragma omp single")
        return self.in_parallel

    def close(self):
        self.stack.close()
        self.in_parallel = False

    def __enter__(self):
        self.stack.__enter__()
        return self

    def __exit__(self, exc_type, exc_val, exc_tb):
        self.stack.__exit__(exc_type, exc_val, exc_tb)


@dataclasses.dataclass
class LoopLevel:
    var: Optional[sympy.Expr] = None
    size: Optional[sympy.Expr] = None
    offset: sympy.Expr = sympy.Integer(0)
    steps: sympy.Expr = sympy.Integer(1)
    parallel: int = 0
    simd_omp: bool = False
    simd_vec: bool = False
    collapsed: bool = False
    is_reduction: bool = False
    parent: Optional["LoopLevel"] = None
    # the next inner level of the loop, empty if it is inner-most
    # contains >1 LoopLevel if the inner level of loop is split
    inner: List["LoopLevel"] = dataclasses.field(default_factory=list)
    # kernel assigned to this loop level, only valid when it is a leaf
    kernel: Optional[CppKernel] = None

    def __post_init__(self):
        # Regarding the C++/OpenMP backend, `codecache.pick_vec_isa()` to check
        # vectorization ISA is a time-consuming and one-shot operation. It leads
        # to taking a longer time to import `codegen.cpp` package because the
        # `LoopLevel` of the package is decorated by `@dataclasses.dataclass` while
        # the decorator will invoke `codecache.pick_vec_isa()` to initialize the
        # `simd_nelements` of the `LoopLevel`. It might introduce additional compilation
        # overhead to the Triton backend. Therefore, we moved the `simd_nelements` to
        # `__post_init__`
        picked_vec_isa: codecache.VecISA = codecache.pick_vec_isa()
        self.simd_nelements: int = picked_vec_isa.nelements() if picked_vec_isa else 0

    def get_kernels(self) -> List[CppKernel]:
        """Get all kernel objects under this loop level"""
        if self.kernel:
            return [self.kernel]
        kernels = []
        for loop in self.inner:
            kernels += loop.get_kernels()
        return kernels

    def get_root(self):
        """Get all kernel objects under this loop level"""
        root = self
        while root.parent:
            root = root.parent
        return root

    def set_kernel(self, kernel: CppKernel):
        """
        Set the kernel under this loop level. No split is allowed under
        this loop level.
        """
        if not self.inner:
            self.kernel = kernel
            loop: Optional[LoopLevel] = self
            assert loop is not None
            return
        assert len(self.inner) == 1
        self.inner[0].set_kernel(kernel)

    def get_loops_at(self, depth) -> List["LoopLevel"]:
        if depth == 0:
            return [self]
        else:
            loops = []
            for loop in self.inner:
                loops += loop.get_loops_at(depth - 1)
            return loops

    def split_with_tiling(self, depth, factor):
        def clone_inner():
            inner = []
            if self.inner:
                for loop in self.inner:
                    inner.append(loop.clone())
            return inner

        def do_split_with_tiling():
            sympy_factor = sympy.Integer(factor)

            offset = FloorDiv(self.size, sympy_factor) * sympy_factor
            main_loop = LoopLevel(self.var, offset)
            main_loop.steps = sympy_factor
            main_loop.parallel = self.parallel
            main_loop.collapsed = False
            main_loop.is_reduction = self.is_reduction
            main_loop.inner = clone_inner()
            if main_loop.inner:
                for loop in main_loop.inner:
                    loop.parent = main_loop

            tail_loop = LoopLevel(self.var, self.size)
            tail_loop.offset = offset
            tail_loop.parallel = self.parallel
            tail_loop.collapsed = False
            tail_loop.is_reduction = self.is_reduction
            tail_loop.inner = clone_inner()
            if tail_loop.inner:
                for loop in tail_loop.inner:
                    loop.parent = tail_loop

            return main_loop, tail_loop

        if depth == 0:
            main_loop, tail_loop = do_split_with_tiling()
            parent = self.parent
            if parent:
                parent.inner = [main_loop, tail_loop]
                main_loop.parent = parent
                tail_loop.parent = parent
            return main_loop, tail_loop
        else:
            assert len(self.inner) == 1
            return self.inner[0].split_with_tiling(depth - 1, factor)

    def clone(self):
        loop = copy(self)
        loop.inner = []
        if self.inner:
            for inner_loop in self.inner:
                inner_loop_clone = inner_loop.clone()
                inner_loop_clone.parent = loop
                loop.inner.append(inner_loop_clone)
        loop.kernel = deepcopy(self.kernel)
        return loop

    def lines(self):
        offset_expr = cexpr_index(self.offset)
        size_expr = cexpr_index(self.size)
        if config.cpp.no_redundant_loops and offset_expr == size_expr:
            return None
        simd = (
            f"simd simdlen({self.simd_nelements}) "
            if self.simd_omp and self.simd_nelements > 1
            else ""
        )
        if self.parallel:
            # TODO(jansel): look into chunk size and other schedules
            line1 = "#pragma omp for"
            if self.parallel > 1:
                line1 += f" collapse({self.parallel})"
            if self.simd_omp:
                line1 = line1.replace(" for ", f" for {simd}")
        elif self.simd_vec:
            line1 = ""
        elif self.simd_omp:
            line1 = f"#pragma omp {simd}"
        elif not self.is_reduction and codecache.is_gcc():
            line1 = "#pragma GCC ivdep"
        else:
            line1 = ""
        offset_str = f"{INDEX_TYPE} {self.var}={offset_expr}"
        size_str = f"{self.var}<{size_expr}"
        steps_str = f"{self.var}+={cexpr_index(self.steps)}"
        line2 = f"for({offset_str}; {size_str}; {steps_str})"
        if self.collapsed or not line1:
            return [line2]
        return [line1, line2]


@dataclasses.dataclass
class LoopNestWithSplit:
    """
    A loop-nest like structure but with some loop level split along
    the loop range into the main tiling loop and the tail. It is built
    with the `build` method as a loop nest and then split with
    `split_with_tiling` at some depth.

    A typical case is for vectorization where we typically split at the inner-most
    loop level. A more complicated case is 2D tiling where we split at
    both inner-most and outer levels.
    """

    root: Optional[List[LoopLevel]] = None
    kernel: Optional[CppKernel] = None

    @staticmethod
    def build(kernel: CppKernel):
        """Build a LoopNest with the given `kernel` as the leaf"""
        itervars = kernel.itervars
        ranges = kernel.ranges
        reduction_depth = kernel.reduction_depth
        assert reduction_depth is not None

        root: List[LoopLevel] = []
        levels: List[LoopLevel] = root
        loop: Optional[LoopLevel] = None
        for loop_idx, (var, size) in enumerate(zip(itervars, ranges)):
            loop = LoopLevel(var, size, parent=loop)
            if loop_idx >= reduction_depth:
                loop.is_reduction = kernel.is_reduction
            levels.append(loop)
            levels = loop.inner
        loop_nest = LoopNestWithSplit(root)
        if loop:
            loop.kernel = kernel
        else:
            loop_nest.kernel = kernel
        return loop_nest

    def __bool__(self):
        return bool(self.root)

    def get_loops_at(self, depth) -> List[LoopLevel]:
        """Get all the loop levels at the given `depth` (most outer loop has depth 0)"""
        loops: List[LoopLevel] = []
        assert self.root is not None
        for loop in self.root:
            loops += loop.get_loops_at(depth)
        return loops

    @cache_on_self
    def max_parallel_depth(self):
        """
        Maximal allowed depth for parallelism:
        1) Levels without splitting and
        2) All reduction or non-reduction levels
        When the loop is split at the top level, the max depth is 1.
        """
        max_depth = 0
        assert self.root is not None
        loops = self.root
        if len(loops) > 1:
            return 1
        is_reduction = loops[0].is_reduction if loops else False
        while len(loops) == 1 and loops[0].is_reduction == is_reduction:
            max_depth += 1
            loops = loops[0].inner
        return max_depth

    def is_reduction_only(self):
        """
        Whether all the loops are for reduction. Reduction loops
        are always the inner most ones.
        """
        return (
            self.root is not None and len(self.root) > 0 and self.root[0].is_reduction
        )

    def mark_parallel(self, par_depth):
        assert (
            par_depth <= self.max_parallel_depth()
        ), "Parallel depth cannot exceed the maximal allowed parallel depth"
        assert self.root is not None
        loops = self.root
        for loop in loops:
            loop.parallel = par_depth
        for i in range(1, par_depth):
            loops = loops[0].inner
            loops[0].collapsed = True

    def split_with_tiling(self, depth, factor):
        """
        Split the loop into main and tail loops at given `depth` so that the range
        of the main loop has range `floor_div(range, factor) * factor` and
        the tail loop handles the remainder. The main loop is tiled
        according to the `factor`.
        """
        loops = self.get_loops_at(depth)
        assert len(loops) == 1
        split_loops = loops[0].split_with_tiling(0, factor)
        if depth == 0:
            self.root = split_loops
        return split_loops

    def get_kernels(self) -> List[CppKernel]:
        """Get all kernel objects under this loop nest"""
        if self.kernel:
            return [self.kernel]
        kernels: List[CppKernel] = []
        assert self.root is not None
        for loop in self.root:
            kernels += loop.get_kernels()
        return kernels<|MERGE_RESOLUTION|>--- conflicted
+++ resolved
@@ -1679,6 +1679,26 @@
         self.cache_fp32_cse_var_before_lowp_store(value)
         index = self.rename_indexing(index)
         if mode is None:
+            if getattr(
+                V.graph.scheduler.name_to_node.get(name, None),
+                "_use_thread_local_buf",
+                False,
+            ):
+                # Modify the index to use thread id
+                index_id = getattr(
+                    V.graph.scheduler.name_to_node.get(name, None),
+                    "_index_with_tl_tid",
+                    None,
+                )
+                sorted_symbols = sorted(index.free_symbols, key=lambda s: s.name)  # type: ignore[attr-defined]
+                replacements = {}
+                for x in sorted_symbols:
+                    assert isinstance(index_id, dict)
+                    if x.name != f"x{index_id['keep_idx_id']}":  # type: ignore[attr-defined]
+                        # Remove the idx other than `keep_idx_id`
+                        replacements[x] = "0"
+                index = sympy_subs(index, replacements)  # type: ignore[arg-type]
+                var = "thread_local_buffer_ptr"
             line = f"{var}[{cexpr_index(index)}] = {value};"
         elif mode == "atomic_add":
             if not config.cpp.dynamic_threads and self.num_threads == 1:
@@ -1833,6 +1853,10 @@
                     if getattr(kernel, "_has_thread_local_buf", False):
                         _thread_local_buf_size = getattr(
                             kernel, "_thread_local_buf_size", 0
+                        )
+                        # For dynamic size, rename s to ks
+                        _thread_local_buf_size = self.rename_indexing(
+                            _thread_local_buf_size
                         )
                         dtype = "float"
                         allocate = (
@@ -3663,18 +3687,7 @@
         kernel_group = self.kernel_group
 
         if isinstance(node, OuterLoopFusedSchedulerNode):
-<<<<<<< HEAD
-            # Backup the original kernel_group.args for fallback path.
-            # <TODO> Leslie: Actually we may not have to do this backup.
-            # Since KernelArgs will look up dict and avoid to adding duplicated Kernel Args
-            # https://github.com/pytorch/pytorch/blob/3af12447f85dfede191a113c052e58fa7b21a8b3/torch/_inductor/codegen/common.py#L889-L893
-            original_kernel_group_args = deepcopy(kernel_group.args)
-=======
-            cpp_kernel_proxy_list: List[CppKernelProxy] = []
-            nodes_list: List[List[SchedulerNode]] = []
-
             generated_cpp_vec_kernel_count = metrics.generated_cpp_vec_kernel_count
->>>>>>> 88895c2a
 
             def try_outer_loop_fusion(node: OuterLoopFusedSchedulerNode):
                 assert isinstance(node, OuterLoopFusedSchedulerNode)
@@ -3783,11 +3796,8 @@
                 return True
 
             if not try_outer_loop_fusion(node):
-<<<<<<< HEAD
-                # Outer Loop Fusion failed and fallback to norm codegen
-                self.kernel_group.args = original_kernel_group_args
-                kernel_group = self.kernel_group
-
+                # Reset generated_cpp_vec_kernel_count to codegen again
+                metrics.generated_cpp_vec_kernel_count = generated_cpp_vec_kernel_count
                 # Clear the annotation for the thread_local buffer
                 for _snode in node.get_nodes():
                     if getattr(_snode, "_use_thread_local_buf", None) is not None:
@@ -3795,16 +3805,6 @@
                         delattr(_snode, "_index_with_tl_tid")
                         delattr(_snode, "_thread_local_buf_size")
                         delattr(_snode, "_thread_local_buf_dtype")
-
-                for _node in node.get_outer_nodes():
-                    assert isinstance(_node, (FusedSchedulerNode, SchedulerNode))
-                    _nodes: List[SchedulerNode] = _node.get_nodes()  # type: ignore[assignment]
-                    cpp_kernel_proxy = CppKernelProxy(kernel_group)
-                    cpp_kernel_proxy.codegen_nodes(_nodes)
-                    kernel_group.finalize_kernel(cpp_kernel_proxy, _nodes)
-=======
-                # Reset generated_cpp_vec_kernel_count to codegen again
-                metrics.generated_cpp_vec_kernel_count = generated_cpp_vec_kernel_count
                 # Similar as comment in
                 # https://github.com/pytorch/pytorch/blob/469383755fe416eb1c41fa724762ad3eaecdff07/torch/_inductor/codegen/cpp.py#L3269-L3272
                 # Kernels share the same global contexts like V.graph.wrapper_code, V.kernel.args.
@@ -3815,7 +3815,6 @@
                         cpp_kernel_proxy = CppKernelProxy(kernel_group)
                         cpp_kernel_proxy.codegen_nodes(_nodes)
                         kernel_group.finalize_kernel(cpp_kernel_proxy, _nodes)
->>>>>>> 88895c2a
         else:
             nodes: List[SchedulerNode] = node.get_nodes()  # type: ignore[assignment]
             cpp_kernel_proxy = CppKernelProxy(kernel_group)
