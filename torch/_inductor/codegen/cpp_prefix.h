#pragma once

#include <algorithm>
#include <atomic>
#include <cmath>
#include <cstdlib>
#include <limits>
#include <memory>
#include <omp.h>

// WARNING: be extra careful when including more ATen/c10 header files here!
// Because AOTInductor generated code will copy-paste this cpp_prefix.h for
// the CPU backend, we have to make sure the used headers are implemented
// in a header-only way, i.e. all the function and class definitions are
// in .h files instead of .cpp files, to avoid ABI backward-compatiblity breakage.

#include <ATen/NumericUtils.h>
#include <ATen/core/PhiloxRNGEngine.h>

#include <c10/util/Float8_e4m3fn.h>
#include <c10/util/Float8_e5m2.h>
#include <c10/util/BFloat16.h>
#include <c10/util/BFloat16-math.h>
#include <c10/util/generic_math.h>
#include <c10/util/Half.h>
#include <c10/util/TypeCast.h>

#if defined(CPU_CAPABILITY_AVX512) || defined(CPU_CAPABILITY_AVX2) || defined(CPU_CAPABILITY_ZVECTOR) || defined(CPU_CAPABILITY_NEON)
#define INDUCTOR_USE_VECTOR_TYPES() 1
#else
#define INDUCTOR_USE_VECTOR_TYPES() 0
#endif

#if INDUCTOR_USE_VECTOR_TYPES()
#include <ATen/cpu/vec/functional.h>
#include <ATen/cpu/vec/vec.h>
#endif

typedef at::Half half;
typedef at::BFloat16 bfloat16;

typedef at::Float8_e4m3fn float8_e4m3fn;
typedef at::Float8_e5m2 float8_e5m2;

template <typename T>
struct Welford {
  T mean = T(0);
  T m2 = T(0);
  T weight = T(0);
};


template <typename T>
struct IsVecType: std::false_type {};

#if INDUCTOR_USE_VECTOR_TYPES()
template <typename T>
struct IsVecType<at::vec::Vectorized<T>>: std::true_type {};
#endif

template <typename T>
Welford<T> welford_combine(const Welford<T> &a, const Welford<T> &b) {
  if constexpr (!IsVecType<T>::value) {
    if (a.weight == 0) {
      return b;
    }
    if (b.weight == 0) {
      return a;
    }
  }
  auto delta = b.mean - a.mean;
  auto new_weight = a.weight + b.weight;
  auto wb_over_w = b.weight / new_weight;
  if constexpr (IsVecType<T>::value) {
    // Guard against division by zero
    wb_over_w = T::blendv(wb_over_w, T(0), new_weight == T(0));
  }
  auto result = Welford<T>{
    a.mean + delta * wb_over_w,
    a.m2 + b.m2 + delta * delta * a.weight * wb_over_w,
    new_weight
  };
  return result;
}

template <typename T>
Welford<T> welford_combine(const Welford<T> &acc, T data) {
  // Add a single data point
  auto delta = data - acc.mean;
  auto new_weight = acc.weight + T(1);
  auto new_mean = acc.mean + delta / new_weight;
  auto new_delta = data - new_mean;
  auto result = Welford<T>{
    new_mean,
    acc.m2 + delta * new_delta,
    new_weight
  };
  return result;
}

// Refer to https://github.com/pytorch/pytorch/blob/b5b36cf0c4e1958f1ff25120f5d4beeef3288187/
// aten/src/ATen/native/SharedReduceOps.h#L419-L445
template <typename scalar_t>
inline bool greater_or_nan(scalar_t a, scalar_t b, int64_t idx_a, int64_t idx_b) {
  // If (a == b), then choose the one with lower idx, else max(a, b)
  if (at::_isnan(a)) {
    if (at::_isnan(b)) {
      return idx_a < idx_b;
    }
    return true;
  }
  return (a == b) ? idx_a < idx_b : (a > b);
}

template <typename scalar_t>
inline bool less_or_nan(scalar_t a, scalar_t b, int64_t idx_a, int64_t idx_b) {
  // If (a == b), then choose the one with lower idx, else min(a, b)
  if (at::_isnan(a)) {
    if (at::_isnan(b)) {
      return idx_a < idx_b;
    }
    return true;
  }
  return (a == b) ? idx_a < idx_b : (a < b);
}

#if INDUCTOR_USE_VECTOR_TYPES()
template <typename scalar_t>
inline at::vec::Vectorized<scalar_t> vec_shuffle_down(at::vec::Vectorized<scalar_t> x, size_t n) {
  using Vec = at::vec::Vectorized<scalar_t>;
  alignas(alignof(Vec)) scalar_t array[Vec::size()];
  x.store(array);
  for (size_t i = 0; i + n < Vec::size(); i += 2 * n) {
    array[i] = array[i + n];
  }
  return Vec::loadu(array);
}

#ifdef CPU_CAPABILITY_AVX2
inline at::vec::Vectorized<float> vec_shuffle_down(at::vec::Vectorized<float> x, size_t n) {
  using vec_t = at::vec::Vectorized<float>;
#define SHUFFLE_MASK(z, y, x, w) ((z << 6) | (y << 4) | (x << 2) | w)
  switch (n) {
  case 1:
    return vec_t(_mm256_permute_ps(x, SHUFFLE_MASK(1, 1, 3, 3)));
  case 2:
    return vec_t(_mm256_permute_ps(x, SHUFFLE_MASK(2, 2, 2, 2)));
  case 4:
    return vec_t(_mm256_permute2f128_ps(x, x, SHUFFLE_MASK(1, 1, 1, 1)));
  }
  TORCH_CHECK(false, "Unhandled vec_shuffle_down value ", n);
}
#endif

#ifdef CPU_CAPABILITY_AVX512
inline at::vec::Vectorized<float> vec_shuffle_down(at::vec::Vectorized<float> x, size_t n) {
  using vec_t = at::vec::Vectorized<float>;
#define SHUFFLE_MASK(z, y, x, w) ((z << 6) | (y << 4) | (x << 2) | w)
  switch (n) {
    case 1:
      return vec_t(_mm512_permute_ps(x, SHUFFLE_MASK(1, 1, 3, 3)));
    case 2:
      return vec_t(_mm512_permute_ps(x, SHUFFLE_MASK(2, 2, 2, 2)));
    case 4:
      return vec_t(_mm512_permutexvar_ps(
          _mm512_set_epi32(
              12, 12, 12, 12, 12, 12, 12, 12, 4, 4, 4, 4, 4, 4, 4, 4),
          x));
    case 8:
      return vec_t(_mm512_permutexvar_ps(
          _mm512_set_epi32(8, 8, 8, 8, 8, 8, 8, 8, 8, 8, 8, 8, 8, 8, 8, 8), x));
  }
  TORCH_CHECK(false, "Unhandled vec_shuffle_down value ", n);
}
#endif

template <typename scalar_t>
Welford<scalar_t> welford_vec_reduce_all(Welford<at::vec::Vectorized<scalar_t>> acc) {
  using Vec = at::vec::Vectorized<scalar_t>;
  for (size_t n = 1; n < Vec::size(); n *= 2) {
    auto shuffled = Welford<Vec>{
      vec_shuffle_down(acc.mean, n),
      vec_shuffle_down(acc.m2, n),
      vec_shuffle_down(acc.weight, n)
    };
    acc = welford_combine(acc, shuffled);
  }

  Welford<scalar_t> result;
  alignas(alignof(Vec)) scalar_t array[Vec::size()];
  acc.mean.store(array);
  result.mean = array[0];

  acc.m2.store(array);
  result.m2 = array[0];

  acc.weight.store(array);
  result.weight = array[0];

  return result;
}
#endif


template <typename T, typename U> inline typename std::common_type<T, U>::type mod(T a, U b) { return a % b; }
template <> inline float mod(float a, float b) { return std::fmod(a, b); }
template <> inline double mod(double a, double b) { return std::fmod(a, b); }

template <typename scalar_t>
inline scalar_t max_propagate_nan(scalar_t a, scalar_t b) {
  if (at::_isnan(a)) {
    return a;
  }
  return a > b ? a : b;
}

template <typename scalar_t>
inline scalar_t min_propagate_nan(scalar_t a, scalar_t b) {
  if (at::_isnan(a)) {
    return a;
  }
  return a < b ? a : b;
}

constexpr float uint32_to_uniform_float(uint32_t value) {
  // maximum value such that `MAX_INT * scale < 1.0` (with float rounding)
  constexpr float scale = 4.6566127342e-10;
  return static_cast<float>(value & 0x7FFFFFFF) * scale;
}

float normalized_rand_cpu(uint32_t seed, uint32_t offset) {
  return uint32_to_uniform_float(at::Philox4_32(seed, 0, offset)());
}

float randn_cpu(uint32_t seed, uint32_t offset) {
  at::Philox4_32 engine(seed, 0, offset);
  return engine.randn(10);
}

int64_t randint64_cpu(uint32_t seed, uint32_t offset, int64_t low, int64_t high) {
  auto gen = at::Philox4_32(seed, 0, offset);
  uint64_t r0 = gen();
  uint64_t r1 = gen();
  uint64_t result = r0 | (r1 << 32);
  return static_cast<int64_t>(result % (high - low)) + low;
}

template <typename T> struct AsIntegerType { typedef T type; };
template <> struct AsIntegerType<float> { typedef uint32_t type; };
template <> struct AsIntegerType<double> { typedef uint64_t type; };
template <> struct AsIntegerType<bfloat16> { typedef uint16_t type; };

template <typename T>
typename std::enable_if_t<!std::is_reduced_floating_point_v<T>, T>
inline fetch_value(volatile T *addr) {
  return *addr;
}

template <typename T>
typename std::enable_if_t<std::is_reduced_floating_point_v<T>, T>
inline fetch_value(volatile T *addr) {
  return T(addr->x, T::from_bits());
}

template <typename T>
typename std::enable_if_t<!std::is_integral_v<T>>
atomic_add(volatile T *addr, T offset) {
  typedef typename AsIntegerType<T>::type alt_type;

  static_assert(sizeof(std::atomic<alt_type>) == sizeof(T),
                "std::atomic issue");

  alt_type expected;

  alt_type desired;

  std::atomic<alt_type> *atomic_addr = (std::atomic<alt_type> *)addr;
  do {
    T val = fetch_value(addr);
    reinterpret_cast<T *>(&expected)[0] = val;
    reinterpret_cast<T *>(&desired)[0] = val + offset;
  } while (!atomic_addr->compare_exchange_weak(expected, desired,
                                               std::memory_order_relaxed));
}

// Since C++20 float is supported by fetch_add, but the performance may not
// better than compare_exchange_weak, which can be checked by microbenchmark
// inductor_cpu_atomic.py
template <typename T>
typename std::enable_if_t<std::is_integral_v<T>>
atomic_add(volatile T *addr, T offset) {
  static_assert(sizeof(std::atomic<T>) == sizeof(T),
                "std::atomic issue");
  std::atomic<T> *atomic_addr = (std::atomic<T> *)addr;
  atomic_addr->fetch_add(offset, std::memory_order_relaxed);
}

<<<<<<< HEAD
std::tuple<int64_t, int64_t, int64_t> mm_get_thread_blocking(
=======
void mm_get_thread_blocking(
    int num_threads,
>>>>>>> 0910429d
    int64_t M,
    int64_t N,
    int64_t K,
    int64_t M0,
    int64_t N0,
    int64_t K0,
<<<<<<< HEAD
    int num_threads) {
=======
    int64_t& Mt,
    int64_t& Nt,
    int64_t& Kt) {
>>>>>>> 0910429d
  auto get_factors = [](int64_t number) {
    int count = 0;
    for (int64_t i = std::sqrt(number); i > 0; --i) {
      if (number % i == 0) {
        count += 2;
      }
    }
    auto factors = std::make_unique<int64_t[]>(count);
    int index = 0;
    for (int64_t i = std::sqrt(number); i > 0; --i) {
      if (number % i == 0) {
        factors[index++] = number / i;
        factors[index++] = i;
      }
    }
    return std::make_tuple(std::move(factors), count);
  };

  auto get_blocking = [](int64_t num_threads,
                         int64_t factor,
                         int64_t m_blocks,
                         int64_t n_blocks,
                         int64_t k_blocks) {
    int64_t thread_block_n = (n_blocks + factor - 1) / factor;
    int64_t cofactor = num_threads / factor;
    int64_t thread_block_m = (m_blocks + cofactor - 1) / cofactor;
    return std::make_tuple(thread_block_m, thread_block_n, k_blocks);
  };

  int64_t m_blocks = (M + M0 - 1) / M0;
  int64_t n_blocks = (N + N0 - 1) / N0;
  int64_t k_blocks = (K + K0 - 1) / K0;

  auto [factors, count] = get_factors(num_threads);
  assert(count > 0);

  for (int i = 0; i < count; ++i) {
    int64_t factor = factors[i];
    if (n_blocks % factor == 0 &&
        m_blocks % (num_threads / factor) == 0) {
<<<<<<< HEAD
      return get_blocking(
          num_threads, factor, m_blocks, n_blocks, k_blocks);
=======
      std::tie(Mt, Nt, Kt) = get_blocking(
          num_threads, factor, m_blocks, n_blocks, k_blocks);
      return;
>>>>>>> 0910429d
    }
  }

  for (int i = 0; i < count; ++i) {
    int64_t factor = factors[i];
    if (n_blocks % factor == 0) {
<<<<<<< HEAD
      return get_blocking(
          num_threads, factor, m_blocks, n_blocks, k_blocks);
    }
    int64_t cofactor = num_threads / factor;
    if (m_blocks % cofactor == 0) {
      return get_blocking(
          num_threads, factor, m_blocks, n_blocks, k_blocks);
=======
      std::tie(Mt, Nt, Kt) = get_blocking(
          num_threads, factor, m_blocks, n_blocks, k_blocks);
      return;
    }
    int64_t cofactor = num_threads / factor;
    if (m_blocks % cofactor == 0) {
      std::tie(Mt, Nt, Kt) = get_blocking(
          num_threads, factor, m_blocks, n_blocks, k_blocks);
      return;
>>>>>>> 0910429d
    }
  }

  assert(false && "Should not reach here.");
  // Dummy return to avoid compiler warning
<<<<<<< HEAD
  return std::make_tuple(0, 0, 0);
=======
  return;
>>>>>>> 0910429d
}

inline void mm_get_thread_blocks(
    int thread_id,
    int64_t M_blocks,
    int64_t N_blocks,
    int64_t K_blocks,
    int64_t Mt_blocks,
    int64_t Nt_blocks,
    int64_t Kt_blocks,
    int64_t& m_block_start,
    int64_t& m_block_end,
    int64_t& n_block_start,
    int64_t& n_block_end,
    int64_t& k_block_start,
    int64_t& k_block_end) {
  int64_t num_Kt = (K_blocks + Kt_blocks - 1) / Kt_blocks;
  k_block_start = (thread_id % num_Kt) * Kt_blocks;
  k_block_end = std::min(k_block_start + Kt_blocks, K_blocks);
  thread_id /= num_Kt;
  int64_t num_Nt = (N_blocks + Nt_blocks - 1) / Nt_blocks;
  n_block_start = (thread_id % num_Nt) * Nt_blocks;
  n_block_end = std::min(n_block_start + Nt_blocks, N_blocks);
  thread_id /= num_Nt;
  m_block_start = std::min(thread_id * Mt_blocks, M_blocks);
  m_block_end = std::min(m_block_start + Mt_blocks, M_blocks);
}<|MERGE_RESOLUTION|>--- conflicted
+++ resolved
@@ -46,7 +46,7 @@
 struct Welford {
   T mean = T(0);
   T m2 = T(0);
-  T weight = T(0);
+  int64_t index = 0;
 };
 
 
@@ -59,41 +59,57 @@
 #endif
 
 template <typename T>
+struct WeightRecp {
+  using scalar_t = typename T::value_type;
+  int64_t N;
+  std::vector<scalar_t> weight_recps;
+  WeightRecp(int64_t N) : N(N) {
+    weight_recps.reserve(N);
+    for (const auto i : c10::irange(N)) {
+      weight_recps.push_back(
+          scalar_t(static_cast<double>(1) / static_cast<double>(i + 1)));
+    }
+  }
+};
+
+template <typename T>
 Welford<T> welford_combine(const Welford<T> &a, const Welford<T> &b) {
-  if constexpr (!IsVecType<T>::value) {
-    if (a.weight == 0) {
-      return b;
-    }
-    if (b.weight == 0) {
-      return a;
-    }
+  if (a.index == 0) {
+    return b;
+  }
+  if (b.index == 0) {
+    return a;
   }
   auto delta = b.mean - a.mean;
-  auto new_weight = a.weight + b.weight;
-  auto wb_over_w = b.weight / new_weight;
-  if constexpr (IsVecType<T>::value) {
-    // Guard against division by zero
-    wb_over_w = T::blendv(wb_over_w, T(0), new_weight == T(0));
-  }
+  auto new_index = a.index + b.index;
+  auto wb_over_w = T(b.index) / T(new_index);
   auto result = Welford<T>{
     a.mean + delta * wb_over_w,
-    a.m2 + b.m2 + delta * delta * a.weight * wb_over_w,
-    new_weight
+    a.m2 + b.m2 + delta * delta * T(a.index) * wb_over_w,
+    new_index,
   };
   return result;
 }
 
 template <typename T>
-Welford<T> welford_combine(const Welford<T> &acc, T data) {
+Welford<T> welford_combine(const Welford<T> &acc, T data, const WeightRecp<T>* w=nullptr) {
   // Add a single data point
+  int64_t index = acc.index + 1;
   auto delta = data - acc.mean;
-  auto new_weight = acc.weight + T(1);
-  auto new_mean = acc.mean + delta / new_weight;
+  T new_mean;
+  if constexpr (!IsVecType<T>::value) {
+    new_mean = acc.mean + delta / T(index);
+  } else {
+    new_mean = acc.mean +
+      ((w == nullptr || acc.index >= w->weight_recps.size())
+            ? delta / T(index)
+            : delta * T(w->weight_recps[acc.index]));
+  }
   auto new_delta = data - new_mean;
   auto result = Welford<T>{
     new_mean,
     acc.m2 + delta * new_delta,
-    new_weight
+    index
   };
   return result;
 }
@@ -178,10 +194,11 @@
 Welford<scalar_t> welford_vec_reduce_all(Welford<at::vec::Vectorized<scalar_t>> acc) {
   using Vec = at::vec::Vectorized<scalar_t>;
   for (size_t n = 1; n < Vec::size(); n *= 2) {
+    auto index = acc.index;
     auto shuffled = Welford<Vec>{
       vec_shuffle_down(acc.mean, n),
       vec_shuffle_down(acc.m2, n),
-      vec_shuffle_down(acc.weight, n)
+      index,
     };
     acc = welford_combine(acc, shuffled);
   }
@@ -194,8 +211,7 @@
   acc.m2.store(array);
   result.m2 = array[0];
 
-  acc.weight.store(array);
-  result.weight = array[0];
+  result.index = acc.index;
 
   return result;
 }
@@ -295,25 +311,17 @@
   atomic_addr->fetch_add(offset, std::memory_order_relaxed);
 }
 
-<<<<<<< HEAD
-std::tuple<int64_t, int64_t, int64_t> mm_get_thread_blocking(
-=======
 void mm_get_thread_blocking(
     int num_threads,
->>>>>>> 0910429d
     int64_t M,
     int64_t N,
     int64_t K,
     int64_t M0,
     int64_t N0,
     int64_t K0,
-<<<<<<< HEAD
-    int num_threads) {
-=======
     int64_t& Mt,
     int64_t& Nt,
     int64_t& Kt) {
->>>>>>> 0910429d
   auto get_factors = [](int64_t number) {
     int count = 0;
     for (int64_t i = std::sqrt(number); i > 0; --i) {
@@ -354,29 +362,15 @@
     int64_t factor = factors[i];
     if (n_blocks % factor == 0 &&
         m_blocks % (num_threads / factor) == 0) {
-<<<<<<< HEAD
-      return get_blocking(
-          num_threads, factor, m_blocks, n_blocks, k_blocks);
-=======
       std::tie(Mt, Nt, Kt) = get_blocking(
           num_threads, factor, m_blocks, n_blocks, k_blocks);
       return;
->>>>>>> 0910429d
     }
   }
 
   for (int i = 0; i < count; ++i) {
     int64_t factor = factors[i];
     if (n_blocks % factor == 0) {
-<<<<<<< HEAD
-      return get_blocking(
-          num_threads, factor, m_blocks, n_blocks, k_blocks);
-    }
-    int64_t cofactor = num_threads / factor;
-    if (m_blocks % cofactor == 0) {
-      return get_blocking(
-          num_threads, factor, m_blocks, n_blocks, k_blocks);
-=======
       std::tie(Mt, Nt, Kt) = get_blocking(
           num_threads, factor, m_blocks, n_blocks, k_blocks);
       return;
@@ -386,17 +380,12 @@
       std::tie(Mt, Nt, Kt) = get_blocking(
           num_threads, factor, m_blocks, n_blocks, k_blocks);
       return;
->>>>>>> 0910429d
     }
   }
 
   assert(false && "Should not reach here.");
   // Dummy return to avoid compiler warning
-<<<<<<< HEAD
-  return std::make_tuple(0, 0, 0);
-=======
   return;
->>>>>>> 0910429d
 }
 
 inline void mm_get_thread_blocks(
