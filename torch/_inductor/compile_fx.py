--- conflicted
+++ resolved
@@ -39,10 +39,7 @@
 from torch._inductor.utils import (
     BoxedBool,
     count_tangents,
-<<<<<<< HEAD
-=======
     fresh_inductor_cache,
->>>>>>> 8bf9e99c
     should_assume_input_aligned,
     tensor_is_aligned,
 )
@@ -508,15 +505,11 @@
     start = time.time()
 
     fx_graph_remote_cache = should_use_remote_fx_graph_cache()
-<<<<<<< HEAD
-    if (config.fx_graph_cache or fx_graph_remote_cache) and not aot_mode:
-=======
     if (
         not config.force_disable_caches
         and (config.fx_graph_cache or fx_graph_remote_cache)
         and not aot_mode
     ):
->>>>>>> 8bf9e99c
         compiled_graph = FxGraphCache.load(
             fx_codegen_and_compile,
             gm,
