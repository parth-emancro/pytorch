--- conflicted
+++ resolved
@@ -354,13 +354,8 @@
 developer_warnings = is_fbcode() or is_nightly_or_source
 
 # The multiprocessing start method to use for inductor workers in the codecache.
-<<<<<<< HEAD
-# "subprocess", "fork", or "spawn"
+# "subprocess", "thread", "fork", or "spawn"
 worker_start_method = "subprocess"
-=======
-# "thread", "fork", or "spawn"
-worker_start_method = "thread"
->>>>>>> 33f9cedf
 
 # Flags to turn on all_reduce fusion. These 2 flags should be automaticaly turned
 # on by DDP and should not be set by the users.
