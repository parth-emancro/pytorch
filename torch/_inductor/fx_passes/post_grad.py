import functools
import itertools
import logging
import operator

import torch
import torch._inductor as inductor
from .. import config, ir, pattern_matcher

from ..lowering import lowerings as L
from ..pattern_matcher import (
    _return_true,
    Arg,
    CallFunction,
    filter_nodes,
    get_arg_value,
    Ignored,
    init_once_fakemode,
    KeywordArg,
    ListOf,
    Match,
    MULTIPLE,
    PatternMatcherPass,
<<<<<<< HEAD
=======
    register_graph_pattern,
>>>>>>> 9035b6a6
    stable_topological_sort,
)
from ..virtualized import V


log = logging.getLogger(__name__)
aten = torch.ops.aten
prims = torch.ops.prims

# First pass_patterns[0] are applied, then [1], then [2]
pass_patterns = [
    PatternMatcherPass(),
    PatternMatcherPass(),
    PatternMatcherPass(),
]


def post_grad_passes(gm: torch.fx.GraphModule):
    """
    Passes that run on after grad.  This is called once on the forwards
    graph and once on the backwards graph.

    The IR here has been normalized and functionalized.
    """
    if config.dce:
        # has some issues with mutation in inference mode
        gm.graph.eliminate_dead_code()

    if config.reordering:
        # has some issues with mutation in inference mode
        reorder_for_locality(gm.graph)

    if config.pattern_matcher:
        lazy_init()

        for patterns in pass_patterns:
            patterns.apply(gm.graph)

    stable_topological_sort(gm.graph)
    gm.graph.lint()


@init_once_fakemode
def lazy_init():
    if torch._C.has_mkldnn:
        from .mkldnn_fusion import _mkldnn_fusion_init

        _mkldnn_fusion_init()


def reorder_for_locality(graph: torch.fx.Graph):
    def visit(other_node):
        if (
            other_node.op == "call_function"
            and other_node.target != operator.getitem
            and all((n in seen_nodes) for n in other_node.users)
        ):
            # move node's producers right before it
            node.prepend(other_node)

    seen_nodes = set()
    for node in reversed(graph.nodes):
        seen_nodes.add(node)
        torch.fx.map_arg((node.args, node.kwargs), visit)


def register_lowering_pattern(pattern, extra_check=_return_true, pass_number=1):
    """
    Register an aten to inductor IR replacement pattern
    """
    return pattern_matcher.register_lowering_pattern(
        pattern, extra_check, pass_dict=pass_patterns[pass_number]
    )


################################################################################
# Actual patterns below this point.
# Priority of patterns is:
#   - later output nodes first
#   - order patterns are defined in
################################################################################


@register_lowering_pattern(
    CallFunction(
        aten.add,
        CallFunction(aten.mm, Arg(), Arg()),
        CallFunction(aten.mm, Arg(), Arg()),
    )
)
def mm_plus_mm(match: Match, mat1, mat2, mat3, mat4):
    return inductor.kernel.mm_plus_mm.tuned_mm_plus_mm(mat1, mat2, mat3, mat4)


@register_graph_pattern(
    CallFunction(
        aten.cumsum.default,
        CallFunction(
            prims.convert_element_type.default,
            CallFunction(
                torch.ops.aten.full.default,
                [Arg(), Arg()],
                1,
                dtype=Ignored(),
                layout=Ignored(),
                device=KeywordArg("device"),
                pin_memory=False,
                _users=MULTIPLE,
            ),
            KeywordArg("dtype"),
            _users=MULTIPLE,
        ),
        1,
    ),
    pass_dict=pass_patterns[1],
)
def pointless_cumsum_replacement(match: Match, size0, size1, device, dtype):
    """Based on a pattern in OPTForCausalLM"""

    def repl():
        return torch.arange(1, size1 + 1, device=device, dtype=dtype).expand(
            size0, size1
        )

    # only replace the output node, not all nodes
    match.nodes = [match.output_node()]
    match.replace_by_example(repl, [])


def shape_of_mm(a, b):
    m, _ = a.get_size()
    _, n = b.get_size()
    return [m, n]


@register_lowering_pattern(
    CallFunction(aten.cat, ListOf(CallFunction(aten.mm, Arg(), Arg())), Arg()),
)
def cat_mm(match, inputs, dim):
    return cat_tuned_op(match, inputs, dim, op=L[aten.mm], shape_of=shape_of_mm)


@register_lowering_pattern(
    CallFunction(
        aten.cat, ListOf(CallFunction(aten.addmm, Arg(), Arg(), Arg())), Arg()
    ),
)
def cat_addmm(match, inputs, dim):
    def shape_of(bias, a, b):
        m, _ = a.get_size()
        _, n = b.get_size()
        return [m, n]

    return cat_tuned_op(match, inputs, dim, op=L[aten.addmm], shape_of=shape_of)


def cat_tuned_op(match, inputs, dim, *, op, shape_of):
    """
    Memory planning to remove cat. We can't use the stock memory
    planner since autotuning matmuls needs to know the output layout.
    """
    if len(inputs) == 1:
        return op(*inputs[0])

    # TODO(jansel): rewrite this as a bmm?
    if dim < 0:
        dim += len(shape_of(*inputs[0]))
    assert dim in (0, 1)
    notdim = 1 - dim

    new_size = None
    offsets_start = []
    offsets_end = []

    # compute output sizes
    for i in range(len(inputs)):
        shape = shape_of(*inputs[i])
        if new_size is None:
            new_size = shape
        else:
            new_size[notdim] = V.graph.sizevars.guard_equals(
                shape[notdim], new_size[notdim]
            )
            new_size[dim] += shape[dim]
        offsets_start.append(new_size[dim] - shape[dim])
        offsets_end.append(new_size[dim])

    dtype = functools.reduce(
        torch.promote_types, [x.get_dtype() for x in itertools.chain(*inputs)]
    )
    device = inputs[0][0].get_device()
    kernel = ir.ConcatKernel(
        name=None,
        layout=ir.FixedLayout(device, dtype, new_size),
        inputs=[],
    )
    kernel_tensor = ir.TensorBox.create(kernel)

    for i in range(len(inputs)):
        dst = ir.SliceView.create(kernel_tensor, dim, offsets_start[i], offsets_end[i])
        src = op(*inputs[i], layout=dst.get_layout()).data.data
        assert isinstance(src, (ir.ExternKernelOut, ir.TemplateBuffer))
        src.layout = ir.AliasedLayout(dst)
        kernel.inputs.append(src)

    kernel.name = V.graph.register_buffer(kernel)
    kernel.inputs = ir.ConcatKernel.unwrap_storage(kernel.inputs)
    return kernel_tensor


_cat_1 = CallFunction(aten.cat, Arg(), 1, _users=2)


@register_lowering_pattern(
    CallFunction(
        aten.cat,
        [
            _cat_1,
            CallFunction(
                aten.slice,
                CallFunction(aten.slice, _cat_1, 0, 0, 9223372036854775807),
                1,
                0,
                KeywordArg("size"),
            ),
        ],
        1,
    )
)
def cat_slice_cat(match, cat_input, size, dim=1):
    """
    This is an example of a more complex pattern where cat_1 is used
    multiple times inside the pattern.  We fold 2 calls to cat into one.

    Matches:
        cat_1: f32[1024, 4077] = torch.ops.aten.cat.default([add_26, primals_217], 1)
        slice_1: f32[1024, 4077] = torch.ops.aten.slice.Tensor(cat_1, 0, 0, 9223372036854775807)
        slice_2: f32[1024, 19] = torch.ops.aten.slice.Tensor(slice_1, 1, 0, 19)
        cat_2: f32[1024, 4096] = torch.ops.aten.cat.default([cat_1, slice_2], 1)


    Rewrite to:
        slice_2 = torch.ops.aten.slice.Tensor(add_26, 1, 0, 19)
        cat_2 = torch.ops.aten.cat.default([add_26, primals_217, slice2], 1)
    """
    first, *rest = cat_input
    # Optimization is optional, because we can just not fold the cat
    # size should be within first.get_size()[dim] such that the optimization is valid.
    # For negative `end`, we currently fallback to not optimizing.
    if size >= 0 and V.graph.sizevars.statically_known_leq(size, first.get_size()[dim]):
        # fold 2 cats into 1 cat
        return L[aten.cat](
            [
                first,
                *rest,
                L[aten.slice](first, dim, 0, size),
            ],
            dim,
        )
    else:
        # don't expect to hit this case, just fall back
        tmp = L[aten.cat](cat_input, dim)
        return L[aten.cat](
            [
                tmp,
                L[aten.slice](tmp, dim, 0, size),
            ],
            dim,
        )


@register_lowering_pattern(
    CallFunction(
        aten.add,
        CallFunction(aten.mm, Arg(), Arg()),
        KeywordArg("inp"),
    ),
    pass_number=2,
)
@register_lowering_pattern(
    CallFunction(
        aten.add,
        KeywordArg("inp"),
        CallFunction(aten.mm, Arg(), Arg()),
    ),
    pass_number=2,
)
def addmm(match, mat1, mat2, inp):
    if isinstance(inp, ir.TensorBox):
        inp_shape = inp.get_size()
        matched = len(inp_shape) <= 2
        mm_shape = shape_of_mm(mat1, mat2)
        for i, m in zip(inp_shape, mm_shape):
            matched &= i == 1 or i == m
    else:  # inp is a Number
        matched = False
    if matched:
        return L[aten.addmm](inp, mat1, mat2)
    else:
        return L[aten.add](inp, L[aten.mm](mat1, mat2))


def is_valid_splitwithsizes_cat(match):
    split_nodes = filter_nodes(match.nodes, aten.split_with_sizes)
    cat_nodes = filter_nodes(match.nodes, aten.cat)
    get_item_nodes = filter_nodes(match.nodes, operator.getitem)
    if len(split_nodes) != 1 or len(cat_nodes) != 1:
        return False
    split_node, cat_node = split_nodes[0], cat_nodes[0]
    # The dim of split and cat should match for passthrough
    if get_arg_value(split_node, 2, "dim") != get_arg_value(cat_node, 1, "dim"):
        return False
    get_item_args = {
        get_arg_value(get_item_node, 1) for get_item_node in get_item_nodes
    }
    assert None not in get_item_args
    split_sizes = get_arg_value(split_node, 1, "split_sizes")
    # All parts of split should be included in the cat
    if get_item_args != set(range(len(split_sizes))):
        return False
    # The order of get_item_args should same with cat_node used.
    # For example, if the split_node like split_with_sizes(input, [2, 2, 3], 1),
    # the cat node should be like cat([get_item(0), get_item(1), get_item(2)], 1).
    cat_items_args_order = [
        get_arg_value(item_node, 1) for item_node in get_arg_value(cat_node, 0)
    ]
    if cat_items_args_order != list(range(len(split_sizes))):
        return False

    return True


@register_lowering_pattern(
    CallFunction(
        aten.cat,
        ListOf(
            CallFunction(
                operator.getitem,
                CallFunction(
                    aten.split_with_sizes,
                    KeywordArg("input_"),
                    Ignored(),
                    Ignored(),
                    _users=MULTIPLE,
                ),
                Ignored(),
            ),
        ),
        Ignored(),
    ),
    pass_number=2,
    extra_check=is_valid_splitwithsizes_cat,
)
def splitwithsizes_cat_replace(match, input_):
    return input_<|MERGE_RESOLUTION|>--- conflicted
+++ resolved
@@ -21,10 +21,7 @@
     Match,
     MULTIPLE,
     PatternMatcherPass,
-<<<<<<< HEAD
-=======
     register_graph_pattern,
->>>>>>> 9035b6a6
     stable_topological_sort,
 )
 from ..virtualized import V
