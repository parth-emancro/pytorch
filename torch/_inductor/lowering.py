--- conflicted
+++ resolved
@@ -1342,9 +1342,6 @@
 
         return x
 
-<<<<<<< HEAD
-    def should_lower_cat_input(x, lower_pointwise: bool) -> bool:
-=======
     def is_reduction(t):
         return isinstance(t, ir.ComputedBuffer) and isinstance(t.data, ir.Reduction)
 
@@ -1364,7 +1361,6 @@
     fusable_reduction = any(can_fuse_reduction(t) for t in inputs)
 
     def should_lower_cat_input(x) -> bool:
->>>>>>> ed327876
         # Unrealized inputs will not be storage and layouts, and we dont want to realize
         # them in case we want to fuse
         if ir.is_storage_and_layout(x):
@@ -1372,17 +1368,10 @@
             return not ir.ConcatKernel.can_realize_into_without_copy(storage)
 
         if isinstance(x, (TensorBox, ir.StorageBox)):
-<<<<<<< HEAD
-            return should_lower_cat_input(unwrap_tensor(x), lower_pointwise)
-
-        if isinstance(x, ir.Pointwise):
-            return lower_pointwise
-=======
             return should_lower_cat_input(unwrap_tensor(x))
 
         if isinstance(x, ir.Pointwise):
             return True
->>>>>>> ed327876
 
         return False
 
@@ -1420,18 +1409,6 @@
         # fuse in case we will be used in a pointwise node, and there are any inputs we
         # we can prevent materialization of.
         fuse_pointwise_use = (
-<<<<<<< HEAD
-            any(should_lower_cat_input(inp, lower_pointwise=True) for inp in inputs)
-            and pointwise_uses
-        )
-
-        # horizontal fuse in case all inputs will require a copy kernel anyway. dont include
-        # pointwise because we memory plan them.
-        horizontal_fuse_cat = all(
-            should_lower_cat_input(inp, lower_pointwise=False) for inp in inputs
-        )
-        if fuse_pointwise_use or horizontal_fuse_cat:
-=======
             any(should_lower_cat_input(inp) for inp in inputs) and pointwise_uses
         )
 
@@ -1441,7 +1418,6 @@
             should_lower_cat_input(inp) for inp in inputs
         ) and not any(can_fuse_reduction(t) for t in inputs)
         if fuse_pointwise_use or (horizontal_fuse_cat and not fusable_reduction):
->>>>>>> ed327876
             return pointwise_cat(inputs, dim)
 
     return TensorBox(ir.ConcatKernel.create(inputs, dim))
