--- conflicted
+++ resolved
@@ -1390,145 +1390,6 @@
     )
 
 
-<<<<<<< HEAD
-@functools.lru_cache(None)
-def aoti_eager_cache_dir():
-    return Path.home() / ".cache" / "torch" / "aoti_eager"
-
-
-def load_aoti_eager_cache(
-    ns: str, op_func_name: str, op_overload_name: str, device_type: str
-):
-    device_kernel_cache = aoti_eager_cache_dir() / ns.lower() / device_type.lower()
-    op_overload_name = op_overload_name if op_overload_name else "default"
-    op_conf = device_kernel_cache / f"{op_func_name}.{op_overload_name}.json"
-    if not op_conf.exists():
-        return None
-
-    with open(op_conf) as f:
-        json_data = json.load(f)
-        for item in json_data:
-            # Get absolution path for kernel library
-            kernel_lib_abs_path = device_kernel_cache / item["kernel_path"]
-            item["kernel_path"] = kernel_lib_abs_path.as_posix()
-
-            # Check if the kernel library exists
-            if not kernel_lib_abs_path.exists():
-                return None
-
-            for meta_info in item["meta_info"]:
-                assert meta_info["is_dynamic"].upper() in [
-                    "FALSE"
-                ], "Only support static shape for now"
-                meta_info["is_dynamic"] = meta_info["is_dynamic"].upper() == "TRUE"
-                if meta_info["device_type"].upper() == "CPU":
-                    meta_info["device_index"] = -1
-                else:
-                    meta_info["device_index"] = ast.literal_eval(
-                        meta_info["device_index"]
-                    )
-                # Convert string to list for sizes and strides to make C++ vector parser easier
-                meta_info["sizes"] = ast.literal_eval(meta_info["sizes"])
-                meta_info["strides"] = ast.literal_eval(meta_info["strides"])
-
-        return json_data
-
-
-def aoti_compile_with_persistent_cache(
-    ns: str,
-    op_func_name: str,
-    op_overload_name: str,
-    device_type: str,
-    dynamic: bool,
-    f: Callable[..., Any],
-    args: Tuple[Any],
-    kwargs: Dict[str, Any],
-    *,
-    dynamic_shapes: Optional[Dict[str, Any]] = None,
-    options: Optional[Dict[str, Any]] = None,
-    remove_runtime_assertions: bool = False,
-    disable_constraint_solver: bool = False,
-):
-    """
-    Compile the given function with persistent cache for AOTI eager mode.
-    """
-    flattened_inputs = pytree.arg_tree_leaves(*args, **kwargs)
-    assert all(
-        isinstance(input, torch.Tensor) for input in flattened_inputs
-    ), "Only support static shape for now"
-    assert not dynamic, "Only support static shape for now"
-
-    persistent_cache = aoti_eager_cache_dir() / ns.lower() / device_type.lower()
-    persistent_cache.mkdir(parents=True, exist_ok=True)
-    persistent_cache_lib = persistent_cache / "lib"
-    persistent_cache_lib.mkdir(parents=True, exist_ok=True)
-
-    # Clear the cached cache_dir to ensure the persistent cache is used
-    cache_dir.cache_clear()
-    with mock.patch.dict(
-        os.environ,
-        {"TORCHINDUCTOR_CACHE_DIR": persistent_cache_lib.absolute().as_posix()},
-    ):
-        try:
-            kernel_lib_path = torch._export.aot_compile(
-                f,
-                args,
-                kwargs,
-                dynamic_shapes=dynamic_shapes,
-                options=options,
-                remove_runtime_assertions=remove_runtime_assertions,
-                disable_constraint_solver=disable_constraint_solver,
-            )
-
-            kernel_meta_info_items = []
-            for input_tensor in flattened_inputs:
-                # TODO(Eiakn): To add dynamic support
-                meta_info_item = {}
-                meta_info_item["is_dynamic"] = f"{dynamic}"
-                meta_info_item["device_type"] = f"{input_tensor.device.type}"
-                if is_cpu_device([input_tensor]):
-                    meta_info_item["device_index"] = "-1"
-                else:
-                    meta_info_item["device_index"] = f"{input_tensor.device.index}"
-                meta_info_item["dtype"] = f"{input_tensor.dtype}"
-                meta_info_item["sizes"] = f"{list(input_tensor.size())}"
-                meta_info_item["strides"] = f"{list(input_tensor.stride())}"
-                kernel_meta_info_items.append(meta_info_item)
-
-            kernel_meta_info: Dict[str, Any] = {}
-            kernel_meta_info["meta_info"] = kernel_meta_info_items
-            kernel_meta_info["kernel_path"] = (
-                Path(kernel_lib_path).relative_to(persistent_cache).as_posix()
-            )
-
-            json_data = []
-            update_json = True
-            op_overload_name = op_overload_name if op_overload_name else "default"
-            op_conf = persistent_cache / f"{op_func_name}.{op_overload_name}.json"
-            mode = "r" if op_conf.exists() else "w"
-            with open(op_conf, mode) as op_conf_file:
-                try:
-                    json_data = json.load(op_conf_file)
-                except Exception as e:
-                    json_data = []
-
-                assert isinstance(json_data, list)
-                for item in json_data:
-                    assert isinstance(item, dict)
-                    # Same kernel meta info already exists in the json file
-                    if item["meta_info"] == kernel_meta_info_items:
-                        update_json = False
-                        break
-
-            if update_json:
-                json_data.append(kernel_meta_info)
-                with open(op_conf, "w") as op_conf_file:
-                    json.dump(json_data, op_conf_file, indent=4)
-
-            return kernel_lib_path
-        except Exception as e:
-            return ""
-=======
 def dump_node_schedule(node_schedule):
     """
     An API that can be used in pdb to dump a node_schedule.
@@ -1557,4 +1418,140 @@
                 print(dep)
         else:
             raise RuntimeError(f"Unrecognized node type: {type(node)}")
->>>>>>> 277ab8a4
+
+
+@functools.lru_cache(None)
+def aoti_eager_cache_dir():
+    return Path.home() / ".cache" / "torch" / "aoti_eager"
+
+
+def load_aoti_eager_cache(
+    ns: str, op_func_name: str, op_overload_name: str, device_type: str
+):
+    device_kernel_cache = aoti_eager_cache_dir() / ns.lower() / device_type.lower()
+    op_overload_name = op_overload_name if op_overload_name else "default"
+    op_conf = device_kernel_cache / f"{op_func_name}.{op_overload_name}.json"
+    if not op_conf.exists():
+        return None
+
+    with open(op_conf) as f:
+        json_data = json.load(f)
+        for item in json_data:
+            # Get absolution path for kernel library
+            kernel_lib_abs_path = device_kernel_cache / item["kernel_path"]
+            item["kernel_path"] = kernel_lib_abs_path.as_posix()
+
+            # Check if the kernel library exists
+            if not kernel_lib_abs_path.exists():
+                return None
+
+            for meta_info in item["meta_info"]:
+                assert meta_info["is_dynamic"].upper() in [
+                    "FALSE"
+                ], "Only support static shape for now"
+                meta_info["is_dynamic"] = meta_info["is_dynamic"].upper() == "TRUE"
+                if meta_info["device_type"].upper() == "CPU":
+                    meta_info["device_index"] = -1
+                else:
+                    meta_info["device_index"] = ast.literal_eval(
+                        meta_info["device_index"]
+                    )
+                # Convert string to list for sizes and strides to make C++ vector parser easier
+                meta_info["sizes"] = ast.literal_eval(meta_info["sizes"])
+                meta_info["strides"] = ast.literal_eval(meta_info["strides"])
+
+        return json_data
+
+
+def aoti_compile_with_persistent_cache(
+    ns: str,
+    op_func_name: str,
+    op_overload_name: str,
+    device_type: str,
+    dynamic: bool,
+    f: Callable[..., Any],
+    args: Tuple[Any],
+    kwargs: Dict[str, Any],
+    *,
+    dynamic_shapes: Optional[Dict[str, Any]] = None,
+    options: Optional[Dict[str, Any]] = None,
+    remove_runtime_assertions: bool = False,
+    disable_constraint_solver: bool = False,
+):
+    """
+    Compile the given function with persistent cache for AOTI eager mode.
+    """
+    flattened_inputs = pytree.arg_tree_leaves(*args, **kwargs)
+    assert all(
+        isinstance(input, torch.Tensor) for input in flattened_inputs
+    ), "Only support static shape for now"
+    assert not dynamic, "Only support static shape for now"
+
+    persistent_cache = aoti_eager_cache_dir() / ns.lower() / device_type.lower()
+    persistent_cache.mkdir(parents=True, exist_ok=True)
+    persistent_cache_lib = persistent_cache / "lib"
+    persistent_cache_lib.mkdir(parents=True, exist_ok=True)
+
+    with mock.patch.dict(
+        os.environ,
+        {"TORCHINDUCTOR_CACHE_DIR": persistent_cache_lib.absolute().as_posix()},
+    ):
+        try:
+            kernel_lib_path = torch._export.aot_compile(
+                f,
+                args,
+                kwargs,
+                dynamic_shapes=dynamic_shapes,
+                options=options,
+                remove_runtime_assertions=remove_runtime_assertions,
+                disable_constraint_solver=disable_constraint_solver,
+            )
+
+            kernel_meta_info_items = []
+            for input_tensor in flattened_inputs:
+                # TODO(Eiakn): To add dynamic support
+                meta_info_item = {}
+                meta_info_item["is_dynamic"] = f"{dynamic}"
+                meta_info_item["device_type"] = f"{input_tensor.device.type}"
+                if is_cpu_device([input_tensor]):
+                    meta_info_item["device_index"] = "-1"
+                else:
+                    meta_info_item["device_index"] = f"{input_tensor.device.index}"
+                meta_info_item["dtype"] = f"{input_tensor.dtype}"
+                meta_info_item["sizes"] = f"{list(input_tensor.size())}"
+                meta_info_item["strides"] = f"{list(input_tensor.stride())}"
+                kernel_meta_info_items.append(meta_info_item)
+
+            kernel_meta_info: Dict[str, Any] = {}
+            kernel_meta_info["meta_info"] = kernel_meta_info_items
+            kernel_meta_info["kernel_path"] = (
+                Path(kernel_lib_path).relative_to(persistent_cache).as_posix()
+            )
+
+            json_data = []
+            update_json = True
+            op_overload_name = op_overload_name if op_overload_name else "default"
+            op_conf = persistent_cache / f"{op_func_name}.{op_overload_name}.json"
+            mode = "r" if op_conf.exists() else "w"
+            with open(op_conf, mode) as op_conf_file:
+                try:
+                    json_data = json.load(op_conf_file)
+                except Exception as e:
+                    json_data = []
+
+                assert isinstance(json_data, list)
+                for item in json_data:
+                    assert isinstance(item, dict)
+                    # Same kernel meta info already exists in the json file
+                    if item["meta_info"] == kernel_meta_info_items:
+                        update_json = False
+                        break
+
+            if update_json:
+                json_data.append(kernel_meta_info)
+                with open(op_conf, "w") as op_conf_file:
+                    json.dump(json_data, op_conf_file, indent=4)
+
+            return kernel_lib_path
+        except Exception as e:
+            return ""