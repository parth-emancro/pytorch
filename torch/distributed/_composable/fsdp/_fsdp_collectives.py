import contextlib
from typing import List, NamedTuple, Optional, Tuple, Union

import torch
import torch.distributed as dist
from torch.distributed.distributed_c10d import ReduceOp
from ._fsdp_common import (
    _get_dim0_padded_size,
    _raise_assert_with_print,
    _to_dtype_if_needed,
)
from ._fsdp_param import FSDPParam
from torch._inductor import config as inductor_config

lib = torch.library.Library("fsdp", "DEF")

lib = torch.library.Library("fsdp", "DEF")


class AllGatherResult(NamedTuple):
    all_gather_output: torch.Tensor
    all_gather_event: Optional[torch.cuda.Event]
    all_gather_work: Optional[dist.distributed_c10d.Work]
    # For each parameter, the all-gather input dtype for each input
    param_all_gather_input_dtypes: List[List[torch.dtype]]
    # For each parameter, the all-gather input numel for each input
    param_all_gather_input_numels: List[List[int]]
    # 1D flattened version of `param_all_gather_input_numels` saved to avoid
    # CPU overhead from recomputing
    all_gather_input_split_sizes: List[int]


lib.define("all_gather_copy_in(SymInt all_gather_input_numel, SymInt world_size, SymInt rank, ScalarType dtype, Device device, SymInt[] inp_split_sizes, Tensor[] all_gather_inputs) -> (Tensor, Tensor)")

@torch.library.impl(lib, "all_gather_copy_in", "Meta")
def all_gather_copy_in(all_gather_input_numel, world_size, rank, dtype, device, inp_split_sizes, all_gather_inputs):
    all_gather_output = torch.empty(
        (all_gather_input_numel * world_size,), dtype=dtype, device="meta"
    )
    all_gather_input = all_gather_output.narrow(
        0, all_gather_input_numel * rank, all_gather_input_numel
    )
    return all_gather_input, all_gather_output

@torch.library.impl(lib, "all_gather_copy_in", "CUDA")
def all_gather_copy_in(all_gather_input_numel, world_size, rank, dtype, device, inp_split_sizes, all_gather_inputs):
    all_gather_output = torch.empty(
        (all_gather_input_numel * world_size,), dtype=dtype, device=device
    )
    all_gather_input = all_gather_output.narrow(
        0, all_gather_input_numel * rank, all_gather_input_numel
    )
    foreach_copy_dsts = torch.split(all_gather_input, inp_split_sizes)
    with torch.no_grad():
        torch._foreach_copy_(foreach_copy_dsts, all_gather_inputs)
    return all_gather_input, all_gather_output


lib.define("split_with_sizes_copy(Tensor all_gather_output, SymInt[] all_gather_input_split_sizes, int dim=0, *, Tensor(a!)[] out) -> ()")

@torch.library.impl(lib, "split_with_sizes_copy", "Meta")
def split_with_sizes_copy(all_gather_output, all_gather_input_split_sizes, dim, out):
    torch.split_with_sizes_copy(
        all_gather_output, all_gather_input_split_sizes, dim=dim, out=out
    )

@torch.library.impl(lib, "split_with_sizes_copy", "CUDA")
def split_with_sizes_copy(all_gather_output, all_gather_input_split_sizes, dim, out):
    torch.split_with_sizes_copy(
        all_gather_output, all_gather_input_split_sizes, dim=dim, out=out
    )


lib.define("chunk_cat(Tensor[] tensors, int dim, int num_chunks, *, Tensor(a!) out) -> ()")

@torch.library.impl(lib, "chunk_cat", "Meta")
def chunk_cat(tensors, dim, num_chunks, out):
    torch._chunk_cat(
        tensors, dim, num_chunks, out=out
    )

@torch.library.impl(lib, "chunk_cat", "CUDA")
def chunk_cat(tensors, dim, num_chunks, out):
    torch._chunk_cat(tensors, dim, num_chunks, out=out)



@torch.no_grad()
def foreach_all_gather(
    fsdp_params: List[FSDPParam],
    group: dist.ProcessGroup,
    async_op: bool,
    all_gather_copy_in_stream: torch.cuda.Stream,
    all_gather_stream: torch.cuda.Stream,
    device: torch.device,
) -> Optional[AllGatherResult]:
    world_size, rank = group.size(), group.rank()
    with torch.cuda.stream(all_gather_copy_in_stream):
        param_all_gather_inputs: List[List[torch.Tensor]] = [
            fsdp_param.all_gather_inputs for fsdp_param in fsdp_params
        ]
        (
            param_all_gather_input_dtypes,
            param_all_gather_input_numels,
            dtype,
        ) = _get_all_gather_input_metadatas(param_all_gather_inputs)
        if dtype == torch.uint8:
            all_gather_inputs = [
                t.view(torch.uint8) for ts in param_all_gather_inputs for t in ts
            ]
        else:
            all_gather_inputs = [t for ts in param_all_gather_inputs for t in ts]
        inp_split_sizes = [t.numel() for t in all_gather_inputs]
        all_gather_input_numel = sum(inp_split_sizes)
        all_gather_input, all_gather_output = torch.ops.fsdp.all_gather_copy_in(
            all_gather_input_numel,
            world_size,
            rank,
            dtype,
            device,
            inp_split_sizes,
            all_gather_inputs,
        )
        del param_all_gather_inputs
    all_gather_stream.wait_stream(all_gather_copy_in_stream)
    with torch.cuda.stream(all_gather_stream):
        all_gather_work = dist.all_gather_into_tensor(
            output_tensor=all_gather_output,
            input_tensor=all_gather_input,
            group=group,
            async_op=async_op,
        )
        all_gather_event = all_gather_stream.record_event()
        return AllGatherResult(
            all_gather_output,
            all_gather_event,
            all_gather_work,
            param_all_gather_input_dtypes,
            param_all_gather_input_numels,
            inp_split_sizes,
        )


@torch.no_grad()
def foreach_all_gather_copy_out(
    all_gather_result: AllGatherResult,
    fsdp_params: List[FSDPParam],
    group: dist.ProcessGroup,
) -> None:
    (
        all_gather_output,
        all_gather_event,
        all_gather_work,
        param_all_gather_input_dtypes,
        param_all_gather_input_numels,
        all_gather_input_split_sizes,
    ) = all_gather_result
    if all_gather_event is not None:  # sync op
        torch.cuda.current_stream().wait_event(all_gather_event)
    if isinstance(all_gather_work, dist.distributed_c10d.Work):  # async op
        all_gather_work.wait()
    world_size, device = group.size(), all_gather_output.device
    for all_gather_input_numels, all_gather_input_dtypes, fsdp_param in zip(
        param_all_gather_input_numels, param_all_gather_input_dtypes, fsdp_params
    ):
        if torch._dynamo.compiled_autograd.compiled_autograd_enabled:
            # NOTE: under compile, always make sure AGO creation is part of the graph.
            fsdp_param.init_all_gather_outputs(
                all_gather_input_numels, all_gather_input_dtypes, world_size, device, force_recreate=True,
            )
        else:
            if fsdp_param.all_gather_outputs:
                fsdp_param.alloc_all_gather_outputs()
            else:
                fsdp_param.init_all_gather_outputs(
                    all_gather_input_numels, all_gather_input_dtypes, world_size, device
                )
    all_gather_output = all_gather_output.view(world_size, -1)
    gen = (t for fsdp_param in fsdp_params for t in fsdp_param.all_gather_outputs)
    if all_gather_output.dtype == torch.uint8:
        out = [t.view(world_size, -1).view(torch.uint8) for t in gen]
    else:
        out = [t.view(world_size, -1) for t in gen]
<<<<<<< HEAD
    # torch.split_with_sizes_copy(
    #     all_gather_output, all_gather_input_split_sizes, dim=1, out=out
    # )
=======
>>>>>>> 8d0d613b
    torch.ops.fsdp.split_with_sizes_copy(
        all_gather_output, all_gather_input_split_sizes, dim=1, out=out
    )


@torch.no_grad()
def foreach_reduce(
    fsdp_params: List[FSDPParam],
    unsharded_grads: List[torch.Tensor],
    reduce_scatter_group: dist.ProcessGroup,
    reduce_scatter_stream: torch.cuda.Stream,
    orig_dtype: torch.dtype,
    reduce_dtype: Optional[torch.dtype],
    device: torch.device,
    all_reduce_group: Optional[dist.ProcessGroup],  # not `None` iff HSDP
    all_reduce_stream: torch.cuda.Stream,
    all_reduce_grads: bool,
    partial_reduce_output: Optional[torch.Tensor],  # only used for HSDP
) -> Tuple[torch.cuda.Event, Optional[torch.Tensor]]:
    """
    ``unsharded_grads`` owns the references to the gradients computed by
    autograd, so clearing the list frees the gradients.
    """
    grad_dtypes = {grad.dtype for grad in unsharded_grads}
    if len(grad_dtypes) != 1:
        # Check this at runtime since it could be a real runtime error if e.g.
        # fp8 weights do not produce the correct higher precision gradients
        _raise_assert_with_print(
            f"FSDP reduce-scatter expects uniform gradient dtype but got {grad_dtypes}"
        )
    grad_dtype = unsharded_grads[0].dtype
    reduce_dtype = reduce_dtype or grad_dtype
    predivide_factor, postdivide_factor = _get_gradient_divide_factors(
        reduce_scatter_group, all_reduce_group, reduce_dtype
    )
    world_size = reduce_scatter_group.size()
    padded_unsharded_sizes = tuple(
        _get_dim0_padded_size(grad.size(), world_size) for grad in unsharded_grads
    )
    reduce_scatter_input_numel = sum(s.numel() for s in padded_unsharded_sizes)
    reduce_scatter_output_numel = reduce_scatter_input_numel // world_size
    current_stream = torch.cuda.current_stream()
    reduce_scatter_stream.wait_stream(current_stream)
    with torch.cuda.stream(reduce_scatter_stream):
        reduce_scatter_input = torch.empty(
            (reduce_scatter_input_numel,), dtype=reduce_dtype, device=device
        )
        foreach_reduce_scatter_copy_in(
            unsharded_grads, reduce_scatter_input, world_size
        )
        # Only after the copy-in finishes can we free the gradients, which were
        # computed in the default stream
        current_stream.wait_stream(reduce_scatter_stream)
        unsharded_grads.clear()
        reduce_output = reduce_scatter_input.new_empty((reduce_scatter_output_numel,))
        _div_if_needed(reduce_scatter_input, predivide_factor)
        dist.reduce_scatter_tensor(
            output=reduce_output,
            input=reduce_scatter_input,
            group=reduce_scatter_group,
            op=ReduceOp.AVG if predivide_factor is None else ReduceOp.SUM,
        )
        post_reduce_stream = reduce_scatter_stream
        if all_reduce_group is not None:  # HSDP
            # Accumulations must run in the reduce-scatter stream
            if not all_reduce_grads:
                if partial_reduce_output is not None:
                    partial_reduce_output += reduce_output
                else:
                    partial_reduce_output = reduce_output
                return post_reduce_stream.record_event(), partial_reduce_output
            if partial_reduce_output is not None:
                reduce_output += partial_reduce_output
            post_reduce_stream = all_reduce_stream
            all_reduce_stream.wait_stream(reduce_scatter_stream)
            with torch.cuda.stream(all_reduce_stream):
                dist.all_reduce(
                    reduce_output,
                    group=all_reduce_group,
                    op=ReduceOp.AVG if predivide_factor is None else ReduceOp.SUM,
                )
    with torch.cuda.stream(post_reduce_stream):
        _div_if_needed(reduce_output, postdivide_factor)
        reduce_output = _to_dtype_if_needed(reduce_output, orig_dtype)
        # View out and accumulate sharded gradients
        flat_grad_offset = 0  # [0, reduce_scatter_output_numel - 1]
        for padded_unsharded_size, fsdp_param in zip(
            padded_unsharded_sizes, fsdp_params
        ):
            new_sharded_grad = torch.as_strided(
                reduce_output,
                size=fsdp_param.sharded_size,
                stride=fsdp_param.contiguous_sharded_stride,
                storage_offset=flat_grad_offset,
            )
            to_accumulate_grad = fsdp_param.sharded_param.grad is not None
            if fsdp_param.offload_to_cpu:
                # Only overlap the D2H copy (copying to pinned memory) if not
                # accumulating gradients since the CPU add kernel depends on
                # the copy result and we cannot run the add as a callback
                non_blocking = fsdp_param.pin_memory and not to_accumulate_grad
                # Since the GPU sharded gradient is allocated in the RS stream,
                # we can free it here by not keeping a ref without waiting for
                # the D2H copy since future RS-stream ops run after the copy
                new_sharded_grad = new_sharded_grad.to(
                    torch.device("cpu"), non_blocking=non_blocking
                )
                if non_blocking:
                    # Record an event on which to block the CPU thread to
                    # ensure that the D2H copy finishes before the optimizer
                    fsdp_param.grad_offload_event = reduce_scatter_stream.record_event()
            new_sharded_dtensor_grad = fsdp_param.to_sharded_dtensor(new_sharded_grad)
            if to_accumulate_grad:
                fsdp_param.sharded_param.grad += new_sharded_dtensor_grad
            else:
                fsdp_param.sharded_param.grad = new_sharded_dtensor_grad
            padded_sharded_numel = padded_unsharded_size.numel() // world_size
            flat_grad_offset += padded_sharded_numel
        post_reduce_event = post_reduce_stream.record_event()
    # The RS output is allocated in the RS stream and used in the default
    # stream (for optimizer). To ensure its memory is not reused for later
    # RSs, we do not need extra synchronization since the sharded parameters
    # hold refs through the end of backward.
    return post_reduce_event, None


def foreach_reduce_scatter_copy_in(
    unsharded_grads: List[torch.Tensor],
    reduce_scatter_input: torch.Tensor,
    world_size: int,
) -> None:
    reduce_scatter_input = reduce_scatter_input.view(world_size, -1)
<<<<<<< HEAD
    # torch._chunk_cat(unsharded_grads, dim=0, num_chunks=world_size, out=reduce_scatter_input)
    torch.ops.fsdp.chunk_cat(unsharded_grads, dim=0, num_chunks=world_size, out=reduce_scatter_input)
    
=======
    torch.ops.fsdp.chunk_cat(unsharded_grads, dim=0, num_chunks=world_size, out=reduce_scatter_input)

>>>>>>> 8d0d613b

def _get_all_gather_input_metadatas(
    param_all_gather_inputs: List[List[torch.Tensor]],
) -> Tuple[List[List[torch.dtype]], List[List[int]], torch.dtype]:
    param_all_gather_input_dtypes: List[List[torch.dtype]] = []
    param_all_gather_input_numels: List[List[int]] = []
    all_gather_dtype = param_all_gather_inputs[0][0].dtype
    for all_gather_inputs in param_all_gather_inputs:
        input_dtypes: List[torch.dtype] = []
        input_numels: List[int] = []
        for all_gather_input in all_gather_inputs:
            if all_gather_input.dtype != all_gather_dtype:
                all_gather_dtype = torch.uint8
            input_dtypes.append(all_gather_input.dtype)
            input_numels.append(all_gather_input.numel())
        param_all_gather_input_dtypes.append(input_dtypes)
        param_all_gather_input_numels.append(input_numels)
    return (
        param_all_gather_input_dtypes,
        param_all_gather_input_numels,
        all_gather_dtype,
    )


def _get_gradient_divide_factors(
    reduce_scatter_group: dist.ProcessGroup,
    all_reduce_group: Optional[dist.ProcessGroup],
    reduce_dtype: torch.dtype,
) -> Union[Tuple[None, None], Tuple[float, float]]:
    # For fp32/bf16, we do not need to worry about overflow/underflow, so we
    # use NCCL's built-in division to avoid separate div kernels
    if reduce_dtype in (torch.float32, torch.bfloat16):
        return None, None
    data_parallel_size = reduce_scatter_group.size()
    if all_reduce_group is not None:
        data_parallel_size *= all_reduce_group.size()
    # Since fp16 has smaller dynamic range than fp32/bf16, we want to avoid
    # overflow/underflow. For N data parallel workers, each worker computes
    # g_i, and they collectively reduce (g_1 + ... + g_N) / N. To avoid
    # overflow/underflow, we divide by ~sqrt(N) before/after the reduction.
    factor: int = 1
    while data_parallel_size % factor == 0 and data_parallel_size / factor > factor:
        factor *= 2
    factor = float(factor)
    return (factor, data_parallel_size / factor)


def _div_if_needed(tensor: torch.Tensor, div_factor: Optional[float]) -> None:
    if div_factor is not None and div_factor > 1:
        tensor.div_(div_factor)<|MERGE_RESOLUTION|>--- conflicted
+++ resolved
@@ -181,12 +181,6 @@
         out = [t.view(world_size, -1).view(torch.uint8) for t in gen]
     else:
         out = [t.view(world_size, -1) for t in gen]
-<<<<<<< HEAD
-    # torch.split_with_sizes_copy(
-    #     all_gather_output, all_gather_input_split_sizes, dim=1, out=out
-    # )
-=======
->>>>>>> 8d0d613b
     torch.ops.fsdp.split_with_sizes_copy(
         all_gather_output, all_gather_input_split_sizes, dim=1, out=out
     )
@@ -319,14 +313,8 @@
     world_size: int,
 ) -> None:
     reduce_scatter_input = reduce_scatter_input.view(world_size, -1)
-<<<<<<< HEAD
-    # torch._chunk_cat(unsharded_grads, dim=0, num_chunks=world_size, out=reduce_scatter_input)
     torch.ops.fsdp.chunk_cat(unsharded_grads, dim=0, num_chunks=world_size, out=reduce_scatter_input)
-    
-=======
-    torch.ops.fsdp.chunk_cat(unsharded_grads, dim=0, num_chunks=world_size, out=reduce_scatter_input)
-
->>>>>>> 8d0d613b
+
 
 def _get_all_gather_input_metadatas(
     param_all_gather_inputs: List[List[torch.Tensor]],
