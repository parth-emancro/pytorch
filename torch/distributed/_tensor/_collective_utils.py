import logging
import math
from dataclasses import dataclass
from functools import lru_cache

from typing import List, Optional

import torch
import torch.distributed._functional_collectives as funcol
import torch.distributed._tensor.placement_types as placement_types
from torch.distributed.device_mesh import _mesh_resources, DeviceMesh
from torch.distributed.distributed_c10d import (
    _get_group_size_by_name,
    broadcast,
    get_global_rank,
    get_rank,
    GroupMember,
    ProcessGroup,
    scatter,
    Work,
)

logger = logging.getLogger(__name__)


if not torch._running_with_deploy():

    @torch.library.register_fake("_dtensor::shard_dim_alltoall")
    def _shard_dim_alltoall_meta(input, gather_dim, shard_dim, group_name):
        group_size = _get_group_size_by_name(group_name)
        stacked_list = [torch.empty_like(input) for _ in range(group_size)]
        return torch.cat(stacked_list, dim=gather_dim).chunk(group_size, dim=shard_dim)

else:
    import warnings

    warnings.warn(
        "PyTorch Distributed functional collectives do not work with torch::deploy."
    )


def shard_dim_alltoall(input, gather_dim, shard_dim, mesh, mesh_dim):
    if mesh.device_type == "cpu":
        # Gloo does not support alltoall, so falling back to allgather + chunk

        # TODO: This logs way too much
        logger.warning(
            "CPU process group does not support alltoall yet, falling back with allgather + chunk!"
        )
        out = funcol.all_gather_tensor(input, gather_dim, (mesh, mesh_dim))
        if isinstance(out, funcol.AsyncCollectiveTensor):
            # stick to the same behavior for the alltoall case, remove this once we enable alltoall async
            out = out.wait()
        out = torch.chunk(out, mesh.size(mesh_dim), dim=shard_dim)[
            mesh.get_local_rank(mesh_dim)
        ]
        return out.contiguous() if not out.is_contiguous() else out

    group_name = funcol._resolve_group_name((mesh, mesh_dim))
    # TODO: enable async op for shard_dim_alltoall
    return torch.ops._dtensor.shard_dim_alltoall(
        input, gather_dim, shard_dim, group_name
    )


def mesh_scatter(
    output: torch.Tensor,
    scatter_list: List[torch.Tensor],
    mesh: DeviceMesh,
    mesh_dim: int = 0,
    async_op: bool = False,
) -> Optional[Work]:
    """
    scatter a list of tensors to a device mesh dimension. We by default
    use the first rank of the mesh dimension as the source of truth, i.e
    for a 2d mesh [[0, 1], [2, 3]], if we scatter on mesh_dim = 1, we will
    scatter the tensor list on rank 0 to rank 0/1, and tensor list on rank
    2 to rank 2/3.

    Args:
        output (torch.Tensor): the tensor to receive the scattered list.
        scatter_list (List[torch.Tensor]): the tensor list to be scattered.
        mesh_dim (int, optional): indicate which mesh dimension we want
            to scatter on, we by default choose the first rank on the
            mesh dimension as source of truth.

    Returns:
        A :class:`Work` object
    """
    # TODO: Ideally we should use the meta tensor way
    # (to register a meta kernel for the collective op)
    # so that it would avoid the communication. Need to
    # remove the check below once that is done.
    if output.is_meta:
        return None
    dim_group = mesh.get_group(mesh_dim)
    assert isinstance(dim_group, ProcessGroup)
    # src need to be global rank
    src_for_dim = 0

    if dim_group is not GroupMember.WORLD:
        src_for_dim = get_global_rank(dim_group, 0)

    if src_for_dim == get_rank():
        fut = scatter(
            output,
            scatter_list=scatter_list,
            src=src_for_dim,
            group=dim_group,
            async_op=async_op,
        )
    else:
        fut = scatter(
            output,
            scatter_list=None,
            src=src_for_dim,
            group=dim_group,
            async_op=async_op,
        )

    return fut


def mesh_broadcast(
    tensor: torch.Tensor,
    mesh: DeviceMesh,
    mesh_dim: int = 0,
    async_op: bool = False,
) -> Optional[Work]:
    """
    broadcast the tensor to a device mesh dimension. We by default
    use the first rank of the mesh dimension as the source of truth, i.e
    for a 2d mesh [[0, 1], [2, 3]], if we broadcast on mesh_dim = 1, we will
    broadcast the tensor on rank 0 to rank 0/1, and tensor on rank 2
    to rank 2/3.

    Args:
        tensor (torch.Tensor): tensor to broadcast.
        mesh_dim (int, optional): indicate which mesh dimension we want
            to scatter on, we by default choose the first rank on the
            mesh dimension as source of truth.

    Returns:
        A :class:`Work` object
    """
    # TODO: Ideally we should use the meta tensor way
    # (to register a meta kernel for the collective op)
    # so that it would avoid the communication. Need to
    # remove the check below once that is done.
    if tensor.is_meta:
        return None
    dim_group = mesh.get_group(mesh_dim)
    assert isinstance(dim_group, ProcessGroup)
    # src need to be global rank
    src_for_dim = 0
    if dim_group is not GroupMember.WORLD:
        src_for_dim = get_global_rank(dim_group, 0)

    return broadcast(tensor, src=src_for_dim, group=dim_group, async_op=async_op)


def pad_tensor(tensor: torch.Tensor, pad_dim: int, pad_size: int) -> torch.Tensor:
    if pad_size == 0:
        return tensor
    pad = [0, 0] * (tensor.ndim - pad_dim)
    pad[-1] = pad_size
    return torch.nn.functional.pad(tensor, pad)


def unpad_tensor(tensor: torch.Tensor, pad_dim: int, pad_size: int) -> torch.Tensor:
    if pad_size == 0:
        return tensor
    return tensor.narrow(
        pad_dim,
        start=0,
        length=tensor.size(pad_dim) - pad_size,
    )
<<<<<<< HEAD
=======


def fill_empty_tensor_to_shards(
    shards: List[torch.Tensor], shard_dim: int, num_empty_tensors: int
) -> List[torch.Tensor]:
    if num_empty_tensors == 0:
        return shards
    tensor_size = list(shards[0].size())
    tensor_size = [
        size if idx != shard_dim else 0 for idx, size in enumerate(tensor_size)
    ]
    tensor = shards[0].new_zeros(tensor_size)
    for _ in range(num_empty_tensors):
        shards.append(tensor)
    return shards
>>>>>>> 8bf9e99c


def spec_to_bytes(spec: "placement_types.DTensorSpec") -> int:
    assert spec.tensor_meta is not None, "spec should have tensor meta defined!"
    return spec.tensor_meta.dtype.itemsize * math.prod(spec.shape)


@dataclass
class MeshTopoInfo:
    """
    Mesh information for collective cost estimation
    """

    mesh: DeviceMesh
    mesh_dim_devices: List[int]
    mesh_dim_bandwidth: List[float]
    mesh_dim_latency: List[float]

    @staticmethod
    @lru_cache(None)
    def build_from_mesh(mesh: DeviceMesh) -> "MeshTopoInfo":
        # Generate mesh topology info for intra-host/inter-host communication pattern
        # Note that we made bunch of assumptions for simplicity:
        # 1. we assume the mesh is homogeneous, and it's gpu/nccl model
        # 2. we assume gpu arch is Ampere or Hopper
        # 3. we assume collectives are all ring base algo for now
        num_devices_per_host = _mesh_resources.num_devices_per_host(mesh.device_type)
        # the base bw number (intra-node), GB/s
        base_bw = 87.7
        mesh_dim_bandwidth = [base_bw] * mesh.ndim
        # the latency in terms of us (intra-node, nv-link)
        mesh_dim_latency = [0.6] * mesh.ndim
        mesh_dim_devices = [1] * mesh.ndim

        total_num_devices = 1
        for mesh_dim in reversed(range(mesh.ndim)):
            num_devices = mesh.size(mesh_dim)
            mesh_dim_devices[mesh_dim] = num_devices
            total_num_devices *= num_devices
            if total_num_devices > num_devices_per_host:
                # magic number for inter-host communication bandwidth/latency factor
                # This number assumes latest GPU arch, i.e. Ampere or Hopper
                # TODO: see if we need to tweak this or offer a way for user
                # to specify the bandwidths/latency
                mesh_dim_bandwidth[mesh_dim] *= 0.22
                # set to ethernet latency for inter-host
                mesh_dim_latency[mesh_dim] = 2.7

        return MeshTopoInfo(
            mesh, mesh_dim_devices, mesh_dim_bandwidth, mesh_dim_latency
        )


def allgather_cost(bytes_gb: float, mesh_topo: MeshTopoInfo, mesh_dim: int) -> float:
    num_devices_on_mesh_dim = mesh_topo.mesh_dim_devices[mesh_dim]
    mesh_dim_bandwidth = mesh_topo.mesh_dim_bandwidth[mesh_dim]
    num_hops = num_devices_on_mesh_dim - 1
    # base latency + comm latency
    latency = 6.6 + num_hops * mesh_topo.mesh_dim_latency[mesh_dim]  # us
    bw = (bytes_gb * num_hops / num_devices_on_mesh_dim) / mesh_dim_bandwidth  # s
    return latency + bw * 1e6  # rescale to us


def allreduce_cost(bytes_gb: float, mesh_topo: MeshTopoInfo, mesh_dim: int) -> float:
    num_devices_on_mesh_dim = mesh_topo.mesh_dim_devices[mesh_dim]
    mesh_dim_bandwidth = mesh_topo.mesh_dim_bandwidth[mesh_dim]
    # allreduce have almost 2x comm bytes compare to allgather/reduce_scatter
    num_hops = 2 * num_devices_on_mesh_dim - 1

    latency = 6.6 + num_hops * mesh_topo.mesh_dim_latency[mesh_dim]
    bw = (bytes_gb * num_hops / num_devices_on_mesh_dim) / mesh_dim_bandwidth
    return latency + bw * 1e6


def reduce_scatter_cost(
    bytes_gb: float,
    mesh_topo: MeshTopoInfo,
    mesh_dim: int,
) -> float:
    num_devices_on_mesh_dim = mesh_topo.mesh_dim_devices[mesh_dim]
    mesh_dim_bandwidth = mesh_topo.mesh_dim_bandwidth[mesh_dim]
    num_hops = num_devices_on_mesh_dim - 1
    # base latency + comm latency
    latency = 6.6 + num_hops * mesh_topo.mesh_dim_latency[mesh_dim]
    bw = (bytes_gb * num_hops / num_devices_on_mesh_dim) / mesh_dim_bandwidth
    return latency + bw * 1e6


def redistribute_cost(
    current_spec: "placement_types.DTensorSpec",
    target_spec: "placement_types.DTensorSpec",
) -> float:
    """
    This function returns the cost of redistribute from current to target DTensorSpec.

    NOTE:
    1. Only consider communication cost here, since computation costs for redistribute
       are quite trival (i.e. we only need to narrow or simple division)
    2. Only consider redistribute cost on same mesh, cross mesh communication cost is
       not quite needed for operator strategy estimation/selection.
    """
    if current_spec.mesh != target_spec.mesh:
        # make infinite cost if meshes are not same
        # TODO: see if we want to support this once there's cross mesh communication
        return float("inf")

    if current_spec.is_replicated():
        # short-cut:
        # comm cost is 0 if current spec is already full replication
        return 0.0

    mesh_topo = MeshTopoInfo.build_from_mesh(current_spec.mesh)
    cost = 0.0
    comm_bytes_gb = (
        spec_to_bytes(current_spec) / current_spec.num_shards / 1024 / 1024 / 1024
    )
    # Transformation that considered for redistribute cost:
    # 1. allgather 2. alltoall
    # 3. allreduce 4. reduce_scatter
    for i, (current, target) in enumerate(
        zip(current_spec.placements, target_spec.placements)
    ):
        if current == target:
            continue

        num_devices_on_mesh_dim = mesh_topo.mesh_dim_devices[i]
        if current.is_shard() and target.is_replicate():
            # allgather gives larger comm bytes
            comm_bytes_gb *= num_devices_on_mesh_dim
            # add up allgather comm cost
            cost += allgather_cost(comm_bytes_gb, mesh_topo, i)
        elif current.is_shard() and target.is_shard():
            # should be alltoall comm, since we haven't implement it yet, add penalty
            # to favor allgather instead
            cost += allgather_cost(comm_bytes_gb, mesh_topo, i) + 1.0
        elif current.is_partial() and target.is_replicate():
            # add up allreduce comm cost
            cost += allreduce_cost(comm_bytes_gb, mesh_topo, i)
        elif current.is_partial() and target.is_shard():
            # add up reduce_scatter comm cost
            cost += reduce_scatter_cost(comm_bytes_gb, mesh_topo, i)
            # after reduce_scatter the comm bytes for further collectives halved.
            comm_bytes_gb /= num_devices_on_mesh_dim
        elif current.is_shard() and target.is_partial():
            # ban shard -> partial as it does not make sense to perform
            # this redistribute
            return float("inf")

    return cost<|MERGE_RESOLUTION|>--- conflicted
+++ resolved
@@ -175,8 +175,6 @@
         start=0,
         length=tensor.size(pad_dim) - pad_size,
     )
-<<<<<<< HEAD
-=======
 
 
 def fill_empty_tensor_to_shards(
@@ -192,7 +190,6 @@
     for _ in range(num_empty_tensors):
         shards.append(tensor)
     return shards
->>>>>>> 8bf9e99c
 
 
 def spec_to_bytes(spec: "placement_types.DTensorSpec") -> int:
