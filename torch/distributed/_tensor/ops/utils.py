--- conflicted
+++ resolved
@@ -6,18 +6,14 @@
 
 import torch
 from torch.distributed._tensor._collective_utils import redistribute_cost
-from torch.distributed._tensor._op_schema import OpStrategy, RuntimeSchemaInfo
-from torch.distributed._tensor.api import DTensor
-<<<<<<< HEAD
-from torch.distributed._tensor.device_mesh import DeviceMesh
-from torch.distributed._tensor.op_schema import (
+from torch.distributed._tensor._op_schema import (
     OpSchema,
     OpStrategy,
     PlacementStrategy,
     RuntimeSchemaInfo,
 )
-=======
->>>>>>> 954c7bac
+from torch.distributed._tensor.api import DTensor
+from torch.distributed._tensor.device_mesh import DeviceMesh
 from torch.distributed._tensor.placement_types import (
     _Partial,
     DTensorSpec,
