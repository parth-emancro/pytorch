--- conflicted
+++ resolved
@@ -1087,14 +1087,7 @@
 
     :type model_state_dict: typing.Dict[str, ValueType]
     """
-<<<<<<< HEAD
     with gc_context():
-=======
-    model_state_dict: Dict[str, ValueType] = _unflatten_model_state_dict(
-        model, model_state_dict
-    )
-    with _gc_context():
->>>>>>> 602e7c43
         info = _verify_options(model, tuple(), optim_only=False, options=options)
 
         _verify_state_dict(model_state_dict, {}, info)
@@ -1178,14 +1171,7 @@
     :type optim_state_dict: typing.OptimizerStateType
     """
 
-<<<<<<< HEAD
     with gc_context():
-=======
-    model_state_dict: Dict[str, ValueType] = _unflatten_model_state_dict(
-        model, model_state_dict
-    )
-    with _gc_context():
->>>>>>> 602e7c43
         optimizers = (
             (optimizers,)
             if isinstance(optimizers, torch.optim.Optimizer)
