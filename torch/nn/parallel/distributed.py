--- conflicted
+++ resolved
@@ -929,23 +929,16 @@
         # Check if user has used apply_optim_in_backward to overlap optimizer
         # step + DDP backward. Current constraints:
         # 1. Only allreduce is supported at the moment, no custom communication.
-        # 2. The reducer by default sets all grads for parameters DDP manages to
-        # None after they have been applied by the optimizer. There is no support
-        # for setting only some parameter grads to None, this must be done manually
-        # by user (and DDP_OVERLAPPED_OPTIM_SET_GRADS_TO_NONE=0 needs to be set.)
-        # If your use case requires some DDP managed parameters to run with
-        # an in-backward optimizer and some with a traditional optimizer, please
-        # ping https://github.com/pytorch/pytorch/issues/90052.
+        # 2. For DDP-managed parameters that have their optimizer run in
+        # backward, their gradients are set to ``None``. If your use case
+        # requires DDP parameters grad not to be set to ``None`` after their
+        # in-backward optimizer runs, please ping
+        # https://github.com/pytorch/pytorch/issues/90052.
         # NOTE: we use self._module_parameters instead of .parameters() since
         # the former excludes ignored (non-DDP managed) parameters.
-<<<<<<< HEAD
-        print(f"RV: DDP init")
         if any(
             hasattr(p, '_in_backward_optimizers') for p in self._module_parameters
         ):
-=======
-        if any(hasattr(p, "_in_backward_optimizers") for p in self._module_parameters):
->>>>>>> 476a496c
             # Remove hooks that apply_optim_in_backward had registered because
             # DDP customizes how optimizer is overlapped with backward due to
             # the allreduce.
@@ -956,40 +949,22 @@
                 for handle in param_to_handle_map.get(p, []):
                     handle.remove()
 
-            # Need a weakref to the reducer in order to run all_reduce.
-            reducer_weakref = weakref.ref(self.reducer)
+            # Need a weakref to DDP instance to run all_reduce (from reducer)
+            # and get managed DDP parameters.
+            ddp_weakref = weakref.ref(self)
             # Note: importing in function, otherwise this will cause a circular
             # import.
             from torch.distributed.algorithms.ddp_comm_hooks.optimizer_overlap_hooks import (
                 _apply_optim_in_backward_hook,
             )
-<<<<<<< HEAD
-            print(f"RV: registering in backward optimizer")
-=======
-
->>>>>>> 476a496c
             self.register_comm_hook(
-                (reducer_weakref, self.process_group),
+                ddp_weakref,
                 _apply_optim_in_backward_hook(
                     gradient_is_bucket_view=self.gradient_as_bucket_view
                 ),
             )
 
-            # TODO (rohan-varma): this is a workaround that allows users to
-            # disable the default behavior of DDP managed parameters with
-            # optimizer runing in backwards having their gradients all set to None.
-            # Currently, it is an "all or nothing behavior" where DDP will set
-            # no grads to None or all of them, relaxing this behavior will be
-            # done dependent on use cases.
-            if os.getenv("DDP_OVERLAPPED_OPTIM_SET_GRADS_TO_NONE", "1") != "0":
-                warnings.warn(
-                    "DDP + apply_optim_in_backward will currently set all "
-                    "parameter gradients to None. If this is not the desired "
-                    "behavior, please set env variable "
-                    "DDP_OVERLAPPED_OPTIM_SET_GRADS_TO_NONE=0, and manually set"
-                    "gradients to None/zero as desired."
-                )
-                self.reducer._set_grads_to_none()  # type: ignore[attr-defined]
+            self.reducer._set_optimizer_in_backward()
 
     def _fire_reducer_autograd_hook(self, idx, *unused):
         """
@@ -1436,32 +1411,11 @@
                 [param.grad is None for param in self._delay_all_reduce_params]
             )
 
-<<<<<<< HEAD
-    def forward(self, *inputs, **kwargs):
-        print(f"RV: DDP forward")
-        with torch.autograd.profiler.record_function(
-            "DistributedDataParallel.forward"
-        ):
-            if torch.is_grad_enabled() and self.require_backward_grad_sync:
-                assert self.logger is not None
-                self.logger.set_runtime_stats_and_log()
-                self.num_iterations += 1
-                self.reducer.prepare_for_forward()
-
-            # Notify the join context that this process has not joined, if
-            # needed
-            work = Join.notify_join_context(self)
-            if work:
-                self.reducer._set_forward_pass_work_handle(
-                    work, self._divide_by_initial_world_size  # type: ignore[arg-type]
-                )
-=======
             for index, param in enumerate(self._delay_all_reduce_params):
                 if param.grad is None:
                     param.grad = self._delay_grad_views[index]
                     if not all_param_grad_none:
                         param.grad.zero_()
->>>>>>> 476a496c
 
             if all_param_grad_none:
                 self._delay_grad_buffer.zero_()
@@ -2179,17 +2133,14 @@
         return dist.get_rank(self.process_group)
 
     @staticmethod
-<<<<<<< HEAD
-    def _get_data_parallel_params(module):
-        for param in module.parameters():
-            if not hasattr(param, '_ddp_ignored') or not param._ddp_ignored:
-=======
     def _get_data_parallel_params(module, named_params=False):
+        """
+        Returns a generator of parameters managed by a given DDP unit.
+        """
         for param in (
             module.parameters() if not named_params else module.named_parameters()
         ):
             if not hasattr(param, "_ddp_ignored"):
->>>>>>> 476a496c
                 yield param
 
     @staticmethod
